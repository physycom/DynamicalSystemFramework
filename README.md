--- conflicted
+++ resolved
@@ -10,21 +10,12 @@
 ## installation
 The library can be installed using CMake. To do this build it with the commands:
 ```
-<<<<<<< HEAD
-    mkdir -p build && cd build
-    cmake ..
-```
-and then install it with:
-```
-    sudo make install
-=======
 mkdir -p build && cd build
 cmake ..
 ```
 and then install it with:
 ```
 sudo make install
->>>>>>> 79383896
 ```
 
 ## Testing
