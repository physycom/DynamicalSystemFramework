--- conflicted
+++ resolved
@@ -35,11 +35,7 @@
 ## Installation
 The library can be installed using CMake. To build and install the project in the default folder run:
 ```shell
-<<<<<<< HEAD
-cmake -B build && cmake --build build --config Release
-=======
 cmake -B build -DCMAKE_BUILD_TYPE=Release && cmake --build build
->>>>>>> fcd0cfe8
 sudo cmake --install build
 ```
 Otherwise, it is possible to customize the installation path:
