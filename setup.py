"""
Setup script for DSF Python bindings
This script uses setuptools to build the C++ core of DSF with Python bindings
using pybind11 and CMake.
It extracts the version from the C++ header file and configures the build
process accordingly.
"""

import os
from pathlib import Path
import platform
import re
import shutil
import subprocess
import sys
import xml.etree.ElementTree as ET

from setuptools import setup, Extension
from setuptools.command.build_ext import build_ext


def get_version_from_header():
    """Extract version from C++ header file"""
    header_path = Path(__file__).parent / "src" / "dsf" / "dsf.hpp"
    try:
        with open(header_path, "r", encoding="UTF-8") as header_file:
            content = header_file.read()

        major_match = re.search(r"DSF_VERSION_MAJOR = (\d+)", content)
        minor_match = re.search(r"DSF_VERSION_MINOR = (\d+)", content)
        patch_match = re.search(r"DSF_VERSION_PATCH = (\d+)", content)

        if major_match and minor_match and patch_match:
            return (
                f"{major_match.group(1)}.{minor_match.group(1)}.{patch_match.group(1)}"
            )
        return "unknown"
    except (FileNotFoundError, AttributeError):
        # Fallback version if header can't be read
        return "unknown"


class CMakeExtension(Extension):  # pylint: disable=too-few-public-methods
    """Custom CMake extension class for setuptools"""

    def __init__(self, name: str, sourcedir: str = ""):
        super().__init__(name, sources=[])
        self.sourcedir = os.path.abspath(sourcedir)


class CMakeBuild(build_ext):
    """Custom build_ext command to handle CMake extensions"""

    def run(self):
        self.pre_build()
        try:
            subprocess.check_output(["cmake", "--version"])
        except OSError as exc:
            raise RuntimeError(
                "CMake must be installed to build the extensions"
            ) from exc

        for ext in self.extensions:
            self.build_extension(ext)

        self.run_stubgen()

    def build_extension(self, ext: CMakeExtension):
        extdir = os.path.abspath(os.path.dirname(self.get_ext_fullpath(ext.name)))
        cfg = "Release"
        build_temp = Path(self.build_temp)
        build_temp.mkdir(parents=True, exist_ok=True)

        cmake_args = [
            f"-DCMAKE_LIBRARY_OUTPUT_DIRECTORY={extdir}",
            f"-DPYTHON_EXECUTABLE={sys.executable}",
            f"-DCMAKE_BUILD_TYPE={cfg}",
            "-DBUILD_PYTHON_BINDINGS=ON",
        ]

        # Add macOS-specific CMake prefix paths for Homebrew dependencies
        if platform.system() == "Darwin":  # macOS
            try:
                tbb_prefix = subprocess.check_output(
                    ["brew", "--prefix", "tbb"], text=True
                ).strip()
                fmt_prefix = subprocess.check_output(
                    ["brew", "--prefix", "fmt"], text=True
                ).strip()
                spdlog_prefix = subprocess.check_output(
                    ["brew", "--prefix", "spdlog"], text=True
                ).strip()

                cmake_prefix_path = f"{tbb_prefix};{fmt_prefix};{spdlog_prefix}"
                cmake_args.append(f"-DCMAKE_PREFIX_PATH={cmake_prefix_path}")
                print(f"Added macOS Homebrew prefix paths: {cmake_prefix_path}")

            except (subprocess.CalledProcessError, FileNotFoundError):
                print(
                    "Warning: Could not determine Homebrew prefix paths. Make sure Homebrew is installed and dependencies are available."
                )
                # Fallback to common Homebrew paths
                cmake_args.append("-DCMAKE_PREFIX_PATH=/opt/homebrew;/usr/local")

        build_args = []

        # Use Ninja if available in the current environment, otherwise use Unix Makefiles
        use_ninja = False
        try:
            subprocess.check_output(["ninja", "--version"])
            use_ninja = True
        except (OSError, subprocess.CalledProcessError):
            use_ninja = False
        if platform.system() != "Windows":
            if use_ninja:
                cmake_args += ["-G", "Ninja"]
            else:
                cmake_args += ["-G", "Unix Makefiles"]

        subprocess.check_call(["cmake", ext.sourcedir] + cmake_args, cwd=build_temp)
        subprocess.check_call(
            ["cmake", "--build", ".", "--config", cfg] + build_args, cwd=build_temp
        )

    def pre_build(self):
        """Extracts doxygen documentation from XML files and creates a C++ unordered_map"""

        try:
            subprocess.run(["doxygen", "Doxyfile"], check=True)
        except FileNotFoundError as exc:
            raise RuntimeError(
                "Doxygen is not installed or not found in PATH. Please install Doxygen to build documentation."
            ) from exc
        except subprocess.CalledProcessError as exc:
            raise RuntimeError(
                "Doxygen failed to run. Ensure that 'Doxyfile' exists and is valid."
            ) from exc
        docs = {}
        DOXYGEN_XML_DIR = "xml"

        def extract_param_info(member):
            """Extract parameter information from a memberdef element."""
            params = []
            for param in member.findall(".//param"):
                param_type = param.find("type")
                param_name = param.find("declname")

                type_text = ""
                if param_type is not None:
                    # Handle complex types with references
                    type_parts = []
                    if param_type.text:
                        type_parts.append(param_type.text)
                    for ref in param_type.findall("ref"):
                        if ref.text:
                            type_parts.append(ref.text)
                    if param_type.tail:
                        type_parts.append(param_type.tail)
                    type_text = "".join(type_parts).strip()

                name_text = param_name.text if param_name is not None else ""

                if type_text or name_text:
                    params.append(f"{type_text} {name_text}".strip())

            return params

        def extract_param_docs(member):
            """Extract parameter documentation from detailed description."""
            param_docs = {}
            detailed_desc = member.find("detaileddescription")
            if detailed_desc is not None:
                for param_list in detailed_desc.findall(
                    ".//parameterlist[@kind='param']"
                ):
                    for param_item in param_list.findall("parameteritem"):
                        param_name_list = param_item.find("parameternamelist")
                        param_desc = param_item.find("parameterdescription")

                        if param_name_list is not None and param_desc is not None:
                            param_name = param_name_list.find("parametername")
                            if param_name is not None and param_name.text:
                                desc_para = param_desc.find("para")
                                desc_text = (
                                    desc_para.text
                                    if desc_para is not None and desc_para.text
                                    else ""
                                )
                                param_docs[param_name.text] = desc_text

            return param_docs

        def extract_return_info(member):
            """Extract return type and documentation."""
            return_type = ""
            return_doc = ""

            # Extract return type
            type_elem = member.find("type")
            if type_elem is not None:
                type_parts = []
                if type_elem.text:
                    type_parts.append(type_elem.text)
                for ref in type_elem.findall("ref"):
                    if ref.text:
                        type_parts.append(ref.text)
                if type_elem.tail:
                    type_parts.append(type_elem.tail)
                return_type = "".join(type_parts).strip()

            # Extract return documentation
            detailed_desc = member.find("detaileddescription")
            if detailed_desc is not None:
                for return_elem in detailed_desc.findall(
                    ".//simplesect[@kind='return']"
                ):
                    para = return_elem.find("para")
                    if para is not None and para.text:
                        return_doc = para.text
                        break

            return return_type, return_doc

        def format_documentation_entry(
            name,
            brief,
            detailed,
            params=None,
            param_docs=None,
            return_type="",
            return_doc="",
        ):
            """Format a documentation entry with Description, Args, and Returns sections."""
            # Description section
            description = []
            if brief:
                description.append(brief)
            if detailed and detailed != brief:
                description.append(detailed)

            doc_parts = []

            # Description
            desc_text = "\n".join(description).strip()
            if desc_text:
                doc_parts.append(f"Description\n{desc_text}")
            else:
                doc_parts.append("Description\nNo description available.")

            # Args section
            if params:
                args_section = ["Args"]
                if param_docs:
                    for param in params:
                        param_name = param.split()[-1] if param else ""
                        param_doc = param_docs.get(param_name, "No description")
                        args_section.append(f"  {param}: {param_doc}")
                else:
                    for param in params:
                        args_section.append(f"  {param}: No description")
                doc_parts.append("\n".join(args_section))
            else:
                doc_parts.append("Args\n  None")

            # Returns section
            returns_section = ["Returns"]
            if return_type:
                if return_doc:
                    returns_section.append(f"  {return_type}: {return_doc}")
                else:
                    returns_section.append(f"  {return_type}: No description")
            else:
                returns_section.append("  void: No return value")

            doc_parts.append("\n".join(returns_section))

            return "\n\n".join(doc_parts)

        # Main parsing function
        for filename in os.listdir(DOXYGEN_XML_DIR):
            if (
                filename.startswith("class")
                or filename.startswith("namespace")
                or filename.startswith("struct")
            ):
                tree = ET.parse(os.path.join(DOXYGEN_XML_DIR, filename))
                root = tree.getroot()

                for compound in root.findall(".//compounddef"):
                    name = compound.find("compoundname").text
                    brief = compound.find("briefdescription").findtext(
                        "para", default=""
                    )
                    detailed = compound.find("detaileddescription").findtext(
                        "para", default=""
                    )

                    # Format compound documentation
                    docs[name] = format_documentation_entry(name, brief, detailed)

                    # Process member functions/variables
                    for member in compound.findall(".//memberdef"):
                        member_name = member.find("name").text
                        member_brief = member.find("briefdescription").findtext(
                            "para", default=""
                        )
                        member_detailed = member.find("detaileddescription").findtext(
                            "para", default=""
                        )

                        # Extract function-specific information
                        if member.get("kind") == "function":
                            # Extract parameters
                            params = extract_param_info(member)
                            param_docs = extract_param_docs(member)

                            # Extract return information
                            return_type, return_doc = extract_return_info(member)

                            # Format with full documentation structure
                            docs[f"{name}::{member_name}"] = format_documentation_entry(
                                f"{name}::{member_name}",
                                member_brief,
                                member_detailed,
                                params,
                                param_docs,
                                return_type,
                                return_doc,
                            )
                        else:
                            # For non-function members (variables, etc.)
                            docs[f"{name}::{member_name}"] = format_documentation_entry(
                                f"{name}::{member_name}", member_brief, member_detailed
                            )
        with open("./src/dsf/.docstrings.hpp", "w") as f:
            f.write("#pragma once\n\n#include <unordered_map>\n#include <string>\n\n")
            f.write("namespace dsf {\n")
            f.write(
                "    const std::unordered_map<std::string, std::string> g_docstrings = {\n"
            )
            for k, v in docs.items():
                f.write(f'        {{"{k}", R"""({v})"""}},\n')
            f.write("    };\n")
            f.write("}\n")

    def run_stubgen(self):
        """Generate stub files for the Python bindings"""
        print("Starting stub generation...")

        # Find the built extension module
        ext_path = None
        for ext in self.extensions:
            ext_path = self.get_ext_fullpath(ext.name)
            print(f"Extension path: {ext_path}")
            break

        if not ext_path:
            print("Warning: No extension path found, skipping stub generation")
            return

        # Check both the full path and build lib location
        module_dir = os.path.dirname(ext_path)
        build_lib_path = os.path.join(self.build_lib, "dsf.so")

        print(f"Checking extension at: {ext_path}")
        print(f"Checking build lib at: {build_lib_path}")
        print(f"Module directory: {module_dir}")

        # Use build lib directory for stub generation
        stub_output_dir = self.build_lib

        # Set up environment with proper Python path
        env = os.environ.copy()
        env["PYTHONPATH"] = self.build_lib + os.pathsep + env.get("PYTHONPATH", "")
        print(f"PYTHONPATH: {env['PYTHONPATH']}")

        try:
            # Generate stub files
            cmd = [
<<<<<<< HEAD
                sys.executable,
                "-m",
                "pybind11_stubgen",
=======
                "pybind11-stubgen",
>>>>>>> d138f143
                "dsf",
                "--ignore-invalid-expressions",
                "std::function|dsf::RoadDynamics",
                "--enum-class-locations",
                "TrafficLightOptimization:dsf",
                "--output-dir",
                stub_output_dir,
            ]
            print(f"Running command: {' '.join(cmd)}")

            result = subprocess.run(
                cmd, check=True, env=env, capture_output=True, text=True
            )
            print("Stub generation completed successfully")
            print(f"stdout: {result.stdout}")

            # Check if stub file was created
            stub_file = os.path.join(stub_output_dir, "dsf.pyi")
            if os.path.exists(stub_file):
                print(f"Stub file successfully created at {stub_file}")
                # For editable installs, also copy to source directory for development
                source_stub = os.path.join(os.path.dirname(__file__), "dsf.pyi")
                if source_stub != stub_file:
                    print(f"Copying stub file to source directory: {source_stub}")
                    shutil.copy2(stub_file, source_stub)
            else:
                print(f"Warning: Stub file not found at {stub_file}")

        except subprocess.CalledProcessError as e:
            print(f"Warning: Stub generation failed: {e}")
            print(f"stdout: {e.stdout}")
            print(f"stderr: {e.stderr}")
            # Don't fail the build if stub generation fails


# Read long description from README.md if available
LONG_DESCRIPTION = ""
if os.path.exists("README.md"):
    with open("README.md", "r", encoding="utf-8") as f:
        LONG_DESCRIPTION = f.read()

# Get version from header file
PROJECT_VERSION = get_version_from_header()

setup(
    name="dsf",
    version=PROJECT_VERSION,
    author="Grufoony",
    author_email="gregorio.berselli@studio.unibo.it",
    description="DSF C++ core with Python bindings via pybind11",
    long_description=LONG_DESCRIPTION,
    long_description_content_type="text/markdown",
    ext_modules=[CMakeExtension("dsf")],
    cmdclass={"build_ext": CMakeBuild},
    package_data={
        "": ["*.pyi"],
    },
    include_package_data=True,
    zip_safe=False,
    python_requires=">=3.8",
    install_requires=["pybind11-stubgen"],
)<|MERGE_RESOLUTION|>--- conflicted
+++ resolved
@@ -377,13 +377,7 @@
         try:
             # Generate stub files
             cmd = [
-<<<<<<< HEAD
-                sys.executable,
-                "-m",
-                "pybind11_stubgen",
-=======
                 "pybind11-stubgen",
->>>>>>> d138f143
                 "dsf",
                 "--ignore-invalid-expressions",
                 "std::function|dsf::RoadDynamics",
