--- conflicted
+++ resolved
@@ -4,13 +4,8 @@
 #include <cstdint>
 
 static constexpr uint8_t DSM_VERSION_MAJOR = 1;
-<<<<<<< HEAD
-static constexpr uint8_t DSM_VERSION_MINOR = 3;
-static constexpr uint8_t DSM_VERSION_PATCH = 14;
-=======
 static constexpr uint8_t DSM_VERSION_MINOR = 4;
 static constexpr uint8_t DSM_VERSION_PATCH = 2;
->>>>>>> eecc540e
 
 #include <string>
 #include <format>
