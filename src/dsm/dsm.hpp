#ifndef dsm_hpp
#define dsm_hpp

#include <cstdint>
#include <format>

static constexpr uint8_t DSM_VERSION_MAJOR = 2;
static constexpr uint8_t DSM_VERSION_MINOR = 6;
<<<<<<< HEAD
static constexpr uint8_t DSM_VERSION_PATCH = 24;
=======
static constexpr uint8_t DSM_VERSION_PATCH = 25;
>>>>>>> e7005b26

static auto const DSM_VERSION =
    std::format("{}.{}.{}", DSM_VERSION_MAJOR, DSM_VERSION_MINOR, DSM_VERSION_PATCH);

namespace dsm {
  /// @brief Returns the version of the DSM library
  /// @return The version of the DSM library
  auto const& version() { return DSM_VERSION; };
}  // namespace dsm

#include "headers/AdjacencyMatrix.hpp"
#include "headers/Agent.hpp"
#include "headers/RoadNetwork.hpp"
#include "headers/Itinerary.hpp"
#include "headers/Intersection.hpp"
#include "headers/TrafficLight.hpp"
#include "headers/Roundabout.hpp"
#include "headers/SparseMatrix.hpp"
#include "headers/Edge.hpp"
#include "headers/Street.hpp"
#include "headers/FirstOrderDynamics.hpp"
#include "utility/TypeTraits/is_node.hpp"
#include "utility/TypeTraits/is_street.hpp"
#include "utility/TypeTraits/is_numeric.hpp"

#endif<|MERGE_RESOLUTION|>--- conflicted
+++ resolved
@@ -6,11 +6,7 @@
 
 static constexpr uint8_t DSM_VERSION_MAJOR = 2;
 static constexpr uint8_t DSM_VERSION_MINOR = 6;
-<<<<<<< HEAD
-static constexpr uint8_t DSM_VERSION_PATCH = 24;
-=======
-static constexpr uint8_t DSM_VERSION_PATCH = 25;
->>>>>>> e7005b26
+static constexpr uint8_t DSM_VERSION_PATCH = 26;
 
 static auto const DSM_VERSION =
     std::format("{}.{}.{}", DSM_VERSION_MAJOR, DSM_VERSION_MINOR, DSM_VERSION_PATCH);
