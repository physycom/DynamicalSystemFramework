--- conflicted
+++ resolved
@@ -332,12 +332,8 @@
         }
         continue;
       }
-<<<<<<< HEAD
-      auto const& nextStreet{this->m_graph.street(m_agentNextStreetId.at(agentId))};
-=======
       auto const& nextStreet{
           this->m_graph.street(this->agents().at(agentId)->nextStreetId().value())};
->>>>>>> 6d062fe1
       if (nextStreet->isFull()) {
         continue;
       }
@@ -366,12 +362,8 @@
         return false;
       }
       for (auto const [angle, agentId] : intersection.agents()) {
-<<<<<<< HEAD
-        auto const& nextStreet{this->m_graph.street(m_agentNextStreetId.at(agentId))};
-=======
         auto const& nextStreet{
             this->m_graph.street(this->agents().at(agentId)->nextStreetId().value())};
->>>>>>> 6d062fe1
         if (nextStreet->isFull()) {
           if (m_forcePriorities) {
             return false;
@@ -393,12 +385,8 @@
         return false;
       }
       auto const agentId{roundabout.agents().front()};
-<<<<<<< HEAD
-      auto const& nextStreet{this->m_graph.street(m_agentNextStreetId.at(agentId))};
-=======
       auto const& nextStreet{
           this->m_graph.street(this->agents().at(agentId)->nextStreetId().value())};
->>>>>>> 6d062fe1
       if (!(nextStreet->isFull())) {
         if (this->agents().at(agentId)->streetId().has_value()) {
           const auto streetId = this->agents().at(agentId)->streetId().value();
@@ -731,14 +719,6 @@
     // move the first agent of each street queue, if possible, putting it in the next node
     bool const bUpdateData =
         m_dataUpdatePeriod.has_value() && this->m_time % m_dataUpdatePeriod.value() == 0;
-<<<<<<< HEAD
-    for (const auto& [streetId, pStreet] : this->m_graph.streetSet()) {
-      if (bUpdateData) {
-        m_streetTails.at(streetId) += pStreet->nExitingAgents();
-      }
-      for (auto i = 0; i < pStreet->transportCapacity(); ++i) {
-        this->m_evolveStreet(pStreet, reinsert_agents);
-=======
     for (auto const& [nodeId, _] : this->m_graph.nodeSet()) {
       for (auto const& [streetId, _] : this->m_graph.adjMatrix().getCol(nodeId, true)) {
         auto const& pStreet{this->m_graph.street(streetId)};
@@ -749,18 +729,8 @@
         for (auto i = 0; i < pStreet->transportCapacity(); ++i) {
           this->m_evolveStreet(pStreet, reinsert_agents);
         }
->>>>>>> 6d062fe1
-      }
-    }
-    // for (const auto& [streetId, pStreet] : this->m_graph.streetSet()) {
-    //   if (bUpdateData) {
-    //     m_streetTails[streetId] += pStreet->nExitingAgents();
-    //   }
-    //   Logger::info(std::format("Evolving street {}", streetId));
-    //   for (auto i = 0; i < pStreet->transportCapacity(); ++i) {
-    //     this->m_evolveStreet(pStreet, reinsert_agents);
-    //   }
-    // }
+      }
+    }
     // Move transport capacity agents from each node
     for (const auto& [nodeId, pNode] : this->m_graph.nodeSet()) {
       for (auto i = 0; i < pNode->transportCapacity(); ++i) {
