/// @file       /src/dsm/headers/RoadDynamics.hpp
/// @brief      Defines the RoadDynamics class.
///
/// @details    This file contains the definition of the RoadDynamics class.
///             The RoadDynamics class represents the dynamics of the network. It is templated by the type
///             of the graph's id and the type of the graph's capacity.
///             The graph's id and capacity must be unsigned integral types.

#pragma once

#include <algorithm>
#include <cassert>
#include <concepts>
#include <vector>
#include <random>
#include <span>
#include <numeric>
#include <unordered_map>
#include <cmath>
#include <cassert>
#include <format>
#include <thread>
#include <exception>
#include <fstream>
#include <iomanip>

#include <tbb/tbb.h>

#include "Dynamics.hpp"
#include "Agent.hpp"
#include "DijkstraWeights.hpp"
#include "Itinerary.hpp"
#include "RoadNetwork.hpp"
#include "SparseMatrix.hpp"
#include "../utility/TypeTraits/is_agent.hpp"
#include "../utility/TypeTraits/is_itinerary.hpp"
#include "../utility/Logger.hpp"
#include "../utility/Typedef.hpp"

static auto constexpr g_cacheFolder = "./.dsmcache/";

namespace dsm {
  /// @brief The RoadDynamics class represents the dynamics of the network.
  /// @tparam delay_t The type of the agent's delay
  template <typename delay_t>
    requires(is_numeric_v<delay_t>)
  class RoadDynamics : public Dynamics<RoadNetwork> {
    std::map<Id, std::unique_ptr<Agent<delay_t>>> m_agents;
    std::unordered_map<Id, std::unique_ptr<Itinerary>> m_itineraries;

  protected:
    std::unordered_map<Id, std::array<unsigned long long, 4>> m_turnCounts;
    std::unordered_map<Id, std::array<long, 4>> m_turnMapping;
    std::unordered_map<Id, double> m_streetTails;
    std::vector<std::pair<double, double>> m_travelDTs;
    std::vector<Id> m_agentsToRemove;
    Time m_previousOptimizationTime, m_previousSpireTime;

  private:
    std::function<double(const RoadNetwork*, Id, Id)> m_weightFunction;
    std::optional<double> m_errorProbability;
    std::optional<double> m_passageProbability;
<<<<<<< HEAD

  protected:
    tbb::concurrent_vector<std::pair<double, double>> m_travelDTs;
    bool m_forcePriorities;
    std::optional<delay_t> m_dataUpdatePeriod;
    std::unordered_map<Id, std::array<unsigned long long, 4>> m_turnCounts;
    std::unordered_map<Id, std::array<long, 4>> m_turnMapping;
    std::unordered_map<Id, double> m_streetTails;
    tbb::concurrent_vector<Id> m_agentsToRemove;
=======
    double m_weightTreshold;
    std::optional<delay_t> m_dataUpdatePeriod;
    bool m_bCacheEnabled;
    bool m_forcePriorities;
>>>>>>> 25c7688d

  private:
    /// @brief Update the path of a single itinerary using Dijsktra's algorithm
    /// @param pItinerary An std::unique_prt to the itinerary
    void m_updatePath(std::unique_ptr<Itinerary> const& pItinerary);

    /// @brief Get the next street id
    /// @param agentId The id of the agent
    /// @param NodeId The id of the node
    /// @param streetId The id of the incoming street
    /// @return Id The id of the randomly selected next street
    virtual Id m_nextStreetId(Id agentId,
                              Id NodeId,
                              std::optional<Id> streetId = std::nullopt);
    /// @brief Increase the turn counts
    virtual void m_increaseTurnCounts(Id streetId, double delta);
    /// @brief Evolve a street
    /// @param pStreet A std::unique_ptr to the street
    /// @param reinsert_agents If true, the agents are reinserted in the simulation after they reach their destination
    /// @details If possible, removes the first agent of the street's queue, putting it in the destination node.
    /// If the agent is going into the destination node, it is removed from the simulation (and then reinserted if reinsert_agents is true)
    void m_evolveStreet(const std::unique_ptr<Street>& pStreet, bool reinsert_agents);
    /// @brief If possible, removes one agent from the node, putting it on the next street.
    /// @param pNode A std::unique_ptr to the node
    /// @return bool True if the agent has been moved, false otherwise
    bool m_evolveNode(const std::unique_ptr<Node>& pNode);
    /// @brief Evolve the agents.
    /// @details Puts all new agents on a street, if possible, decrements all delays
    /// and increments all travel times.
    void m_evolveAgent(std::unique_ptr<Agent<delay_t>> const& pAgent);

  public:
    /// @brief Construct a new RoadDynamics object
    /// @param graph The graph representing the network
    /// @param useCache If true, the cache is used (default is false)
    /// @param seed The seed for the random number generator (default is std::nullopt)
    /// @param weightFunction The weight function for the Dijkstra's algorithm (default is weight_functions::streetTime)
    /// @param weightTreshold The weight treshold for updating the paths (default is 60.)
    RoadDynamics(RoadNetwork& graph,
                 bool useCache = false,
                 std::optional<unsigned int> seed = std::nullopt,
                 std::function<double(const RoadNetwork*, Id, Id)> weightFunction =
                     weight_functions::streetTime,
                 double weightTreshold = 60.);  // 60 seconds thresholds for paths

    /// @brief Set the error probability
    /// @param errorProbability The error probability
    /// @throw std::invalid_argument If the error probability is not between 0 and 1
    void setErrorProbability(double errorProbability);

    void setPassageProbability(double passageProbability);
    /// @brief Set the force priorities flag
    /// @param forcePriorities The flag
    /// @details If true, if an agent cannot move to the next street, the whole node is skipped
    void setForcePriorities(bool forcePriorities) { m_forcePriorities = forcePriorities; }
    /// @brief Set the data update period.
    /// @param dataUpdatePeriod delay_t, The period
    /// @details Some data, i.e. the street queue lengths, are stored only after a fixed amount of time which is represented by this variable.
    void setDataUpdatePeriod(delay_t dataUpdatePeriod) {
      m_dataUpdatePeriod = dataUpdatePeriod;
    }
    /// @brief Set the destination nodes
    /// @param destinationNodes The destination nodes (as an initializer list)
    /// @param updatePaths If true, the paths are updated
    void setDestinationNodes(std::initializer_list<Id> destinationNodes,
                             bool updatePaths = true);
    /// @brief Set the destination nodes
    /// @param destinationNodes A container of destination nodes ids
    /// @param updatePaths If true, the paths are updated
    /// @details The container must have a value_type convertible to Id and begin() and end() methods
    template <typename TContainer>
      requires(std::is_convertible_v<typename TContainer::value_type, Id>)
    void setDestinationNodes(TContainer const& destinationNodes, bool updatePaths = true);

    virtual void setAgentSpeed(Size agentId) = 0;

    /// @brief Update the paths of the itineraries based on the given weight function
    void updatePaths();
    /// @brief Add a set of agents to the simulation
    /// @param nAgents The number of agents to add
    /// @param uniformly If true, the agents are added uniformly on the streets
    /// @throw std::runtime_error If there are no itineraries
    void addAgentsUniformly(Size nAgents, std::optional<Id> itineraryId = std::nullopt);
    /// @brief Add a set of agents to the simulation
    /// @param nAgents The number of agents to add
    /// @param src_weights The weights of the source nodes
    /// @param dst_weights The weights of the destination nodes
    /// @throw std::invalid_argument If the source and destination nodes are the same
    template <typename TContainer>
      requires(std::is_same_v<TContainer, std::unordered_map<Id, double>> ||
               std::is_same_v<TContainer, std::map<Id, double>>)
    void addAgentsRandomly(Size nAgents,
                           const TContainer& src_weights,
                           const TContainer& dst_weights,
                           const size_t minNodeDistance = 0);

    void addAgentsRandomly(Size nAgents, const size_t minNodeDistance = 0);

    /// @brief Add an agent to the simulation
    /// @param agent std::unique_ptr to the agent
    void addAgent(std::unique_ptr<Agent<delay_t>> agent);

    template <typename... TArgs>
      requires(std::is_constructible_v<Agent<delay_t>, TArgs...>)
    void addAgent(TArgs&&... args);

    template <typename... TArgs>
      requires(std::is_constructible_v<Agent<delay_t>, Id, TArgs...>)
    void addAgents(Size nAgents, TArgs&&... args);
    /// @brief Add a pack of agents to the simulation
    /// @param agents Parameter pack of agents
    template <typename... Tn>
      requires(is_agent_v<Tn> && ...)
    void addAgents(Tn... agents);
    /// @brief Add a pack of agents to the simulation
    /// @param agent An agent
    /// @param agents Parameter pack of agents
    template <typename T1, typename... Tn>
      requires(is_agent_v<T1> && (is_agent_v<Tn> && ...))
    void addAgents(T1 agent, Tn... agents);
    /// @brief Add a set of agents to the simulation
    /// @param agents Generic container of agents, represented by an std::span
    void addAgents(std::span<Agent<delay_t>> agents);

    /// @brief Remove an agent from the simulation
    /// @param agentId the id of the agent to remove
    void removeAgent(Size agentId);
    template <typename T1, typename... Tn>
      requires(std::is_convertible_v<T1, Id> && (std::is_convertible_v<Tn, Size> && ...))
    /// @brief Remove a pack of agents from the simulation
    /// @param id the id of the first agent to remove
    /// @param ids the pack of ides of the agents to remove
    void removeAgents(T1 id, Tn... ids);

    /// @brief Add an itinerary
    /// @param ...args The arguments to construct the itinerary
    /// @details The arguments must be compatible with any constructor of the Itinerary class
    template <typename... TArgs>
      requires(std::is_constructible_v<Itinerary, TArgs...>)
    void addItinerary(TArgs&&... args);
    /// @brief Add an itinerary
    /// @param itinerary std::unique_ptr to the itinerary
    /// @throws std::invalid_argument If the itinerary already exists
    /// @throws std::invalid_argument If the itinerary's destination is not a node of the graph
    void addItinerary(std::unique_ptr<Itinerary> itinerary);

    /// @brief Evolve the simulation
    /// @details Evolve the simulation by moving the agents and updating the travel times.
    /// In particular:
    /// - Move the first agent of each street queue, if possible, putting it in the next node
    /// - Move the agents from each node, if possible, putting them in the next street and giving them a speed.
    /// If the error probability is not zero, the agents can move to a random street.
    /// If the agent is in the destination node, it is removed from the simulation (and then reinserted if reinsert_agents is true)
    /// - Cycle over agents and update their times
    /// @param reinsert_agents If true, the agents are reinserted in the simulation after they reach their destination
    void evolve(bool reinsert_agents = false);
    /// @brief Optimize the traffic lights by changing the green and red times
    /// @param threshold double, The minimum difference between green and red queues to trigger the optimization (n agents - default is 0)
    /// @param optimizationType TrafficLightOptimization, The type of optimization. Default is DOUBLE_TAIL
    /// @details The function cycles over the traffic lights and, if the difference between the two tails is greater than
    ///   the threshold multiplied by the mean capacity of the streets, it changes the green and red times of the traffic light, keeping the total cycle time constant.
    ///   The optimizationType parameter can be set to SINGLE_TAIL to use an algorith which looks only at the incoming street tails or to DOUBLE_TAIL to consider both incoming and outgoing street tails.
    void optimizeTrafficLights(double const threshold = 0.,
                               TrafficLightOptimization optimizationType =
                                   TrafficLightOptimization::DOUBLE_TAIL);

    /// @brief Get the itineraries
    /// @return const std::unordered_map<Id, Itinerary>&, The itineraries
    const std::unordered_map<Id, std::unique_ptr<Itinerary>>& itineraries() const {
      return m_itineraries;
    }
    /// @brief Get the agents
    /// @return const std::unordered_map<Id, Agent<Id>>&, The agents
    const std::map<Id, std::unique_ptr<Agent<delay_t>>>& agents() const {
      return m_agents;
    }
    /// @brief Get the number of agents currently in the simulation
    /// @return Size The number of agents
    Size nAgents() const { return m_agents.size(); }

    /// @brief Get the mean travel time of the agents in \f$s\f$
    /// @param clearData If true, the travel times are cleared after the computation
    /// @return Measurement<double> The mean travel time of the agents and the standard deviation
    Measurement<double> meanTravelTime(bool clearData = false);
    /// @brief Get the mean travel distance of the agents in \f$m\f$
    /// @param clearData If true, the travel distances are cleared after the computation
    /// @return Measurement<double> The mean travel distance of the agents and the standard deviation
    Measurement<double> meanTravelDistance(bool clearData = false);
    /// @brief Get the mean travel speed of the agents in \f$m/s\f$
    /// @param clearData If true, the travel times and distances are cleared after the computation
    /// @return Measurement<double> The mean travel speed of the agents and the standard deviation
    Measurement<double> meanTravelSpeed(bool clearData = false);
    /// @brief Get the turn counts of the agents
    /// @return const std::array<unsigned long long, 3>& The turn counts
    /// @details The array contains the counts of left (0), straight (1), right (2) and U (3) turns
    const std::unordered_map<Id, std::array<unsigned long long, 4>>& turnCounts() const {
      return m_turnCounts;
    }
    /// @brief Get the turn probabilities of the agents
    /// @return std::array<double, 3> The turn probabilities
    /// @details The array contains the probabilities of left (0), straight (1), right (2) and U (3) turns
    std::unordered_map<Id, std::array<double, 4>> turnProbabilities(bool reset = true);

    std::unordered_map<Id, std::array<long, 4>> turnMapping() const {
      return m_turnMapping;
    }

    /// @brief Get the mean speed of the agents in \f$m/s\f$
    /// @return Measurement<double> The mean speed of the agents and the standard deviation
    Measurement<double> agentMeanSpeed() const;
    // TODO: implement the following functions
    // We can implement the base version of these functions by cycling over agents... I won't do it for now.
    // Grufoony - 19/02/2024
    virtual double streetMeanSpeed(Id streetId) const;
    virtual Measurement<double> streetMeanSpeed() const;
    virtual Measurement<double> streetMeanSpeed(double, bool) const;
    /// @brief Get the mean density of the streets in \f$m^{-1}\f$
    /// @return Measurement<double> The mean density of the streets and the standard deviation
    Measurement<double> streetMeanDensity(bool normalized = false) const;
    /// @brief Get the mean flow of the streets in \f$s^{-1}\f$
    /// @return Measurement<double> The mean flow of the streets and the standard deviation
    Measurement<double> streetMeanFlow() const;
    /// @brief Get the mean flow of the streets in \f$s^{-1}\f$
    /// @param threshold The density threshold to consider
    /// @param above If true, the function returns the mean flow of the streets with a density above the threshold, otherwise below
    /// @return Measurement<double> The mean flow of the streets and the standard deviation
    Measurement<double> streetMeanFlow(double threshold, bool above) const;
    /// @brief Get the mean spire input flow of the streets in \f$s^{-1}\f$
    /// @param resetValue If true, the spire input/output flows are cleared after the computation
    /// @return Measurement<double> The mean spire input flow of the streets and the standard deviation
    /// @details The spire input flow is computed as the sum of counts over the product of the number of spires and the time delta
    Measurement<double> meanSpireInputFlow(bool resetValue = true);
    /// @brief Get the mean spire output flow of the streets in \f$s^{-1}\f$
    /// @param resetValue If true, the spire output/input flows are cleared after the computation
    /// @return Measurement<double> The mean spire output flow of the streets and the standard deviation
    /// @details The spire output flow is computed as the sum of counts over the product of the number of spires and the time delta
    Measurement<double> meanSpireOutputFlow(bool resetValue = true);

    /// @brief Save the street densities in csv format
    /// @param filename The name of the file
    /// @param normalized If true, the densities are normalized in [0, 1]
    void saveStreetDensities(const std::string& filename,
                             bool normalized = true,
                             char const separator = ';') const;
    /// @brief Save the street input counts in csv format
    /// @param filename The name of the file
    /// @param reset If true, the input counts are cleared after the computation
    /// @details NOTE: counts are printed only if the street is a spire
    void saveInputStreetCounts(const std::string& filename,
                               bool reset = false,
                               char const separator = ';');
    /// @brief Save the street output counts in csv format
    /// @param filename The name of the file
    /// @param reset If true, the output counts are cleared after the computation
    /// @details NOTE: counts are printed only if the street is a spire
    void saveOutputStreetCounts(const std::string& filename,
                                bool reset = false,
                                char const separator = ';');
    /// @brief Save the travel speeds of the agents in csv format
    /// @param filename The name of the file
    /// @param reset If true, the travel speeds are cleared after the computation
    void saveTravelSpeeds(const std::string& filename, bool reset = false);
  };

  template <typename delay_t>
    requires(is_numeric_v<delay_t>)
  RoadDynamics<delay_t>::RoadDynamics(
      RoadNetwork& graph,
      bool useCache,
      std::optional<unsigned int> seed,
      std::function<double(const RoadNetwork*, Id, Id)> weightFunction,
      double weightTreshold)
      : Dynamics<RoadNetwork>(graph, seed),
        m_previousOptimizationTime{0},
        m_previousSpireTime{0},
        m_weightFunction{weightFunction},
        m_errorProbability{std::nullopt},
        m_passageProbability{std::nullopt},
        m_weightTreshold{weightTreshold},
        m_bCacheEnabled{useCache},
        m_forcePriorities{false} {
    if (m_bCacheEnabled) {
      if (!std::filesystem::exists(g_cacheFolder)) {
        std::filesystem::create_directory(g_cacheFolder);
      }
      Logger::info(std::format("Cache enabled (default folder is {})", g_cacheFolder));
    }
    for (const auto& nodeId : this->graph().outputNodes()) {
      this->addItinerary(nodeId, nodeId);
    }
    updatePaths();
    std::for_each(
        this->graph().edges().cbegin(),
        this->graph().edges().cend(),
        [this](auto const& pair) {
          m_streetTails.emplace(pair.first, 0);
          m_turnCounts.emplace(pair.first, std::array<unsigned long long, 4>{0, 0, 0, 0});
          // fill turn mapping as [pair.first, [left street Id, straight street Id, right street Id, U self street Id]]
          m_turnMapping.emplace(pair.first, std::array<long, 4>{-1, -1, -1, -1});
          // Turn mappings
          const auto& srcNodeId = pair.second->target();
          for (const auto& targetId : this->graph().adjacencyMatrix().getRow(srcNodeId)) {
            auto const previousStreetId = srcNodeId * this->graph().nNodes() + targetId;
            auto const& delta{
                pair.second->deltaAngle(this->graph().edge(previousStreetId)->angle())};
            if (std::abs(delta) < std::numbers::pi) {
              if (delta < 0.) {
                m_turnMapping[pair.first][dsm::Direction::RIGHT] = previousStreetId;
                ;  // right
              } else if (delta > 0.) {
                m_turnMapping[pair.first][dsm::Direction::LEFT] =
                    previousStreetId;  // left
              } else {
                m_turnMapping[pair.first][dsm::Direction::STRAIGHT] =
                    previousStreetId;  // straight
              }
            } else {
              m_turnMapping[pair.first][dsm::Direction::UTURN] = previousStreetId;  // U
            }
          }
        });
  }

  template <typename delay_t>
    requires(is_numeric_v<delay_t>)
  void RoadDynamics<delay_t>::m_updatePath(std::unique_ptr<Itinerary> const& pItinerary) {
    if (m_bCacheEnabled) {
      auto const& file = std::format("{}it{}.adj", g_cacheFolder, pItinerary->id());
      if (std::filesystem::exists(file)) {
        pItinerary->setPath(AdjacencyMatrix(file));
        Logger::debug(
            std::format("Loaded cached path for itinerary {}", pItinerary->id()));
        return;
      }
    }

    auto const destinationID = pItinerary->destination();
    std::vector<double> shortestDistances(this->graph().nNodes());
    tbb::parallel_for_each(
        this->graph().nodes().cbegin(),
        this->graph().nodes().cend(),
        [this, &shortestDistances, &destinationID](auto const& it) -> void {
          auto const nodeId{it.first};
          if (nodeId == destinationID) {
            shortestDistances[nodeId] = -1.;
          } else {
            auto result =
                this->graph().shortestPath(nodeId, destinationID, m_weightFunction);
            if (result.has_value()) {
              shortestDistances[nodeId] = result.value().distance();
            } else {
              Logger::warning(std::format(
                  "No path found from node {} to node {}", nodeId, destinationID));
              shortestDistances[nodeId] = -1.;
            }
          }
        });
    AdjacencyMatrix path;
    // cycle over the nodes
    for (const auto& [nodeId, node] : this->graph().nodes()) {
      if (nodeId == destinationID) {
        continue;
      }
      // save the minimum distance between i and the destination
      const auto minDistance{shortestDistances[nodeId]};
      if (minDistance < 0.) {
        continue;
      }
      auto const& row{this->graph().adjacencyMatrix().getRow(nodeId)};
      for (const auto nextNodeId : row) {
        if (nextNodeId == destinationID) {
          if (std::abs(m_weightFunction(&this->graph(), nodeId, nextNodeId) -
                       minDistance) <
              m_weightTreshold)  // 1 meter tolerance between shortest paths
          {
            path.insert(nodeId, nextNodeId);
          } else {
            Logger::debug(
                std::format("Found a path from {} to {} which differs for more than {} "
                            "unit(s) from the shortest one.",
                            nodeId,
                            destinationID,
                            m_weightTreshold));
          }
          continue;
        }
        auto const distance{shortestDistances[nextNodeId]};
        if (distance < 0.) {
          continue;
        }
        bool const bIsMinDistance{
            std::abs(m_weightFunction(&this->graph(), nodeId, nextNodeId) + distance -
                     minDistance) <
            m_weightTreshold};  // 1 meter tolerance between shortest paths
        if (bIsMinDistance) {
          path.insert(nodeId, nextNodeId);
        } else {
          Logger::debug(
              std::format("Found a path from {} to {} which differs for more than {} "
                          "unit(s) from the shortest one.",
                          nodeId,
                          destinationID,
                          m_weightTreshold));
        }
      }
    }

    if (path.empty()) {
      Logger::error(
          std::format("Path with id {} and destination {} is empty. Please check the "
                      "adjacency matrix.",
                      pItinerary->id(),
                      pItinerary->destination()));
    }

    pItinerary->setPath(path);
    if (m_bCacheEnabled) {
      pItinerary->path()->save(
          std::format("{}it{}.adj", g_cacheFolder, pItinerary->id()));
      Logger::debug(
          std::format("Saved path in cache for itinerary {}", pItinerary->id()));
    }
  }

  template <typename delay_t>
    requires(is_numeric_v<delay_t>)
  Id RoadDynamics<delay_t>::m_nextStreetId(Id agentId,
                                           Id nodeId,
                                           std::optional<Id> streetId) {
    auto const& pAgent{this->agents().at(agentId)};
    auto possibleMoves = this->graph().adjacencyMatrix().getRow(nodeId);
    if (!pAgent->isRandom()) {
      std::uniform_real_distribution<double> uniformDist{0., 1.};
      if (!(this->itineraries().empty())) {
        if (!(m_errorProbability.has_value() &&
              uniformDist(this->m_generator) < m_errorProbability)) {
          const auto& it = this->itineraries().at(pAgent->itineraryId());
          if (it->destination() != nodeId) {
            possibleMoves = it->path()->getRow(nodeId);
          }
        }
      }
    }
    if (possibleMoves.empty()) {
      Logger::error(
          std::format("No possible moves from node {} for agent {}", nodeId, agentId));
    }
    std::uniform_int_distribution<Size> moveDist{
        0, static_cast<Size>(possibleMoves.size() - 1)};
    // while loop to avoid U turns in non-roundabout junctions
    Id nextStreetId;
    do {
      nextStreetId =
          nodeId * this->graph().nNodes() + possibleMoves[moveDist(this->m_generator)];
    } while (!this->graph().node(nodeId)->isRoundabout() && streetId.has_value() &&
             (this->graph().edge(nextStreetId)->target() ==
              this->graph().edge(streetId.value())->source()) &&
             (possibleMoves.size() > 1));
    return nextStreetId;
  }

  template <typename delay_t>
    requires(is_numeric_v<delay_t>)
  void RoadDynamics<delay_t>::m_increaseTurnCounts(Id streetId, double delta) {
    if (std::abs(delta) < std::numbers::pi) {
      if (delta < 0.) {
        ++m_turnCounts[streetId][0];  // right
      } else if (delta > 0.) {
        ++m_turnCounts[streetId][2];  // left
      } else {
        ++m_turnCounts[streetId][1];  // straight
      }
    } else {
      ++m_turnCounts[streetId][3];  // U
    }
  }

  template <typename delay_t>
    requires(is_numeric_v<delay_t>)
  void RoadDynamics<delay_t>::m_evolveStreet(const std::unique_ptr<Street>& pStreet,
                                             bool reinsert_agents) {
    auto const nLanes = pStreet->nLanes();
    std::uniform_real_distribution<double> uniformDist{0., 1.};
    bool bCanPass{true};
    if (pStreet->isStochastic() &&
        (uniformDist(this->m_generator) >
         dynamic_cast<StochasticStreet&>(*pStreet).flowRate())) {
      bCanPass = false;
    }
    for (auto queueIndex = 0; queueIndex < nLanes; ++queueIndex) {
      if (pStreet->queue(queueIndex).empty()) {
        continue;
      }
      const auto agentId{pStreet->queue(queueIndex).front()};
      auto const& pAgent{this->agents().at(agentId)};
      if (pAgent->delay() > 0) {
        continue;
      }
      pAgent->setSpeed(0.);
      const auto& destinationNode{this->graph().node(pStreet->target())};
      if (destinationNode->isFull()) {
        continue;
      }
      if (destinationNode->isTrafficLight()) {
        auto& tl = dynamic_cast<TrafficLight&>(*destinationNode);
        auto const direction{pStreet->laneMapping().at(queueIndex)};
        if (!tl.isGreen(pStreet->id(), direction)) {
          continue;
        }
      }
      bCanPass = bCanPass &&
                 (uniformDist(this->m_generator) < m_passageProbability.value_or(1.1));
      bool bArrived{false};
      if (!bCanPass) {
        if (pAgent->isRandom()) {
          bArrived = true;
        } else {
          continue;
        }
      }
      if (!pAgent->isRandom()) {
        if (destinationNode->id() ==
            this->itineraries().at(pAgent->itineraryId())->destination()) {
          bArrived = true;
        }
      }
      if (bArrived) {
        pStreet->dequeue(queueIndex);
        m_travelDTs.push_back({pAgent->distance(), static_cast<double>(pAgent->time())});
        if (reinsert_agents) {
          // reset Agent's values
          pAgent->reset();
        } else {
          m_agentsToRemove.push_back(agentId);
          // this->removeAgent(agentId);
        }
        continue;
      }
      auto const& nextStreet{
          this->graph().edge(this->agents().at(agentId)->nextStreetId().value())};
      if (nextStreet->isFull()) {
        continue;
      }
      pStreet->dequeue(queueIndex);
      if (destinationNode->id() != nextStreet->source()) {
        Logger::error(std::format("Agent {} is going to the wrong street", agentId));
      }
      assert(destinationNode->id() == nextStreet->source());
      if (destinationNode->isIntersection()) {
        auto& intersection = dynamic_cast<Intersection&>(*destinationNode);
        auto const delta{nextStreet->deltaAngle(pStreet->angle())};
        // m_increaseTurnCounts(pStreet->id(), delta);
        intersection.addAgent(delta, agentId);
      } else if (destinationNode->isRoundabout()) {
        auto& roundabout = dynamic_cast<Roundabout&>(*destinationNode);
        roundabout.enqueue(agentId);
      }
    }
  }

  template <typename delay_t>
    requires(is_numeric_v<delay_t>)
  bool RoadDynamics<delay_t>::m_evolveNode(const std::unique_ptr<Node>& pNode) {
    if (pNode->isIntersection()) {
      auto& intersection = dynamic_cast<Intersection&>(*pNode);
      if (intersection.agents().empty()) {
        return false;
      }
      for (auto const [angle, agentId] : intersection.agents()) {
        auto const& nextStreet{
            this->graph().edge(this->agents().at(agentId)->nextStreetId().value())};
        if (nextStreet->isFull()) {
          if (m_forcePriorities) {
            return false;
          }
          continue;
        }
        intersection.removeAgent(agentId);
        this->agents().at(agentId)->setStreetId(nextStreet->id());
        this->setAgentSpeed(agentId);
        this->agents().at(agentId)->incrementDelay(
            std::ceil(nextStreet->length() / this->agents().at(agentId)->speed()));
        nextStreet->addAgent(agentId);
        return true;
      }
      return false;
    } else if (pNode->isRoundabout()) {
      auto& roundabout = dynamic_cast<Roundabout&>(*pNode);
      if (roundabout.agents().empty()) {
        return false;
      }
      auto const agentId{roundabout.agents().front()};
      auto const& nextStreet{
          this->graph().edge(this->agents().at(agentId)->nextStreetId().value())};
      if (!(nextStreet->isFull())) {
<<<<<<< HEAD
        // if (this->agents().at(agentId)->streetId().has_value()) {
        //   const auto streetId = this->agents().at(agentId)->streetId().value();
        //   auto delta = nextStreet->angle() - this->m_graph.edge(streetId)->angle();
        //   if (delta > std::numbers::pi) {
        //     delta -= 2 * std::numbers::pi;
        //   } else if (delta < -std::numbers::pi) {
        //     delta += 2 * std::numbers::pi;
        //   }
        //   m_increaseTurnCounts(streetId, delta);
        // }
=======
        if (this->agents().at(agentId)->streetId().has_value()) {
          const auto streetId = this->agents().at(agentId)->streetId().value();
          auto delta = nextStreet->angle() - this->graph().edge(streetId)->angle();
          if (delta > std::numbers::pi) {
            delta -= 2 * std::numbers::pi;
          } else if (delta < -std::numbers::pi) {
            delta += 2 * std::numbers::pi;
          }
          m_increaseTurnCounts(streetId, delta);
        }
>>>>>>> 25c7688d
        roundabout.dequeue();
        this->agents().at(agentId)->setStreetId(nextStreet->id());
        this->setAgentSpeed(agentId);
        this->agents().at(agentId)->incrementDelay(
            std::ceil(nextStreet->length() / this->agents().at(agentId)->speed()));
        nextStreet->addAgent(agentId);
      } else {
        return false;
      }
    }
    return true;
  }

  template <typename delay_t>
    requires(is_numeric_v<delay_t>)
  void RoadDynamics<delay_t>::m_evolveAgent(
      std::unique_ptr<Agent<delay_t>> const& pAgent) {
    std::uniform_int_distribution<Id> nodeDist{
        0, static_cast<Id>(this->graph().nNodes() - 1)};
    if (pAgent->delay() > 0) {
      const auto& street{this->graph().edge(pAgent->streetId().value())};
      if (pAgent->delay() > 1) {
        pAgent->incrementDistance();
      } else {
        double distance{std::fmod(street->length(), pAgent->speed())};
        if (distance < std::numeric_limits<double>::epsilon()) {
          pAgent->incrementDistance();
        } else {
          pAgent->incrementDistance(distance);
        }
      }
      pAgent->decrementDelay();
      if (pAgent->delay() == 0) {
        auto const nLanes = street->nLanes();
        bool bArrived{false};
        if (!pAgent->isRandom()) {
          if (this->itineraries().at(pAgent->itineraryId())->destination() ==
              street->target()) {
            pAgent->updateItinerary();
          }
          if (this->itineraries().at(pAgent->itineraryId())->destination() ==
              street->target()) {
            bArrived = true;
          }
        }
        if (bArrived) {
          std::uniform_int_distribution<size_t> laneDist{0,
                                                         static_cast<size_t>(nLanes - 1)};
          street->enqueue(pAgent->id(), laneDist(this->m_generator));
        } else {
          auto const nextStreetId =
              this->m_nextStreetId(pAgent->id(), street->target(), street->id());
          auto const& pNextStreet{this->graph().edge(nextStreetId)};
          pAgent->setNextStreetId(nextStreetId);
          if (nLanes == 1) {
            street->enqueue(pAgent->id(), 0);
          } else {
            auto const deltaAngle{pNextStreet->deltaAngle(street->angle())};
            if (std::abs(deltaAngle) < std::numbers::pi) {
              // Lanes are counted as 0 is the far right lane
              if (std::abs(deltaAngle) < std::numbers::pi / 4) {
                std::vector<double> weights;
                for (auto const& queue : street->exitQueues()) {
                  weights.push_back(1. / (queue.size() + 1));
                }
                // If all weights are the same, make the last 0
                if (std::all_of(weights.begin(), weights.end(), [&](double w) {
                      return std::abs(w - weights.front()) <
                             std::numeric_limits<double>::epsilon();
                    })) {
                  weights.back() = 0.;
                  if (nLanes > 2) {
                    weights.front() = 0.;
                  }
                }
                // Normalize the weights
                auto const sum = std::accumulate(weights.begin(), weights.end(), 0.);
                for (auto& w : weights) {
                  w /= sum;
                }
                std::discrete_distribution<size_t> laneDist{weights.begin(),
                                                            weights.end()};
                street->enqueue(pAgent->id(), laneDist(this->m_generator));
              } else if (deltaAngle < 0.) {                 // Right
                street->enqueue(pAgent->id(), 0);           // Always the first lane
              } else {                                      // Left (deltaAngle > 0.)
                street->enqueue(pAgent->id(), nLanes - 1);  // Always the last lane
              }
            } else {                                      // U turn
              street->enqueue(pAgent->id(), nLanes - 1);  // Always the last lane
            }
          }
        }
      }
    } else if (!pAgent->streetId().has_value() && !pAgent->nextStreetId().has_value()) {
      Id srcNodeId = pAgent->srcNodeId().has_value() ? pAgent->srcNodeId().value()
                                                     : nodeDist(this->m_generator);
      const auto& srcNode{this->graph().node(srcNodeId)};
      if (srcNode->isFull()) {
        return;
      }
      const auto& nextStreet{
          this->graph().edge(this->m_nextStreetId(pAgent->id(), srcNode->id()))};
      if (nextStreet->isFull()) {
        return;
      }
      assert(srcNode->id() == nextStreet->nodePair().first);
      if (srcNode->isIntersection()) {
        auto& intersection = dynamic_cast<Intersection&>(*srcNode);
        intersection.addAgent(0., pAgent->id());
      } else if (srcNode->isRoundabout()) {
        auto& roundabout = dynamic_cast<Roundabout&>(*srcNode);
        roundabout.enqueue(pAgent->id());
      }
      pAgent->setNextStreetId(nextStreet->id());
    } else if (pAgent->delay() == 0) {
      pAgent->setSpeed(0.);
    }
    pAgent->incrementTime();
  }

  template <typename delay_t>
    requires(is_numeric_v<delay_t>)
  void RoadDynamics<delay_t>::setErrorProbability(double errorProbability) {
    if (errorProbability < 0. || errorProbability > 1.) {
      Logger::error(
          std::format("The error probability ({}) must be in [0, 1]", errorProbability));
    }
    m_errorProbability = errorProbability;
  }

  template <typename delay_t>
    requires(is_numeric_v<delay_t>)
  void RoadDynamics<delay_t>::setPassageProbability(double passageProbability) {
    if (passageProbability < 0. || passageProbability > 1.) {
      Logger::error(std::format("The passage probability ({}) must be between 0 and 1",
                                passageProbability));
    }
    m_passageProbability = passageProbability;
  }

  template <typename delay_t>
    requires(is_numeric_v<delay_t>)
  void RoadDynamics<delay_t>::setDestinationNodes(
      std::initializer_list<Id> destinationNodes, bool updatePaths) {
    std::for_each(
        destinationNodes.begin(),
        destinationNodes.end(),
        [this](auto const& nodeId) -> void { this->addItinerary(nodeId, nodeId); });
    if (updatePaths) {
      this->updatePaths();
    }
  }
  template <typename delay_t>
    requires(is_numeric_v<delay_t>)
  template <typename TContainer>
    requires(std::is_convertible_v<typename TContainer::value_type, Id>)
  void RoadDynamics<delay_t>::setDestinationNodes(TContainer const& destinationNodes,
                                                  bool updatePaths) {
    std::for_each(
        destinationNodes.begin(),
        destinationNodes.end(),
        [this](auto const& nodeId) -> void { this->addItinerary(nodeId, nodeId); });
    if (updatePaths) {
      this->updatePaths();
    }
  }

  template <typename delay_t>
    requires(is_numeric_v<delay_t>)
  void RoadDynamics<delay_t>::updatePaths() {
    Logger::debug("Init updating paths...");
    tbb::parallel_for_each(
        this->itineraries().cbegin(),
        this->itineraries().cend(),
        [this](auto const& pair) -> void { this->m_updatePath(pair.second); });
    Logger::debug("End updating paths.");
  }

  template <typename delay_t>
    requires(is_numeric_v<delay_t>)
  void RoadDynamics<delay_t>::addAgentsUniformly(Size nAgents,
                                                 std::optional<Id> optItineraryId) {
    if (this->itineraries().empty()) {
      // TODO: make this possible for random agents
      throw std::invalid_argument(Logger::buildExceptionMessage(
          "It is not possible to add random agents without itineraries."));
    }
    Id itineraryId{0};
    const bool randomItinerary{!optItineraryId.has_value()};
    if (!randomItinerary) {
      itineraryId = optItineraryId.value();
    }
    std::uniform_int_distribution<Size> itineraryDist{
        0, static_cast<Size>(this->itineraries().size() - 1)};
    std::uniform_int_distribution<Size> streetDist{
        0, static_cast<Size>(this->graph().nEdges() - 1)};
    for (Size i{0}; i < nAgents; ++i) {
      if (randomItinerary) {
        auto itineraryIt{this->itineraries().cbegin()};
        std::advance(itineraryIt, itineraryDist(this->m_generator));
        itineraryId = itineraryIt->first;
      }
      Id agentId{0};
      if (!(this->agents().empty())) {
        agentId = this->agents().rbegin()->first + 1;
      }
      Id streetId{0};
      do {
        auto streetIt = this->graph().edges().begin();
        Size step = streetDist(this->m_generator);
        std::advance(streetIt, step);
        streetId = streetIt->first;
      } while (this->graph().edge(streetId)->isFull() &&
               this->nAgents() < this->graph().maxCapacity());
      const auto& street{this->graph().edge(streetId)};
      this->addAgent(agentId, itineraryId, street->nodePair().first);
      auto const& pAgent{this->agents().at(agentId)};
      pAgent->setStreetId(streetId);
      this->setAgentSpeed(agentId);
      pAgent->incrementDelay(
          std::ceil(street->length() / this->agents().at(agentId)->speed()));
      street->addAgent(agentId);
      ++agentId;
    }
  }

  template <typename delay_t>
    requires(is_numeric_v<delay_t>)
  template <typename TContainer>
    requires(std::is_same_v<TContainer, std::unordered_map<Id, double>> ||
             std::is_same_v<TContainer, std::map<Id, double>>)
  void RoadDynamics<delay_t>::addAgentsRandomly(Size nAgents,
                                                const TContainer& src_weights,
                                                const TContainer& dst_weights,
                                                const size_t minNodeDistance) {
    auto const& nSources{src_weights.size()};
    auto const& nDestinations{dst_weights.size()};
    Logger::debug(
        std::format("Init addAgentsRandomly for {} agents from {} nodes to {} nodes with "
                    "minNodeDistance {}",
                    nAgents,
                    nSources,
                    dst_weights.size(),
                    minNodeDistance));
    if (nSources == 1 && nDestinations == 1 &&
        src_weights.begin()->first == dst_weights.begin()->first) {
      throw std::invalid_argument(Logger::buildExceptionMessage(
          std::format("The only source node {} is also the only destination node.",
                      src_weights.begin()->first)));
    }
    auto const srcSum{std::accumulate(
        src_weights.begin(),
        src_weights.end(),
        0.,
        [](double sum, const std::pair<Id, double>& p) {
          if (p.second < 0.) {
            Logger::error(std::format(
                "Negative weight ({}) for source node {}.", p.second, p.first));
          }
          return sum + p.second;
        })};
    auto const dstSum{std::accumulate(
        dst_weights.begin(),
        dst_weights.end(),
        0.,
        [](double sum, const std::pair<Id, double>& p) {
          if (p.second < 0.) {
            Logger::error(std::format(
                "Negative weight ({}) for destination node {}.", p.second, p.first));
          }
          return sum + p.second;
        })};
    std::uniform_real_distribution<double> srcUniformDist{0., srcSum};
    std::uniform_real_distribution<double> dstUniformDist{0., dstSum};
    Id agentId{0};
    if (!this->agents().empty()) {
      agentId = this->agents().rbegin()->first + 1;
    }
    Logger::debug(std::format("Adding {} agents at time {}.", nAgents, this->time()));
    while (nAgents > 0) {
      Id srcId{0}, dstId{0};
      if (nDestinations == 1) {
        dstId = dst_weights.begin()->first;
        srcId = dstId;
      }
      double dRand, sum;
      while (srcId == dstId) {
        dRand = srcUniformDist(this->m_generator);
        sum = 0.;
        for (const auto& [id, weight] : src_weights) {
          srcId = id;
          sum += weight;
          if (dRand < sum) {
            break;
          }
        }
      }
      if (nSources > 1) {
        dstId = srcId;
      }
      while (dstId == srcId) {
        dRand = dstUniformDist(this->m_generator);
        sum = 0.;
        for (const auto& [id, weight] : dst_weights) {
          // if the node is at a minimum distance from the destination, skip it
          if (this->itineraries().at(id)->path()->getRow(srcId).empty()) {
            continue;
          }
          if (nDestinations > 1 && minNodeDistance > 0) {
            // NOTE: Result must have a value in this case, so we can use value() as sort-of assertion
            if (this->graph().shortestPath(srcId, id).value().path().size() <
                minNodeDistance) {
              continue;
            }
          }
          dstId = id;
          sum += weight;
          if (dRand < sum) {
            break;
          }
        }
      }
      // find the itinerary with the given destination as destination
      auto itineraryIt{std::find_if(this->itineraries().cbegin(),
                                    this->itineraries().cend(),
                                    [dstId](const auto& itinerary) {
                                      return itinerary.second->destination() == dstId;
                                    })};
      if (itineraryIt == this->itineraries().cend()) {
        Logger::error(std::format("Itinerary with destination {} not found.", dstId));
      }
      this->addAgent(agentId, itineraryIt->first, srcId);
      --nAgents;
      ++agentId;
    }
  }

  template <typename delay_t>
    requires(is_numeric_v<delay_t>)
  void RoadDynamics<delay_t>::addAgentsRandomly(Size nAgents,
                                                const size_t minNodeDistance) {
    std::unordered_map<Id, double> src_weights, dst_weights;
    for (auto const& id : this->graph().inputNodes()) {
      src_weights[id] = 1.;
    }
    for (auto const& id : this->graph().outputNodes()) {
      dst_weights[id] = 1.;
    }
    addAgentsRandomly(nAgents, src_weights, dst_weights, minNodeDistance);
  }

  template <typename delay_t>
    requires(is_numeric_v<delay_t>)
  void RoadDynamics<delay_t>::addAgent(std::unique_ptr<Agent<delay_t>> agent) {
    if (m_agents.size() + 1 > this->graph().maxCapacity()) {
      throw std::overflow_error(Logger::buildExceptionMessage(std::format(
          "RoadNetwork is already holding the max possible number of agents ({})",
          this->graph().maxCapacity())));
    }
    if (m_agents.contains(agent->id())) {
      throw std::invalid_argument(Logger::buildExceptionMessage(
          std::format("Agent with id {} already exists.", agent->id())));
    }
    m_agents.emplace(agent->id(), std::move(agent));
    // Logger::info(std::format("Added agent with id {} from node {} to node {}",
    //                           m_agents.rbegin()->first,
    //                           m_agents.rbegin()->second->srcNodeId().value_or(-1),
    //                           m_agents.rbegin()->second->itineraryId()));
  }

  template <typename delay_t>
    requires(is_numeric_v<delay_t>)
  template <typename... TArgs>
    requires(std::is_constructible_v<Agent<delay_t>, TArgs...>)
  void RoadDynamics<delay_t>::addAgent(TArgs&&... args) {
    addAgent(std::make_unique<Agent<delay_t>>(std::forward<TArgs>(args)...));
  }

  template <typename delay_t>
    requires(is_numeric_v<delay_t>)
  template <typename... TArgs>
    requires(std::is_constructible_v<Agent<delay_t>, Id, TArgs...>)
  void RoadDynamics<delay_t>::addAgents(Size nAgents, TArgs&&... args) {
    Id agentId{0};
    if (!m_agents.empty()) {
      agentId = m_agents.rbegin()->first + 1;
    }
    for (size_t i{0}; i < nAgents; ++i, ++agentId) {
      addAgent(std::make_unique<Agent<delay_t>>(agentId, std::forward<TArgs>(args)...));
    }
  }

  template <typename delay_t>
    requires(is_numeric_v<delay_t>)
  template <typename... Tn>
    requires(is_agent_v<Tn> && ...)
  void RoadDynamics<delay_t>::addAgents(Tn... agents) {}

  template <typename delay_t>
    requires(is_numeric_v<delay_t>)
  template <typename T1, typename... Tn>
    requires(is_agent_v<T1> && (is_agent_v<Tn> && ...))
  void RoadDynamics<delay_t>::addAgents(T1 agent, Tn... agents) {
    addAgent(std::make_unique<Agent<delay_t>>(agent));
    addAgents(agents...);
  }

  template <typename delay_t>
    requires(is_numeric_v<delay_t>)
  void RoadDynamics<delay_t>::addAgents(std::span<Agent<delay_t>> agents) {
    std::ranges::for_each(agents, [this](const auto& agent) -> void {
      addAgent(std::make_unique<Agent<delay_t>>(agent));
    });
  }

  template <typename delay_t>
    requires(is_numeric_v<delay_t>)
  void RoadDynamics<delay_t>::removeAgent(Size agentId) {
    m_agents.erase(agentId);
    Logger::debug(std::format("Removed agent with id {}", agentId));
  }

  template <typename delay_t>
    requires(is_numeric_v<delay_t>)
  template <typename T1, typename... Tn>
    requires(std::is_convertible_v<T1, Size> && (std::is_convertible_v<Tn, Size> && ...))
  void RoadDynamics<delay_t>::removeAgents(T1 id, Tn... ids) {
    removeAgent(id);
    removeAgents(ids...);
  }

  template <typename delay_t>
    requires(is_numeric_v<delay_t>)
  template <typename... TArgs>
    requires(std::is_constructible_v<Itinerary, TArgs...>)
  void RoadDynamics<delay_t>::addItinerary(TArgs&&... args) {
    addItinerary(std::make_unique<Itinerary>(std::forward<TArgs>(args)...));
  }

  template <typename delay_t>
    requires(is_numeric_v<delay_t>)
  void RoadDynamics<delay_t>::addItinerary(std::unique_ptr<Itinerary> itinerary) {
    if (m_itineraries.contains(itinerary->id())) {
      throw std::invalid_argument(Logger::buildExceptionMessage(
          std::format("Itinerary with id {} already exists.", itinerary->id())));
    }
    if (!this->graph().nodes().contains(itinerary->destination())) {
      throw std::invalid_argument(Logger::buildExceptionMessage(std::format(
          "Destination node with id {} not found", itinerary->destination())));
    }
    m_itineraries.emplace(itinerary->id(), std::move(itinerary));
  }

  template <typename delay_t>
    requires(is_numeric_v<delay_t>)
  void RoadDynamics<delay_t>::evolve(bool reinsert_agents) {
    // move the first agent of each street queue, if possible, putting it in the next node
    bool const bUpdateData =
<<<<<<< HEAD
        m_dataUpdatePeriod.has_value() && this->m_time % m_dataUpdatePeriod.value() == 0;
    auto const N{this->m_graph.nNodes()};
    const auto& nodes =
        this->m_graph.nodes();  // assuming a container with contiguous indices
    const size_t numNodes = this->m_graph.nNodes();
    const unsigned int concurrency = std::thread::hardware_concurrency();
    // Calculate a grain size to partition the nodes into roughly "concurrency" blocks
    const size_t grainSize = std::max(size_t(1), numNodes / concurrency);
    this->m_arena.execute([&] {
      tbb::parallel_for(tbb::blocked_range<size_t>(0, numNodes, grainSize),
                        [&](const tbb::blocked_range<size_t>& range) {
                          for (size_t i = range.begin(); i != range.end(); ++i) {
                            const auto& pNode = nodes.at(i);
                            for (auto const& sourceId :
                                 this->m_graph.adjacencyMatrix().getCol(pNode->id())) {
                              auto const streetId = sourceId * N + pNode->id();
                              auto const& pStreet = this->m_graph.edge(streetId);

                              if (bUpdateData) {
                                m_streetTails[streetId] += pStreet->nExitingAgents();
                              }

                              for (auto j = 0; j < pStreet->transportCapacity(); ++j) {
                                this->m_evolveStreet(pStreet, reinsert_agents);
                              }
                            }
                          }
                        });
    });
=======
        m_dataUpdatePeriod.has_value() && this->time() % m_dataUpdatePeriod.value() == 0;
    auto const N{this->graph().nNodes()};
    std::for_each(this->graph().nodes().cbegin(),
                  this->graph().nodes().cend(),
                  [&](const auto& pair) {
                    for (auto const& sourceId :
                         this->graph().adjacencyMatrix().getCol(pair.first)) {
                      auto const streetId = sourceId * N + pair.first;
                      auto const& pStreet{this->graph().edge(streetId)};
                      if (bUpdateData) {
                        m_streetTails[streetId] += pStreet->nExitingAgents();
                      }
                      for (auto i = 0; i < pStreet->transportCapacity(); ++i) {
                        m_evolveStreet(pStreet, reinsert_agents);
                      }
                    }
                  });
>>>>>>> 25c7688d
    std::for_each(this->m_agentsToRemove.cbegin(),
                  this->m_agentsToRemove.cend(),
                  [this](const auto& agentId) { this->removeAgent(agentId); });
    m_agentsToRemove.clear();
    // Move transport capacity agents from each node
<<<<<<< HEAD
    this->m_arena.execute([&] {
      tbb::parallel_for(tbb::blocked_range<size_t>(0, numNodes, grainSize),
                        [&](const tbb::blocked_range<size_t>& range) {
                          for (size_t i = range.begin(); i != range.end(); ++i) {
                            const auto& pNode = nodes.at(i);

                            // Evolve the node based on its transport capacity.
                            for (auto j = 0; j < pNode->transportCapacity(); ++j) {
                              this->m_evolveNode(pNode);
                            }

                            // If the node is a traffic light, increment it.
                            if (pNode->isTrafficLight()) {
                              auto& tl = dynamic_cast<TrafficLight&>(*pNode);
                              ++tl;
                            }
                          }
                        });
    });
    // cycle over agents and update their times
    std::for_each(this->agents().begin(), this->agents().end(), [&](auto const& pair) {
      this->m_evolveAgent(pair.second);
    });
    // increment time simulation
    ++this->m_time;
=======
    std::for_each(this->graph().nodes().cbegin(),
                  this->graph().nodes().cend(),
                  [&](const auto& pair) {
                    for (auto i = 0; i < pair.second->transportCapacity(); ++i) {
                      m_evolveNode(pair.second);
                    }
                    if (pair.second->isTrafficLight()) {
                      auto& tl = dynamic_cast<TrafficLight&>(*pair.second);
                      ++tl;
                    }
                  });
    // cycle over agents and update their times
    std::for_each(this->agents().cbegin(),
                  this->agents().cend(),
                  [this](auto const& pair) { m_evolveAgent(pair.second); });

    Dynamics<RoadNetwork>::m_evolve();
>>>>>>> 25c7688d
  }

  template <typename delay_t>
    requires(is_numeric_v<delay_t>)
  void RoadDynamics<delay_t>::optimizeTrafficLights(
      double const threshold, TrafficLightOptimization const optimizationType) {
    if (threshold < 0) {
      Logger::error(
          std::format("The threshold parameter ({}) must be greater than 0.", threshold));
    }
    auto const nCycles{static_cast<double>(this->time() - m_previousOptimizationTime) /
                       m_dataUpdatePeriod.value()};
    for (const auto& [nodeId, pNode] : this->graph().nodes()) {
      if (!pNode->isTrafficLight()) {
        continue;
      }
      auto& tl = dynamic_cast<TrafficLight&>(*pNode);
      auto const& streetPriorities = tl.streetPriorities();
      auto const meanGreenFraction{tl.meanGreenTime(true) / tl.cycleTime()};
      auto const meanRedFraction{tl.meanGreenTime(false) / tl.cycleTime()};

      double inputGreenSum{0.}, inputRedSum{0.};
      auto const N{this->graph().nNodes()};
      auto column = this->graph().adjacencyMatrix().getCol(nodeId);
      for (const auto& sourceId : column) {
        auto const streetId = sourceId * N + nodeId;
        auto const& pStreet{this->graph().edge(streetId)};
        if (streetPriorities.contains(streetId)) {
          inputGreenSum += m_streetTails.at(streetId) / pStreet->nLanes();
        } else {
          inputRedSum += m_streetTails.at(streetId) / pStreet->nLanes();
        }
      }
      inputGreenSum /= meanGreenFraction;
      inputRedSum /= meanRedFraction;
      // std::clog << std::format("Traffic Light: {} - Green: {} - Red: {}\n",
      //                          nodeId,
      //                          inputGreenSum,
      //                          inputRedSum);
      auto const inputDifference{(inputGreenSum - inputRedSum) / nCycles};
      delay_t const delta = std::round(std::abs(inputDifference) / column.size());
      // std::clog << std::format("TL: {}, current delta {}, difference: {}",
      //                          nodeId,
      //                          delta,
      //                          inputDifference)
      //           << std::endl;
      auto const greenTime = tl.minGreenTime(true);
      auto const redTime = tl.minGreenTime(false);
      if (optimizationType == TrafficLightOptimization::SINGLE_TAIL) {
        if (delta == 0 || std::abs(inputDifference) < threshold) {
          tl.resetCycles();
          continue;
        }
        // std::clog << std::format("TL: {}, difference: {}, red time: {}",
        //                          nodeId,
        //                          inputDifference,
        //                          redTime)
        //           << std::endl;
        if ((inputDifference > 0) && (redTime > delta)) {
          tl.increaseGreenTimes(delta);
        } else if ((inputDifference < 0) && (greenTime > delta)) {
          tl.decreaseGreenTimes(delta);
        }
      } else if (optimizationType == TrafficLightOptimization::DOUBLE_TAIL) {
        // If the difference is not less than the threshold
        //    - Check that the incoming streets have a density less than the mean one (eventually + tolerance): I want to avoid being into the cluster, better to be out or on the border
        //    - If the previous check fails, do nothing
        double outputGreenSum{0.}, outputRedSum{0.};
        for (auto const& targetId : this->graph().adjacencyMatrix().getRow(nodeId)) {
          auto const streetId = nodeId * N + targetId;
          auto const& pStreet{this->graph().edge(streetId)};
          if (streetPriorities.contains(streetId)) {
            outputGreenSum += m_streetTails.at(streetId) / pStreet->nLanes();
          } else {
            outputRedSum += m_streetTails.at(streetId) / pStreet->nLanes();
          }
        }
        auto const outputDifference{(outputGreenSum - outputRedSum) / nCycles};
        if ((inputDifference * outputDifference > 0) ||
            std::max(std::abs(inputDifference), std::abs(outputDifference)) < threshold ||
            delta == 0) {
          tl.resetCycles();
          continue;
        }
        if (std::abs(inputDifference) > std::abs(outputDifference)) {
          if ((inputDifference > 0) && (redTime > delta)) {
            tl.increaseGreenTimes(delta);
          } else if ((inputDifference < 0) && (greenTime > delta)) {
            tl.decreaseGreenTimes(delta);
          }
        } else {
          if ((outputDifference < 0) && (redTime > delta)) {
            tl.increaseGreenTimes(delta);
          } else if ((outputDifference > 0) && (greenTime > delta)) {
            tl.decreaseGreenTimes(delta);
          }
        }
      }
    }
    // Cleaning variables
    for (auto& [id, element] : m_streetTails) {
      element = 0.;
    }
    m_previousOptimizationTime = this->time();
  }

  template <typename delay_t>
    requires(is_numeric_v<delay_t>)
  Measurement<double> RoadDynamics<delay_t>::meanTravelTime(bool clearData) {
    std::vector<double> travelTimes;
    if (!m_travelDTs.empty()) {
      travelTimes.reserve(m_travelDTs.size());
      for (auto const& [distance, time] : m_travelDTs) {
        travelTimes.push_back(time);
      }
      if (clearData) {
        m_travelDTs.clear();
      }
    }
    return Measurement<double>(travelTimes);
  }
  template <typename delay_t>
    requires(is_numeric_v<delay_t>)
  Measurement<double> RoadDynamics<delay_t>::meanTravelDistance(bool clearData) {
    std::vector<double> travelDistances;
    if (!m_travelDTs.empty()) {
      travelDistances.reserve(m_travelDTs.size());
      for (auto const& [distance, time] : m_travelDTs) {
        travelDistances.push_back(distance);
      }
      if (clearData) {
        m_travelDTs.clear();
      }
    }
    return Measurement<double>(travelDistances);
  }
  template <typename delay_t>
    requires(is_numeric_v<delay_t>)
  Measurement<double> RoadDynamics<delay_t>::meanTravelSpeed(bool clearData) {
    std::vector<double> travelSpeeds;
    travelSpeeds.reserve(m_travelDTs.size());
    for (auto const& [distance, time] : m_travelDTs) {
      travelSpeeds.push_back(distance / time);
    }
    if (clearData) {
      m_travelDTs.clear();
    }
    return Measurement<double>(travelSpeeds);
  }

  template <typename delay_t>
    requires(is_numeric_v<delay_t>)
  std::unordered_map<Id, std::array<double, 4>> RoadDynamics<delay_t>::turnProbabilities(
      bool reset) {
    std::unordered_map<Id, std::array<double, 4>> res;
    for (auto& [streetId, counts] : m_turnCounts) {
      std::array<double, 4> probabilities{0., 0., 0., 0.};
      const auto sum{std::accumulate(counts.cbegin(), counts.cend(), 0.)};
      if (sum != 0) {
        for (auto i{0}; i < counts.size(); ++i) {
          probabilities[i] = counts[i] / sum;
        }
      }
      res.emplace(streetId, probabilities);
    }
    if (reset) {
      for (auto& [streetId, counts] : m_turnCounts) {
        std::fill(counts.begin(), counts.end(), 0);
      }
    }
    return res;
  }

  template <typename delay_t>
    requires(is_numeric_v<delay_t>)
  Measurement<double> RoadDynamics<delay_t>::agentMeanSpeed() const {
    std::vector<double> speeds;
    if (!this->agents().empty()) {
      speeds.reserve(this->nAgents());
      for (const auto& [agentId, agent] : this->agents()) {
        speeds.push_back(agent->speed());
      }
    }
    return Measurement<double>(speeds);
  }

  template <typename delay_t>
    requires(is_numeric_v<delay_t>)
  double RoadDynamics<delay_t>::streetMeanSpeed(Id streetId) const {
    auto const& pStreet{this->graph().edge(streetId)};
    auto const nAgents{pStreet->nAgents()};
    if (nAgents == 0) {
      return 0.;
    }
    double speed{0.};
    for (auto const& agentId : pStreet->movingAgents()) {
      speed += this->agents().at(agentId)->speed();
    }
    return speed / nAgents;
  }

  template <typename delay_t>
    requires(is_numeric_v<delay_t>)
  Measurement<double> RoadDynamics<delay_t>::streetMeanSpeed() const {
    std::vector<double> speeds;
    speeds.reserve(this->graph().nEdges());
    for (const auto& [streetId, street] : this->graph().edges()) {
      speeds.push_back(streetMeanSpeed(streetId));
    }
    return Measurement<double>(speeds);
  }

  template <typename delay_t>
    requires(is_numeric_v<delay_t>)
  Measurement<double> RoadDynamics<delay_t>::streetMeanSpeed(double threshold,
                                                             bool above) const {
    std::vector<double> speeds;
    speeds.reserve(this->graph().nEdges());
    for (const auto& [streetId, street] : this->graph().edges()) {
      if (above && (street->density(true) > threshold)) {
        speeds.push_back(streetMeanSpeed(streetId));
      } else if (!above && (street->density(true) < threshold)) {
        speeds.push_back(streetMeanSpeed(streetId));
      }
    }
    return Measurement<double>(speeds);
  }

  template <typename delay_t>
    requires(is_numeric_v<delay_t>)
  Measurement<double> RoadDynamics<delay_t>::streetMeanDensity(bool normalized) const {
    if (this->graph().edges().empty()) {
      return Measurement(0., 0.);
    }
    std::vector<double> densities;
    densities.reserve(this->graph().nEdges());
    if (normalized) {
      for (const auto& [streetId, street] : this->graph().edges()) {
        densities.push_back(street->density(true));
      }
    } else {
      double sum{0.};
      for (const auto& [streetId, street] : this->graph().edges()) {
        densities.push_back(street->density(false) * street->length());
        sum += street->length();
      }
      if (sum == 0) {
        return Measurement(0., 0.);
      }
      auto meanDensity{std::accumulate(densities.begin(), densities.end(), 0.) / sum};
      return Measurement(meanDensity, 0.);
    }
    return Measurement<double>(densities);
  }

  template <typename delay_t>
    requires(is_numeric_v<delay_t>)
  Measurement<double> RoadDynamics<delay_t>::streetMeanFlow() const {
    std::vector<double> flows;
    flows.reserve(this->graph().nEdges());
    for (const auto& [streetId, street] : this->graph().edges()) {
      flows.push_back(street->density() * this->streetMeanSpeed(streetId));
    }
    return Measurement<double>(flows);
  }

  template <typename delay_t>
    requires(is_numeric_v<delay_t>)
  Measurement<double> RoadDynamics<delay_t>::streetMeanFlow(double threshold,
                                                            bool above) const {
    std::vector<double> flows;
    flows.reserve(this->graph().nEdges());
    for (const auto& [streetId, street] : this->graph().edges()) {
      if (above && (street->density(true) > threshold)) {
        flows.push_back(street->density() * this->streetMeanSpeed(streetId));
      } else if (!above && (street->density(true) < threshold)) {
        flows.push_back(street->density() * this->streetMeanSpeed(streetId));
      }
    }
    return Measurement<double>(flows);
  }

  template <typename delay_t>
    requires(is_numeric_v<delay_t>)
  Measurement<double> RoadDynamics<delay_t>::meanSpireInputFlow(bool resetValue) {
    auto deltaTime{this->time() - m_previousSpireTime};
    if (deltaTime == 0) {
      return Measurement(0., 0.);
    }
    m_previousSpireTime = this->time();
    std::vector<double> flows;
    flows.reserve(this->graph().nEdges());
    for (const auto& [streetId, street] : this->graph().edges()) {
      if (street->isSpire()) {
        auto& spire = dynamic_cast<SpireStreet&>(*street);
        flows.push_back(static_cast<double>(spire.inputCounts(resetValue)) / deltaTime);
      }
    }
    return Measurement<double>(flows);
  }

  template <typename delay_t>
    requires(is_numeric_v<delay_t>)
  Measurement<double> RoadDynamics<delay_t>::meanSpireOutputFlow(bool resetValue) {
    auto deltaTime{this->time() - m_previousSpireTime};
    if (deltaTime == 0) {
      return Measurement(0., 0.);
    }
    m_previousSpireTime = this->time();
    std::vector<double> flows;
    flows.reserve(this->graph().nEdges());
    for (auto const& [streetId, street] : this->graph().edges()) {
      if (street->isSpire()) {
        auto& spire = dynamic_cast<SpireStreet&>(*street);
        flows.push_back(static_cast<double>(spire.outputCounts(resetValue)) / deltaTime);
      }
    }
    return Measurement<double>(flows);
  }

  template <typename delay_t>
    requires(is_numeric_v<delay_t>)
  void RoadDynamics<delay_t>::saveStreetDensities(const std::string& filename,
                                                  bool normalized,
                                                  char const separator) const {
    bool bEmptyFile{false};
    {
      std::ifstream file(filename);
      bEmptyFile = file.peek() == std::ifstream::traits_type::eof();
    }
    std::ofstream file(filename, std::ios::app);
    if (!file.is_open()) {
      Logger::error(std::format("Error opening file \"{}\" for writing.", filename));
    }
    if (bEmptyFile) {
      file << "time";
      for (auto const& [streetId, _] : this->graph().edges()) {
        file << separator << streetId;
      }
      file << std::endl;
    }
    file << this->time();
    for (auto const& [_, pStreet] : this->graph().edges()) {
      // keep 2 decimal digits;
      file << separator << std::fixed << std::setprecision(2)
           << pStreet->density(normalized);
    }
    file << std::endl;
    file.close();
  }
  template <typename delay_t>
    requires(is_numeric_v<delay_t>)
  void RoadDynamics<delay_t>::saveInputStreetCounts(const std::string& filename,
                                                    bool reset,
                                                    char const separator) {
    bool bEmptyFile{false};
    {
      std::ifstream file(filename);
      bEmptyFile = file.peek() == std::ifstream::traits_type::eof();
    }
    std::ofstream file(filename, std::ios::app);
    if (!file.is_open()) {
      Logger::error(std::format("Error opening file \"{}\" for writing.", filename));
    }
    if (bEmptyFile) {
      file << "time";
      for (auto const& [streetId, _] : this->graph().edges()) {
        file << separator << streetId;
      }
      file << std::endl;
    }
    file << this->time();
    for (auto const& [_, pStreet] : this->graph().edges()) {
      int value{0};
      if (pStreet->isSpire()) {
        if (pStreet->isStochastic()) {
          value = dynamic_cast<StochasticSpireStreet&>(*pStreet).inputCounts(reset);
        } else {
          value = dynamic_cast<SpireStreet&>(*pStreet).inputCounts(reset);
        }
      }
      file << separator << value;
    }
    file << std::endl;
    file.close();
  }
  template <typename delay_t>
    requires(is_numeric_v<delay_t>)
  void RoadDynamics<delay_t>::saveOutputStreetCounts(const std::string& filename,
                                                     bool reset,
                                                     char const separator) {
    bool bEmptyFile{false};
    {
      std::ifstream file(filename);
      bEmptyFile = file.peek() == std::ifstream::traits_type::eof();
    }
    std::ofstream file(filename, std::ios::app);
    if (!file.is_open()) {
      Logger::error(std::format("Error opening file \"{}\" for writing.", filename));
    }
    if (bEmptyFile) {
      file << "time";
      for (auto const& [streetId, _] : this->graph().edges()) {
        file << separator << streetId;
      }
      file << std::endl;
    }
    file << this->time();
    for (auto const& [_, pStreet] : this->graph().edges()) {
      int value{0};
      if (pStreet->isSpire()) {
        if (pStreet->isStochastic()) {
          value = dynamic_cast<StochasticSpireStreet&>(*pStreet).outputCounts(reset);
        } else {
          value = dynamic_cast<SpireStreet&>(*pStreet).outputCounts(reset);
        }
      }
      file << separator << value;
    }
    file << std::endl;
    file.close();
  }
  template <typename delay_t>
    requires(is_numeric_v<delay_t>)
  void RoadDynamics<delay_t>::saveTravelSpeeds(const std::string& filename, bool reset) {
    bool bEmptyFile{false};
    {
      std::ifstream file(filename);
      bEmptyFile = file.peek() == std::ifstream::traits_type::eof();
    }
    std::ofstream file(filename, std::ios::app);
    if (!file.is_open()) {
      Logger::error(std::format("Error opening file \"{}\" for writing.", filename));
    }
    if (bEmptyFile) {
      file << "time;speeds" << std::endl;
    }
    file << this->time() << ';';
    for (auto it = m_travelDTs.cbegin(); it != m_travelDTs.cend(); ++it) {
      file << std::fixed << std::setprecision(2) << it->first / it->second;
      if (it != m_travelDTs.cend() - 1) {
        file << ',';
      }
    }
    file << std::endl;
    file.close();
    if (reset) {
      m_travelDTs.clear();
    }
  }
};  // namespace dsm<|MERGE_RESOLUTION|>--- conflicted
+++ resolved
@@ -52,30 +52,18 @@
     std::unordered_map<Id, std::array<unsigned long long, 4>> m_turnCounts;
     std::unordered_map<Id, std::array<long, 4>> m_turnMapping;
     std::unordered_map<Id, double> m_streetTails;
-    std::vector<std::pair<double, double>> m_travelDTs;
-    std::vector<Id> m_agentsToRemove;
+    tbb::concurrent_vector<std::pair<double, double>> m_travelDTs;
+    tbb::concurrent_vector<Id> m_agentsToRemove;
     Time m_previousOptimizationTime, m_previousSpireTime;
 
   private:
     std::function<double(const RoadNetwork*, Id, Id)> m_weightFunction;
     std::optional<double> m_errorProbability;
     std::optional<double> m_passageProbability;
-<<<<<<< HEAD
-
-  protected:
-    tbb::concurrent_vector<std::pair<double, double>> m_travelDTs;
-    bool m_forcePriorities;
-    std::optional<delay_t> m_dataUpdatePeriod;
-    std::unordered_map<Id, std::array<unsigned long long, 4>> m_turnCounts;
-    std::unordered_map<Id, std::array<long, 4>> m_turnMapping;
-    std::unordered_map<Id, double> m_streetTails;
-    tbb::concurrent_vector<Id> m_agentsToRemove;
-=======
     double m_weightTreshold;
     std::optional<delay_t> m_dataUpdatePeriod;
     bool m_bCacheEnabled;
     bool m_forcePriorities;
->>>>>>> 25c7688d
 
   private:
     /// @brief Update the path of a single itinerary using Dijsktra's algorithm
@@ -671,10 +659,9 @@
       auto const& nextStreet{
           this->graph().edge(this->agents().at(agentId)->nextStreetId().value())};
       if (!(nextStreet->isFull())) {
-<<<<<<< HEAD
         // if (this->agents().at(agentId)->streetId().has_value()) {
         //   const auto streetId = this->agents().at(agentId)->streetId().value();
-        //   auto delta = nextStreet->angle() - this->m_graph.edge(streetId)->angle();
+        //   auto delta = nextStreet->angle() - this->graph().edge(streetId)->angle();
         //   if (delta > std::numbers::pi) {
         //     delta -= 2 * std::numbers::pi;
         //   } else if (delta < -std::numbers::pi) {
@@ -682,18 +669,6 @@
         //   }
         //   m_increaseTurnCounts(streetId, delta);
         // }
-=======
-        if (this->agents().at(agentId)->streetId().has_value()) {
-          const auto streetId = this->agents().at(agentId)->streetId().value();
-          auto delta = nextStreet->angle() - this->graph().edge(streetId)->angle();
-          if (delta > std::numbers::pi) {
-            delta -= 2 * std::numbers::pi;
-          } else if (delta < -std::numbers::pi) {
-            delta += 2 * std::numbers::pi;
-          }
-          m_increaseTurnCounts(streetId, delta);
-        }
->>>>>>> 25c7688d
         roundabout.dequeue();
         this->agents().at(agentId)->setStreetId(nextStreet->id());
         this->setAgentSpeed(agentId);
@@ -1153,24 +1128,22 @@
   void RoadDynamics<delay_t>::evolve(bool reinsert_agents) {
     // move the first agent of each street queue, if possible, putting it in the next node
     bool const bUpdateData =
-<<<<<<< HEAD
         m_dataUpdatePeriod.has_value() && this->m_time % m_dataUpdatePeriod.value() == 0;
-    auto const N{this->m_graph.nNodes()};
+    auto const numNodes{this->graph().nNodes()};
     const auto& nodes =
-        this->m_graph.nodes();  // assuming a container with contiguous indices
-    const size_t numNodes = this->m_graph.nNodes();
+        this->graph().nodes();  // assuming a container with contiguous indices
     const unsigned int concurrency = std::thread::hardware_concurrency();
     // Calculate a grain size to partition the nodes into roughly "concurrency" blocks
     const size_t grainSize = std::max(size_t(1), numNodes / concurrency);
-    this->m_arena.execute([&] {
+    this->m_taskArena.execute([&] {
       tbb::parallel_for(tbb::blocked_range<size_t>(0, numNodes, grainSize),
                         [&](const tbb::blocked_range<size_t>& range) {
                           for (size_t i = range.begin(); i != range.end(); ++i) {
                             const auto& pNode = nodes.at(i);
                             for (auto const& sourceId :
-                                 this->m_graph.adjacencyMatrix().getCol(pNode->id())) {
-                              auto const streetId = sourceId * N + pNode->id();
-                              auto const& pStreet = this->m_graph.edge(streetId);
+                                 this->graph().adjacencyMatrix().getCol(pNode->id())) {
+                              auto const streetId = sourceId * numNodes + pNode->id();
+                              auto const& pStreet = this->graph().edge(streetId);
 
                               if (bUpdateData) {
                                 m_streetTails[streetId] += pStreet->nExitingAgents();
@@ -1183,32 +1156,12 @@
                           }
                         });
     });
-=======
-        m_dataUpdatePeriod.has_value() && this->time() % m_dataUpdatePeriod.value() == 0;
-    auto const N{this->graph().nNodes()};
-    std::for_each(this->graph().nodes().cbegin(),
-                  this->graph().nodes().cend(),
-                  [&](const auto& pair) {
-                    for (auto const& sourceId :
-                         this->graph().adjacencyMatrix().getCol(pair.first)) {
-                      auto const streetId = sourceId * N + pair.first;
-                      auto const& pStreet{this->graph().edge(streetId)};
-                      if (bUpdateData) {
-                        m_streetTails[streetId] += pStreet->nExitingAgents();
-                      }
-                      for (auto i = 0; i < pStreet->transportCapacity(); ++i) {
-                        m_evolveStreet(pStreet, reinsert_agents);
-                      }
-                    }
-                  });
->>>>>>> 25c7688d
     std::for_each(this->m_agentsToRemove.cbegin(),
                   this->m_agentsToRemove.cend(),
                   [this](const auto& agentId) { this->removeAgent(agentId); });
     m_agentsToRemove.clear();
     // Move transport capacity agents from each node
-<<<<<<< HEAD
-    this->m_arena.execute([&] {
+    this->m_taskArena.execute([&] {
       tbb::parallel_for(tbb::blocked_range<size_t>(0, numNodes, grainSize),
                         [&](const tbb::blocked_range<size_t>& range) {
                           for (size_t i = range.begin(); i != range.end(); ++i) {
@@ -1233,25 +1186,6 @@
     });
     // increment time simulation
     ++this->m_time;
-=======
-    std::for_each(this->graph().nodes().cbegin(),
-                  this->graph().nodes().cend(),
-                  [&](const auto& pair) {
-                    for (auto i = 0; i < pair.second->transportCapacity(); ++i) {
-                      m_evolveNode(pair.second);
-                    }
-                    if (pair.second->isTrafficLight()) {
-                      auto& tl = dynamic_cast<TrafficLight&>(*pair.second);
-                      ++tl;
-                    }
-                  });
-    // cycle over agents and update their times
-    std::for_each(this->agents().cbegin(),
-                  this->agents().cend(),
-                  [this](auto const& pair) { m_evolveAgent(pair.second); });
-
-    Dynamics<RoadNetwork>::m_evolve();
->>>>>>> 25c7688d
   }
 
   template <typename delay_t>
