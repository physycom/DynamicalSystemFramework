--- conflicted
+++ resolved
@@ -344,10 +344,7 @@
       if (destinationNode->id() != nextStreet->source()) {
         Logger::error(std::format("Agent {} is going to the wrong street", agentId));
       }
-<<<<<<< HEAD
-=======
       assert(destinationNode->id() == nextStreet->source());
->>>>>>> 7de0641a
       if (destinationNode->isIntersection()) {
         auto& intersection = dynamic_cast<Intersection&>(*destinationNode);
         auto const delta{nextStreet->deltaAngle(pStreet->angle())};
@@ -726,15 +723,6 @@
     // move the first agent of each street queue, if possible, putting it in the next node
     bool const bUpdateData =
         m_dataUpdatePeriod.has_value() && this->m_time % m_dataUpdatePeriod.value() == 0;
-<<<<<<< HEAD
-    for (const auto& [streetId, pStreet] : this->m_graph.streetSet()) {
-      if (bUpdateData) {
-        m_streetTails.at(streetId) += pStreet->nExitingAgents();
-      }
-      for (auto i = 0; i < pStreet->transportCapacity(); ++i) {
-        this->m_evolveStreet(pStreet, reinsert_agents);
-      }
-=======
     tbb::parallel_for_each(this->m_graph.nodeSet().cbegin(),
                            this->m_graph.nodeSet().cend(),
                            [&](const auto& pair) {
@@ -751,7 +739,6 @@
                            });
     for (auto const& agentId : m_agentsToRemove) {
       this->removeAgent(agentId);
->>>>>>> 7de0641a
     }
     m_agentsToRemove.clear();
     // Move transport capacity agents from each node
