/// @file       /src/dsm/headers/RoadDynamics.hpp
/// @brief      Defines the RoadDynamics class.
///
/// @details    This file contains the definition of the RoadDynamics class.
///             The RoadDynamics class represents the dynamics of the network. It is templated by the type
///             of the graph's id and the type of the graph's capacity.
///             The graph's id and capacity must be unsigned integral types.

#pragma once

#include <algorithm>
#include <cassert>
#include <concepts>
#include <vector>
#include <random>
#include <span>
#include <numeric>
#include <unordered_map>
#include <cmath>
#include <cassert>
#include <format>
#include <thread>
#include <exception>

#include "Dynamics.hpp"
#include "Agent.hpp"
#include "DijkstraWeights.hpp"
#include "Itinerary.hpp"
#include "Graph.hpp"
#include "SparseMatrix.hpp"
#include "../utility/TypeTraits/is_agent.hpp"
#include "../utility/TypeTraits/is_itinerary.hpp"
#include "../utility/Logger.hpp"
#include "../utility/Typedef.hpp"

namespace dsm {
  /// @brief The RoadDynamics class represents the dynamics of the network.
  /// @tparam Id, The type of the graph's id. It must be an unsigned integral type.
  /// @tparam Size, The type of the graph's capacity. It must be an unsigned integral type.
  template <typename delay_t>
    requires(is_numeric_v<delay_t>)
  class RoadDynamics : public Dynamics<Agent<delay_t>> {
  protected:
    Time m_previousOptimizationTime;
    double m_errorProbability;
    double m_maxFlowPercentage;
    std::vector<double> m_travelTimes;
    std::unordered_map<Id, Id> m_agentNextStreetId;
    bool m_forcePriorities;
    std::optional<delay_t> m_dataUpdatePeriod;
    std::unordered_map<Id, std::array<unsigned long long, 4>> m_turnCounts;
    std::unordered_map<Id, std::array<long, 4>> m_turnMapping;
    std::unordered_map<Id, Size> m_streetTails;

    /// @brief Get the next street id
    /// @param agentId The id of the agent
    /// @param NodeId The id of the node
    /// @param streetId The id of the incoming street
    /// @return Id The id of the randomly selected next street
    virtual Id m_nextStreetId(Id agentId,
                              Id NodeId,
                              std::optional<Id> streetId = std::nullopt);
    /// @brief Increase the turn counts
    virtual void m_increaseTurnCounts(Id streetId, double delta);
    /// @brief Evolve a street
    /// @param pStreet A std::unique_ptr to the street
    /// @param reinsert_agents If true, the agents are reinserted in the simulation after they reach their destination
    /// @details If possible, removes the first agent of the street's queue, putting it in the destination node.
    /// If the agent is going into the destination node, it is removed from the simulation (and then reinserted if reinsert_agents is true)
    void m_evolveStreet(const std::unique_ptr<Street>& pStreet,
                        bool reinsert_agents) override;
    /// @brief If possible, removes one agent from the node, putting it on the next street.
    /// @param pNode A std::unique_ptr to the node
    /// @return bool True if the agent has been moved, false otherwise
    bool m_evolveNode(const std::unique_ptr<Node>& pNode) override;
    /// @brief Evolve the agents.
    /// @details Puts all new agents on a street, if possible, decrements all delays
    /// and increments all travel times.
    void m_evolveAgents() override;

  public:
    /// @brief Construct a new RoadDynamics object
    /// @param graph The graph representing the network
    /// @param seed The seed for the random number generator
    /// @param minSpeedRateo The minimum speed rateo
    RoadDynamics(Graph& graph,
                 std::optional<unsigned int> seed,
                 double minSpeedRateo = 0.);

    /// @brief Set the error probability
    /// @param errorProbability The error probability
    /// @throw std::invalid_argument If the error probability is not between 0 and 1
    void setErrorProbability(double errorProbability);
    /// @brief Set the maximum flow percentage
    /// @param maxFlowPercentage The maximum flow percentage
    /// @details The maximum flow percentage is the percentage of the maximum flow that a street can transmit. Default is 1 (100%).
    /// @throw std::invalid_argument If the maximum flow percentage is not between 0 and 1
    void setMaxFlowPercentage(double maxFlowPercentage);
    /// @brief Set the force priorities flag
    /// @param forcePriorities The flag
    /// @details If true, if an agent cannot move to the next street, the whole node is skipped
    void setForcePriorities(bool forcePriorities) { m_forcePriorities = forcePriorities; }
    /// @brief Set the data update period.
    /// @param dataUpdatePeriod delay_t, The period
    /// @details Some data, i.e. the street queue lengths, are stored only after a fixed amount of time which is represented by this variable.
    void setDataUpdatePeriod(delay_t dataUpdatePeriod) {
      m_dataUpdatePeriod = dataUpdatePeriod;
    }

    /// @brief Evolve the simulation
    /// @details Evolve the simulation by moving the agents and updating the travel times.
    /// In particular:
    /// - Move the first agent of each street queue, if possible, putting it in the next node
    /// - Move the agents from each node, if possible, putting them in the next street and giving them a speed.
    /// If the error probability is not zero, the agents can move to a random street.
    /// If the agent is in the destination node, it is removed from the simulation (and then reinserted if reinsert_agents is true)
    /// - Cycle over agents and update their times
    /// @param reinsert_agents If true, the agents are reinserted in the simulation after they reach their destination
    void evolve(bool reinsert_agents = false) override;
    /// @brief Optimize the traffic lights by changing the green and red times
    /// @param threshold double, The percentage of the mean capacity of the streets used as threshold for the delta between the two tails.
    /// @param densityTolerance double, The algorithm will consider all streets with density up to densityTolerance*meanDensity
    /// @param optimizationType TrafficLightOptimization, The type of optimization. Default is DOUBLE_TAIL
    /// @details The function cycles over the traffic lights and, if the difference between the two tails is greater than
    ///   the threshold multiplied by the mean capacity of the streets, it changes the green and red times of the traffic light, keeping the total cycle time constant.
    ///   The optimizationType parameter can be set to SINGLE_TAIL to use an algorith which looks only at the incoming street tails or to DOUBLE_TAIL to consider both incoming and outgoing street tails.
    void optimizeTrafficLights(double const threshold = 0.,
                               double const densityTolerance = 0.,
                               TrafficLightOptimization optimizationType =
                                   TrafficLightOptimization::DOUBLE_TAIL);
    /// @brief Get the mean travel time of the agents in \f$s\f$
    /// @param clearData If true, the travel times are cleared after the computation
    /// @return Measurement<double> The mean travel time of the agents and the standard
    Measurement<double> meanTravelTime(bool clearData = false);
    /// @brief Get the turn counts of the agents
    /// @return const std::array<unsigned long long, 3>& The turn counts
    /// @details The array contains the counts of left (0), straight (1), right (2) and U (3) turns
    const std::unordered_map<Id, std::array<unsigned long long, 4>>& turnCounts() const {
      return m_turnCounts;
    }
    /// @brief Get the turn probabilities of the agents
    /// @return std::array<double, 3> The turn probabilities
    /// @details The array contains the probabilities of left (0), straight (1), right (2) and U (3) turns
    std::unordered_map<Id, std::array<double, 4>> turnProbabilities(bool reset = true);

    std::unordered_map<Id, std::array<long, 4>> turnMapping() const {
      return m_turnMapping;
    }
  };

  template <typename delay_t>
    requires(is_numeric_v<delay_t>)
<<<<<<< HEAD
  RoadDynamics<delay_t>::RoadDynamics(Graph& graph, std::optional<unsigned int> seed)
      : Dynamics<Agent<delay_t>>(graph, seed),
=======
  RoadDynamics<delay_t>::RoadDynamics(Graph& graph,
                                      std::optional<unsigned int> seed,
                                      double minSpeedRateo)
      : Dynamics<delay_t>(graph, seed),
>>>>>>> 0bf5a032
        m_previousOptimizationTime{0},
        m_errorProbability{0.},
        m_maxFlowPercentage{1.},
        m_forcePriorities{false} {
    for (const auto& [streetId, street] : this->m_graph.streetSet()) {
      m_streetTails.emplace(streetId, 0);
      m_turnCounts.emplace(streetId, std::array<unsigned long long, 4>{0, 0, 0, 0});
      // fill turn mapping as [streetId, [left street Id, straight street Id, right street Id, U self street Id]]
      m_turnMapping.emplace(streetId, std::array<long, 4>{-1, -1, -1, -1});
      // Turn mappings
      const auto& srcNodeId = street->nodePair().second;
      for (const auto& [ss, _] : this->m_graph.adjMatrix().getRow(srcNodeId, true)) {
        const auto& delta = street->angle() - this->m_graph.streetSet()[ss]->angle();
        if (std::abs(delta) < std::numbers::pi) {
          if (delta < 0.) {
            m_turnMapping[streetId][dsm::Direction::RIGHT] = ss;
            ;  // right
          } else if (delta > 0.) {
            m_turnMapping[streetId][dsm::Direction::LEFT] = ss;  // left
          } else {
            m_turnMapping[streetId][dsm::Direction::STRAIGHT] = ss;  // straight
          }
        } else {
          m_turnMapping[streetId][dsm::Direction::UTURN] = ss;  // U
        }
      }
    }
  }

  template <typename delay_t>
    requires(is_numeric_v<delay_t>)
  Id RoadDynamics<delay_t>::m_nextStreetId(Id agentId,
                                           Id nodeId,
                                           std::optional<Id> streetId) {
    auto possibleMoves = this->m_graph.adjMatrix().getRow(nodeId, true);
    std::uniform_real_distribution<double> uniformDist{0., 1.};
    if (this->m_itineraries.size() > 0 &&
        uniformDist(this->m_generator) > m_errorProbability) {
      const auto& it = this->m_itineraries[this->m_agents[agentId]->itineraryId()];
      if (it->destination() != nodeId) {
        possibleMoves = it->path().getRow(nodeId, true);
      }
    }
    assert(possibleMoves.size() > 0);
    std::uniform_int_distribution<Size> moveDist{
        0, static_cast<Size>(possibleMoves.size() - 1)};
    uint8_t p{0};
    auto iterator = possibleMoves.begin();
    // while loop to avoid U turns in non-roundabout junctions
    do {
      p = moveDist(this->m_generator);
      iterator = possibleMoves.begin();
      std::advance(iterator, p);
    } while (!this->m_graph.nodeSet().at(nodeId)->isRoundabout() and
             streetId.has_value() and
             (this->m_graph.streetSet()[iterator->first]->nodePair().second ==
              this->m_graph.streetSet()[streetId.value()]->nodePair().first) and
             (possibleMoves.size() > 1));
    return iterator->first;
  }

  template <typename delay_t>
    requires(is_numeric_v<delay_t>)
  void RoadDynamics<delay_t>::m_increaseTurnCounts(Id streetId, double delta) {
    if (std::abs(delta) < std::numbers::pi) {
      if (delta < 0.) {
        ++m_turnCounts[streetId][0];  // right
      } else if (delta > 0.) {
        ++m_turnCounts[streetId][2];  // left
      } else {
        ++m_turnCounts[streetId][1];  // straight
      }
    } else {
      ++m_turnCounts[streetId][3];  // U
    }
  }

  template <typename delay_t>
    requires(is_numeric_v<delay_t>)
  void RoadDynamics<delay_t>::m_evolveStreet(const std::unique_ptr<Street>& pStreet,
                                             bool reinsert_agents) {
    auto const nLanes = pStreet->nLanes();
    std::uniform_real_distribution<double> uniformDist{0., 1.};
    for (auto queueIndex = 0; queueIndex < nLanes; ++queueIndex) {
      if (uniformDist(this->m_generator) > m_maxFlowPercentage ||
          pStreet->queue(queueIndex).empty()) {
        continue;
      }
      const auto agentId{pStreet->queue(queueIndex).front()};
      auto const& pAgent{this->m_agents[agentId]};
      if (pAgent->delay() > 0) {
        continue;
      }
      pAgent->setSpeed(0.);
      const auto& destinationNode{this->m_graph.nodeSet()[pStreet->nodePair().second]};
      if (destinationNode->isFull()) {
        continue;
      }
      if (destinationNode->isTrafficLight()) {
        auto& tl = dynamic_cast<TrafficLight&>(*destinationNode);
        auto const direction{pStreet->laneMapping().at(queueIndex)};
        if (!tl.isGreen(pStreet->id(), direction)) {
          continue;
        }
      }
      if (destinationNode->id() ==
          this->m_itineraries[pAgent->itineraryId()]->destination()) {
        pStreet->dequeue(queueIndex);
        m_travelTimes.push_back(pAgent->time());
        if (reinsert_agents) {
          // reset Agent's values
          pAgent->reset();
        } else {
          this->removeAgent(agentId);
        }
        continue;
      }
      auto const& nextStreet{this->m_graph.streetSet()[m_agentNextStreetId[agentId]]};
      if (nextStreet->isFull()) {
        continue;
      }
      pStreet->dequeue(queueIndex);
      assert(destinationNode->id() == nextStreet->nodePair().first);
      if (destinationNode->isIntersection()) {
        auto& intersection = dynamic_cast<Intersection&>(*destinationNode);
        auto const delta{nextStreet->deltaAngle(pStreet->angle())};
        m_increaseTurnCounts(pStreet->id(), delta);
        intersection.addAgent(delta, agentId);
      } else if (destinationNode->isRoundabout()) {
        auto& roundabout = dynamic_cast<Roundabout&>(*destinationNode);
        roundabout.enqueue(agentId);
      }
    }
  }

  template <typename delay_t>
    requires(is_numeric_v<delay_t>)
  bool RoadDynamics<delay_t>::m_evolveNode(const std::unique_ptr<Node>& pNode) {
    if (pNode->isIntersection()) {
      auto& intersection = dynamic_cast<Intersection&>(*pNode);
      if (intersection.agents().empty()) {
        return false;
      }
      for (auto const [angle, agentId] : intersection.agents()) {
        auto const& nextStreet{this->m_graph.streetSet()[m_agentNextStreetId[agentId]]};
        if (nextStreet->isFull()) {
          if (m_forcePriorities) {
            return false;
          }
          continue;
        }
        intersection.removeAgent(agentId);
        this->m_agents[agentId]->setStreetId(nextStreet->id());
        this->setAgentSpeed(agentId);
        this->m_agents[agentId]->incrementDelay(
            std::ceil(nextStreet->length() / this->m_agents[agentId]->speed()));
        nextStreet->addAgent(agentId);
        m_agentNextStreetId.erase(agentId);
        return true;
      }
      return false;
    } else if (pNode->isRoundabout()) {
      auto& roundabout = dynamic_cast<Roundabout&>(*pNode);
      if (roundabout.agents().empty()) {
        return false;
      }
      auto const agentId{roundabout.agents().front()};
      auto const& nextStreet{this->m_graph.streetSet()[m_agentNextStreetId[agentId]]};
      if (!(nextStreet->isFull())) {
        if (this->m_agents[agentId]->streetId().has_value()) {
          const auto streetId = this->m_agents[agentId]->streetId().value();
          auto delta = nextStreet->angle() - this->m_graph.streetSet()[streetId]->angle();
          if (delta > std::numbers::pi) {
            delta -= 2 * std::numbers::pi;
          } else if (delta < -std::numbers::pi) {
            delta += 2 * std::numbers::pi;
          }
          m_increaseTurnCounts(streetId, delta);
        }
        roundabout.dequeue();
        this->m_agents[agentId]->setStreetId(nextStreet->id());
        this->setAgentSpeed(agentId);
        this->m_agents[agentId]->incrementDelay(
            std::ceil(nextStreet->length() / this->m_agents[agentId]->speed()));
        nextStreet->addAgent(agentId);
        m_agentNextStreetId.erase(agentId);
      } else {
        return false;
      }
    }
    return true;
  }

  template <typename delay_t>
    requires(is_numeric_v<delay_t>)
  void RoadDynamics<delay_t>::m_evolveAgents() {
    for (const auto& [agentId, agent] : this->m_agents) {
      if (agent->delay() > 0) {
        const auto& street{this->m_graph.streetSet()[agent->streetId().value()]};
        if (agent->delay() > 1) {
          agent->incrementDistance();
        } else {
          double distance{std::fmod(street->length(), agent->speed())};
          if (distance < std::numeric_limits<double>::epsilon()) {
            agent->incrementDistance();
          } else {
            agent->incrementDistance(distance);
          }
        }
        agent->decrementDelay();
        if (agent->delay() == 0) {
          auto const nLanes = street->nLanes();
          if (this->m_itineraries[agent->itineraryId()]->destination() ==
              street->nodePair().second) {
            agent->updateItinerary();
          }
          if (this->m_itineraries[agent->itineraryId()]->destination() ==
              street->nodePair().second) {
            std::uniform_int_distribution<size_t> laneDist{
                0, static_cast<size_t>(nLanes - 1)};
            street->enqueue(agentId, laneDist(this->m_generator));
          } else {
            auto const nextStreetId =
                this->m_nextStreetId(agentId, street->nodePair().second, street->id());
            auto const& pNextStreet{this->m_graph.streetSet()[nextStreetId]};
            m_agentNextStreetId.emplace(agentId, nextStreetId);
            if (nLanes == 1) {
              street->enqueue(agentId, 0);
            } else {
              auto const deltaAngle{pNextStreet->deltaAngle(street->angle())};
              if (std::abs(deltaAngle) < std::numbers::pi) {
                // Lanes are counted as 0 is the far right lane
                if (deltaAngle < 0.) {                   // Right
                  street->enqueue(agentId, 0);           // Always the first lane
                } else if (deltaAngle > 0.) {            // Left
                  street->enqueue(agentId, nLanes - 1);  // Always the last lane
                } else {                                 // Straight
                  std::uniform_int_distribution<size_t> laneDist{
                      0, static_cast<size_t>(nLanes - 2)};
                  street->enqueue(agentId, laneDist(this->m_generator));
                }
              } else {                                 // U turn
                street->enqueue(agentId, nLanes - 1);  // Always the last lane
              }
            }
          }
        }
      } else if (!agent->streetId().has_value() &&
                 !m_agentNextStreetId.contains(agentId)) {
        assert(agent->srcNodeId().has_value());
        const auto& srcNode{this->m_graph.nodeSet()[agent->srcNodeId().value()]};
        if (srcNode->isFull()) {
          continue;
        }
        const auto& nextStreet{
            this->m_graph.streetSet()[this->m_nextStreetId(agentId, srcNode->id())]};
        if (nextStreet->isFull()) {
          continue;
        }
        assert(srcNode->id() == nextStreet->nodePair().first);
        if (srcNode->isIntersection()) {
          auto& intersection = dynamic_cast<Intersection&>(*srcNode);
          intersection.addAgent(0., agentId);
        } else if (srcNode->isRoundabout()) {
          auto& roundabout = dynamic_cast<Roundabout&>(*srcNode);
          roundabout.enqueue(agentId);
        }
        m_agentNextStreetId.emplace(agentId, nextStreet->id());
      } else if (agent->delay() == 0) {
        agent->setSpeed(0.);
      }
      agent->incrementTime();
    }
  }

  template <typename delay_t>
    requires(is_numeric_v<delay_t>)
  void RoadDynamics<delay_t>::setErrorProbability(double errorProbability) {
    if (errorProbability < 0. || errorProbability > 1.) {
      throw std::invalid_argument(buildLog(std::format(
          "The error probability ({}) must be between 0 and 1", errorProbability)));
    }
    m_errorProbability = errorProbability;
  }

  template <typename delay_t>
    requires(is_numeric_v<delay_t>)
  void RoadDynamics<delay_t>::setMaxFlowPercentage(double maxFlowPercentage) {
    if (maxFlowPercentage < 0. || maxFlowPercentage > 1.) {
      throw std::invalid_argument(
          buildLog(std::format("The maximum flow percentage ({}) must be between 0 and 1",
                               maxFlowPercentage)));
    }
    m_maxFlowPercentage = maxFlowPercentage;
  }

  template <typename delay_t>
    requires(is_numeric_v<delay_t>)
  void RoadDynamics<delay_t>::evolve(bool reinsert_agents) {
    // move the first agent of each street queue, if possible, putting it in the next node
    bool const bUpdateData =
        m_dataUpdatePeriod.has_value() && this->m_time % m_dataUpdatePeriod.value() == 0;
    for (const auto& [streetId, pStreet] : this->m_graph.streetSet()) {
      if (bUpdateData) {
        m_streetTails[streetId] += pStreet->nExitingAgents();
      }
      for (auto i = 0; i < pStreet->transportCapacity(); ++i) {
        this->m_evolveStreet(pStreet, reinsert_agents);
      }
    }
    // Move transport capacity agents from each node
    for (const auto& [nodeId, pNode] : this->m_graph.nodeSet()) {
      for (auto i = 0; i < pNode->transportCapacity(); ++i) {
        if (!this->m_evolveNode(pNode)) {
          break;
        }
      }
      if (pNode->isTrafficLight()) {
        auto& tl = dynamic_cast<TrafficLight&>(*pNode);
        ++tl;  // Increment the counter
      }
    }
    // cycle over agents and update their times
    this->m_evolveAgents();
    // increment time simulation
    ++this->m_time;
  }

  template <typename delay_t>
    requires(is_numeric_v<delay_t>)
  void RoadDynamics<delay_t>::optimizeTrafficLights(
      double const threshold,
      double const densityTolerance,
      TrafficLightOptimization const optimizationType) {
    if (threshold < 0 || threshold > 1) {
      throw std::invalid_argument(
          buildLog(std::format("The threshold parameter is a percentage and must be "
                               "bounded between 0-1. Inserted value: {}",
                               threshold)));
    }
    if (densityTolerance < 0 || densityTolerance > 1) {
      throw std::invalid_argument(buildLog(
          std::format("The densityTolerance parameter is a percentage and must be "
                      "bounded between 0-1. Inserted value: {}",
                      densityTolerance)));
    }
    auto const meanDensityGlob = this->streetMeanDensity().mean;  // Measurement
    for (const auto& [nodeId, pNode] : this->m_graph.nodeSet()) {
      if (!pNode->isTrafficLight()) {
        continue;
      }
      auto& tl = dynamic_cast<TrafficLight&>(*pNode);
      const auto& streetPriorities = tl.streetPriorities();
      Size greenSum{0}, greenQueue{0};
      Size redSum{0}, redQueue{0};
      for (const auto& [streetId, _] : this->m_graph.adjMatrix().getCol(nodeId, true)) {
        if (streetPriorities.contains(streetId)) {
          greenSum += m_streetTails[streetId];
          for (auto const& queue : this->m_graph.streetSet()[streetId]->exitQueues()) {
            greenQueue += queue.size();
          }
        } else {
          redSum += m_streetTails[streetId];
          for (auto const& queue : this->m_graph.streetSet()[streetId]->exitQueues()) {
            redQueue += queue.size();
          }
        }
      }
      const auto nCycles =
          static_cast<double>(this->m_time - m_previousOptimizationTime) /
          m_dataUpdatePeriod.value();
      const delay_t delta =
          std::floor(std::fabs(static_cast<int>(greenQueue - redQueue)) / nCycles);
      // std::cout << std::format("GreenSum: {}, RedSum: {}, Delta: {}, nCycles: {}\n",
      //  greenQueue, redQueue, delta, nCycles);
      if (delta == 0) {
        continue;
      }
      const Size smallest = std::min(greenSum, redSum);
      // std::cout << std::format("GreenSum: {}, RedSum: {}, Smallest: {}\n", greenSum, redSum, smallest);
      // std::cout << std::format("Diff: {}, Threshold * Smallest: {}\n", std::abs(static_cast<int>(greenSum - redSum)), threshold * smallest);
      if (std::abs(static_cast<int>(greenSum - redSum)) < threshold * smallest) {
        tl.resetCycles();
        continue;
      }
      auto const greenTime = tl.maxGreenTime(true);
      auto const redTime = tl.maxGreenTime(false);
      if (optimizationType == TrafficLightOptimization::SINGLE_TAIL) {
        if ((greenSum > redSum) && !(greenTime > redTime) && (redTime > delta) &&
            (greenQueue > redQueue)) {
          tl.increaseGreenTimes(delta);
        } else if ((redSum > greenSum) && !(redTime > greenTime) && (greenTime > delta) &&
                   (redQueue > greenQueue)) {
          tl.decreaseGreenTimes(delta);
        } else {
          tl.resetCycles();
        }
      } else if (optimizationType == TrafficLightOptimization::DOUBLE_TAIL) {
        // If the difference is not less than the threshold
        //    - Check that the incoming streets have a density less than the mean one (eventually + tolerance): I want to avoid being into the cluster, better to be out or on the border
        //    - If the previous check fails, do nothing
        double meanDensity_streets{0.};
        {
          // Store the ids of outgoing streets
          const auto& row{this->m_graph.adjMatrix().getRow(nodeId, true)};
          for (const auto& [streetId, _] : row) {
            meanDensity_streets += this->m_graph.streetSet()[streetId]->density();
          }
          // Take the mean density of the outgoing streets
          const auto nStreets = row.size();
          if (nStreets > 1) {
            meanDensity_streets /= nStreets;
          }
        }
        auto const ratio = meanDensityGlob / meanDensity_streets;
        // densityTolerance represents the max border we want to consider
        auto const dyn_thresh = std::tanh(ratio) * densityTolerance;
        if (meanDensityGlob * (1. + dyn_thresh) > meanDensity_streets) {
          if (meanDensityGlob > meanDensity_streets) {
            // Smaller than max density
            if (!(redTime > greenTime) && (redSum > greenSum) && (greenTime > delta)) {
              tl.decreaseGreenTimes(delta);
            } else if (!(redTime < greenTime) && (greenSum > redSum) &&
                       (redTime > delta)) {
              tl.increaseGreenTimes(delta);
            } else {
              tl.resetCycles();
            }
          } else {
            // Greater than max density
            if (!(redTime > greenTime) && (redSum > greenSum) && (greenTime > delta)) {
              tl.decreaseGreenTimes(delta * dyn_thresh);
            } else if (!(redTime < greenTime) && (greenSum > redSum) &&
                       (redTime > delta)) {
              tl.increaseGreenTimes(delta * dyn_thresh);
            } else {
              tl.resetCycles();
            }
          }
        }
      }
    }
    // Cleaning variables
    for (auto& [id, element] : m_streetTails) {
      element = 0;
    }
    m_previousOptimizationTime = this->m_time;
  }

  template <typename delay_t>
    requires(is_numeric_v<delay_t>)
  Measurement<double> RoadDynamics<delay_t>::meanTravelTime(bool clearData) {
    std::vector<double> travelTimes;
    if (!m_travelTimes.empty()) {
      if (clearData) {
        std::swap(travelTimes, m_travelTimes);
      } else {
        travelTimes.reserve(m_travelTimes.size());
        for (const auto& time : m_travelTimes) {
          travelTimes.push_back(time);
        }
      }
    }
    return Measurement<double>(travelTimes);
  }

  template <typename delay_t>
    requires(is_numeric_v<delay_t>)
  std::unordered_map<Id, std::array<double, 4>> RoadDynamics<delay_t>::turnProbabilities(
      bool reset) {
    std::unordered_map<Id, std::array<double, 4>> res;
    for (auto& [streetId, counts] : m_turnCounts) {
      std::array<double, 4> probabilities{0., 0., 0., 0.};
      const auto sum{std::accumulate(counts.cbegin(), counts.cend(), 0.)};
      if (sum != 0) {
        for (auto i{0}; i < counts.size(); ++i) {
          probabilities[i] = counts[i] / sum;
        }
      }
      res.emplace(streetId, probabilities);
    }
    if (reset) {
      for (auto& [streetId, counts] : m_turnCounts) {
        std::fill(counts.begin(), counts.end(), 0);
      }
    }
    return res;
  }

};  // namespace dsm<|MERGE_RESOLUTION|>--- conflicted
+++ resolved
@@ -82,10 +82,7 @@
     /// @brief Construct a new RoadDynamics object
     /// @param graph The graph representing the network
     /// @param seed The seed for the random number generator
-    /// @param minSpeedRateo The minimum speed rateo
-    RoadDynamics(Graph& graph,
-                 std::optional<unsigned int> seed,
-                 double minSpeedRateo = 0.);
+    RoadDynamics(Graph& graph, std::optional<unsigned int> seed);
 
     /// @brief Set the error probability
     /// @param errorProbability The error probability
@@ -150,15 +147,8 @@
 
   template <typename delay_t>
     requires(is_numeric_v<delay_t>)
-<<<<<<< HEAD
   RoadDynamics<delay_t>::RoadDynamics(Graph& graph, std::optional<unsigned int> seed)
       : Dynamics<Agent<delay_t>>(graph, seed),
-=======
-  RoadDynamics<delay_t>::RoadDynamics(Graph& graph,
-                                      std::optional<unsigned int> seed,
-                                      double minSpeedRateo)
-      : Dynamics<delay_t>(graph, seed),
->>>>>>> 0bf5a032
         m_previousOptimizationTime{0},
         m_errorProbability{0.},
         m_maxFlowPercentage{1.},
