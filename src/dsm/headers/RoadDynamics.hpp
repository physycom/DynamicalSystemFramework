--- conflicted
+++ resolved
@@ -50,11 +50,7 @@
     std::unordered_map<Id, std::array<unsigned long long, 4>> m_turnCounts;
     std::unordered_map<Id, std::array<long, 4>> m_turnMapping;
     std::unordered_map<Id, double> m_streetTails;
-<<<<<<< HEAD
     tbb::concurrent_vector<std::pair<double, double>> m_travelDTs;
-=======
-    std::vector<std::pair<double, double>> m_travelDTs;
->>>>>>> 719118ea
     Time m_previousOptimizationTime, m_previousSpireTime;
 
   private:
@@ -300,9 +296,6 @@
     /// @param filename The name of the file
     /// @param reset If true, the travel speeds are cleared after the computation
     void saveTravelSpeeds(const std::string& filename, bool reset = false);
-<<<<<<< HEAD
-
-=======
     /// @brief Save the main macroscopic observables in csv format
     /// @param filename The name of the file
     /// @param separator The separator character (default is ';')
@@ -318,7 +311,6 @@
     /// - mean_travelspeed - mean_travelspeed_std: the mean travel speed of the agents
     ///
     /// NOTE: the mean density is normalized in [0, 1] and reset is true for all observables which have such parameter
->>>>>>> 719118ea
     void saveMacroscopicObservables(const std::string& filename,
                                     char const separator = ';');
   };
@@ -952,7 +944,6 @@
     bool const bUpdateData =
         m_dataUpdatePeriod.has_value() && this->time() % m_dataUpdatePeriod.value() == 0;
     auto const N{this->graph().nNodes()};
-<<<<<<< HEAD
     auto const numNodes{this->graph().nNodes()};
     const auto& nodes =
         this->graph().nodes();  // assuming a container with contiguous indices
@@ -1063,103 +1054,6 @@
                           }
                         });
     });
-=======
-    std::for_each(
-        this->graph().nodes().cbegin(),
-        this->graph().nodes().cend(),
-        [&](const auto& pair) {
-          for (auto const& sourceId :
-               this->graph().adjacencyMatrix().getCol(pair.first)) {
-            auto const streetId = sourceId * N + pair.first;
-            auto const& pStreet{this->graph().edge(streetId)};
-            if (bUpdateData) {
-              m_streetTails[streetId] += pStreet->nExitingAgents();
-            }
-            for (auto i = 0; i < pStreet->transportCapacity(); ++i) {
-              m_evolveStreet(pStreet, reinsert_agents);
-            }
-
-            while (!pStreet->movingAgents().empty()) {
-              auto const& pAgent{pStreet->movingAgents().top()};
-              if (pAgent->freeTime() < this->time()) {
-                break;
-              }
-              pAgent->setSpeed(0.);
-              auto const nLanes = pStreet->nLanes();
-              bool bArrived{false};
-              if (!pAgent->isRandom()) {
-                if (this->itineraries().at(pAgent->itineraryId())->destination() ==
-                    pStreet->target()) {
-                  pAgent->updateItinerary();
-                }
-                if (this->itineraries().at(pAgent->itineraryId())->destination() ==
-                    pStreet->target()) {
-                  bArrived = true;
-                }
-              }
-              if (bArrived) {
-                std::uniform_int_distribution<size_t> laneDist{
-                    0, static_cast<size_t>(nLanes - 1)};
-                pStreet->enqueue(laneDist(this->m_generator));
-                continue;
-              }
-              auto const nextStreetId =
-                  this->m_nextStreetId(pAgent, pStreet->target(), pStreet->id());
-              auto const& pNextStreet{this->graph().edge(nextStreetId)};
-              pAgent->setNextStreetId(nextStreetId);
-              if (nLanes == 1) {
-                pStreet->enqueue(0);
-                continue;
-              }
-              auto const deltaAngle{pNextStreet->deltaAngle(pStreet->angle())};
-              if (std::abs(deltaAngle) < std::numbers::pi) {
-                // Lanes are counted as 0 is the far right lane
-                if (std::abs(deltaAngle) < std::numbers::pi / 4) {
-                  std::vector<double> weights;
-                  for (auto const& queue : pStreet->exitQueues()) {
-                    weights.push_back(1. / (queue.size() + 1));
-                  }
-                  // If all weights are the same, make the last 0
-                  if (std::all_of(weights.begin(), weights.end(), [&](double w) {
-                        return std::abs(w - weights.front()) <
-                               std::numeric_limits<double>::epsilon();
-                      })) {
-                    weights.back() = 0.;
-                    if (nLanes > 2) {
-                      weights.front() = 0.;
-                    }
-                  }
-                  // Normalize the weights
-                  auto const sum = std::accumulate(weights.begin(), weights.end(), 0.);
-                  for (auto& w : weights) {
-                    w /= sum;
-                  }
-                  std::discrete_distribution<size_t> laneDist{weights.begin(),
-                                                              weights.end()};
-                  pStreet->enqueue(laneDist(this->m_generator));
-                } else if (deltaAngle < 0.) {    // Right
-                  pStreet->enqueue(0);           // Always the first lane
-                } else {                         // Left (deltaAngle > 0.)
-                  pStreet->enqueue(nLanes - 1);  // Always the last lane
-                }
-              } else {                         // U turn
-                pStreet->enqueue(nLanes - 1);  // Always the last lane
-              }
-            }
-          }
-        });
-    Logger::debug("Pre-nodes");
-    // Move transport capacity agents from each node
-    std::for_each(this->graph().nodes().cbegin(),
-                  this->graph().nodes().cend(),
-                  [&](const auto& pair) {
-                    m_evolveNode(pair.second);
-                    if (pair.second->isTrafficLight()) {
-                      auto& tl = dynamic_cast<TrafficLight&>(*pair.second);
-                      ++tl;
-                    }
-                  });
->>>>>>> 719118ea
     // cycle over agents and update their times
     std::uniform_int_distribution<Id> nodeDist{
         0, static_cast<Id>(this->graph().nNodes() - 1)};
@@ -1681,17 +1575,10 @@
       Logger::error(std::format("Error opening file \"{}\" for writing.", filename));
     }
     if (bEmptyFile) {
-<<<<<<< HEAD
-      file << "time;n_agents;mean_speed;mean_speed_err;mean_density;mean_density_err;"
-              "mean_flow;mean_flow_err;mean_flow_spires;mean_flow_spires_err;mean_"
-              "traveltime;mean_traveltime_err;mean_traveldistance;mean_traveldistance_"
-              "err;mean_travelspeed;mean_travelspeed_err\n";
-=======
       file << "time;n_agents;mean_speed;mean_speed_std;mean_density;mean_density_std;"
               "mean_flow;mean_flow_std;mean_flow_spires;mean_flow_spires_std;mean_"
               "traveltime;mean_traveltime_std;mean_traveldistance;mean_traveldistance_"
               "err;mean_travelspeed;mean_travelspeed_std\n";
->>>>>>> 719118ea
     }
     file << this->time() << separator;
     file << m_agents.size() << separator;
