/// @file       /src/dsm/headers/Dynamics.hpp
/// @brief      Defines the Dynamics class.
///
/// @details    This file contains the definition of the Dynamics class.
///             The Dynamics class represents the dynamics of the network. It is templated by the type
///             of the graph's id and the type of the graph's capacity.
///             The graph's id and capacity must be unsigned integral types.

#ifndef dynamics_hpp
#define dynamics_hpp

#include <algorithm>
#include <concepts>
#include <vector>
#include <random>
#include <span>
#include <numeric>
#include <unordered_map>
#include <cmath>
#include <cassert>

#include "Agent.hpp"
#include "Itinerary.hpp"
#include "Graph.hpp"
#include "SparseMatrix.hpp"
#include "../utility/TypeTraits/is_agent.hpp"
#include "../utility/TypeTraits/is_itinerary.hpp"
#include "../utility/Logger.hpp"

namespace dsm {

  using TimePoint = long long unsigned int;

  /// @brief The Measurement struct represents the mean of a quantity and its standard deviation
  /// @tparam T The type of the mean and the standard deviation
  /// @param mean The mean
  /// @param error The standard deviation of the sample
  template <typename T>
  struct Measurement {
    T mean;
    T error;

    Measurement(T mean, T error) : mean{mean}, error{error} {}
    Measurement(const std::vector<T>& data) {
      if (data.size() == 0) {
        mean = 0.;
        error = 0.;
      } else {
        mean = std::accumulate(data.cbegin(), data.cend(), 0.) / data.size();
        if (data.size() < 2) {
          error = 0.;
        } else {
          const double cvariance{std::accumulate(data.cbegin(),
                                                 data.cend(),
                                                 0.,
                                                 [this](double sum, const auto& value) {
                                                   return sum + std::pow(value - mean, 2);
                                                 }) /
                                 (data.size() - 1)};
          error = std::sqrt(cvariance);
        }
      }
    }
  };

  /// @brief The Dynamics class represents the dynamics of the network.
  /// @tparam Id, The type of the graph's id. It must be an unsigned integral type.
  /// @tparam Size, The type of the graph's capacity. It must be an unsigned integral type.
  template <typename Id, typename Size, typename Delay>
    requires(std::unsigned_integral<Id> && std::unsigned_integral<Size> &&
             is_numeric_v<Delay>)
  class Dynamics {
  protected:
    std::unordered_map<Id, std::unique_ptr<Itinerary<Id>>> m_itineraries;
    std::map<Id, std::unique_ptr<Agent<Id, Size, Delay>>> m_agents;
    TimePoint m_time;
    Graph<Id, Size> m_graph;
    double m_errorProbability;
    double m_minSpeedRateo;
    mutable std::mt19937_64 m_generator{std::random_device{}()};
    std::uniform_real_distribution<double> m_uniformDist{0., 1.};
    std::vector<unsigned int> m_travelTimes;
    std::unordered_map<Id, Id> m_agentNextStreetId;
    bool m_forcePriorities;

    /// @brief Get the next street id
    /// @param agentId The id of the agent
    /// @param NodeId The id of the node
    /// @return Id The id of the randomly selected next street
    virtual Id m_nextStreetId(Id agentId, Id NodeId);
    /// @brief Evolve the streets
    /// @param reinsert_agents If true, the agents are reinserted in the simulation after they reach their destination
    /// @details If possible, removes the first agent of each street queue, putting it in the destination node.
    /// If the agent is going into the destination node, it is removed from the simulation (and then reinserted if reinsert_agents is true)
    virtual void m_evolveStreets(bool reinsert_agents);
    /// @brief Evolve the nodes
    /// @details If possible, removes all agents from each node, putting them on the next street.
    /// If the error probability is not zero, the agents can move to a random street.
    virtual void m_evolveNodes();
    /// @brief Evolve the agents.
    /// @details Puts all new agents on a street, if possible, decrements all delays
    /// and increments all travel times.
    virtual void m_evolveAgents();

  public:
    Dynamics() = delete;
    /// @brief Construct a new Dynamics object
    /// @param graph The graph representing the network
    Dynamics(Graph<Id, Size>& graph);

    /// @brief Set the itineraries
    /// @param itineraries The itineraries
    void setItineraries(std::span<Itinerary<Id>> itineraries);
    /// @brief Set the seed for the graph's random number generator
    /// @param seed The seed
    void setSeed(unsigned int seed) { m_generator.seed(seed); };
    /// @brief Set the minim speed rateo, i.e. the minim speed with respect to the speed limit
    /// @param minSpeedRateo The minim speed rateo
    /// @throw std::invalid_argument If the minim speed rateo is not between 0 and 1
    void setMinSpeedRateo(double minSpeedRateo);
    /// @brief Set the error probability
    /// @param errorProbability The error probability
    /// @throw std::invalid_argument If the error probability is not between 0 and 1
    void setErrorProbability(double errorProbability);
    /// @brief Set the speed of an agent
    /// @details This is a pure-virtual function, it must be implemented in the derived classes
    /// @param agentId The id of the agent
    virtual void setAgentSpeed(Size agentId) = 0;
    /// @brief Set the force priorities flag
    /// @param forcePriorities The flag
    /// @details If true, if an agent cannot move to the next street, the whole node is skipped
    void setForcePriorities(bool forcePriorities) { m_forcePriorities = forcePriorities; }

    /// @brief Update the paths of the itineraries based on the actual travel times
    virtual void updatePaths();
    /// @brief Evolve the simulation
    /// @details Evolve the simulation by moving the agents and updating the travel times.
    /// In particular:
    /// - Move the first agent of each street queue, if possible, putting it in the next node
    /// - Move the agents from each node, if possible, putting them in the next street and giving them a speed.
    /// If the error probability is not zero, the agents can move to a random street.
    /// If the agent is in the destination node, it is removed from the simulation (and then reinserted if reinsert_agents is true)
    /// - Cycle over agents and update their times
    /// @param reinsert_agents If true, the agents are reinserted in the simulation after they reach their destination
    virtual void evolve(bool reinsert_agents = false);

    /// @brief Get the graph
    /// @return const Graph<Id, Size>&, The graph
    const Graph<Id, Size>& graph() const { return m_graph; };
    /// @brief Get the itineraries
    /// @return const std::unordered_map<Id, Itinerary<Id>>&, The itineraries
    const std::unordered_map<Id, std::unique_ptr<Itinerary<Id>>>& itineraries() const {
      return m_itineraries;
    }
    /// @brief Get the agents
    /// @return const std::unordered_map<Id, Agent<Id>>&, The agents
    const std::map<Id, std::unique_ptr<Agent<Id, Size, Delay>>>& agents() const {
      return m_agents;
    }
    /// @brief Get the time
    /// @return TimePoint The time
    TimePoint time() const { return m_time; }

    /// @brief Add an agent to the simulation
    /// @param agent The agent
    void addAgent(const Agent<Id, Size, Delay>& agent);
    /// @brief Add an agent to the simulation
    /// @param agent std::unique_ptr to the agent
    void addAgent(std::unique_ptr<Agent<Id, Size, Delay>> agent);
    /// @brief Add a pack of agents to the simulation
    /// @param itineraryId The index of the itinerary
    /// @param nAgents The number of agents to add
    /// @throw std::invalid_argument If the itinerary is not found
    /// @details adds nAgents agents with the same itinerary of id itineraryId
    void addAgents(Id itineraryId,
                   Size nAgents = 1,
                   std::optional<Id> srcNodeId = std::nullopt);
    /// @brief Add a pack of agents to the simulation
    /// @param agents Parameter pack of agents
    template <typename... Tn>
      requires(is_agent_v<Tn> && ...)
    void addAgents(Tn... agents);
    /// @brief Add a pack of agents to the simulation
    /// @param agent An agent
    /// @param agents Parameter pack of agents
    template <typename T1, typename... Tn>
      requires(is_agent_v<T1> && (is_agent_v<Tn> && ...))
    void addAgents(T1 agent, Tn... agents);
    /// @brief Add a set of agents to the simulation
    /// @param agents Generic container of agents, represented by an std::span
    void addAgents(std::span<Agent<Id, Size, Delay>> agents);
    /// @brief Add a set of agents to the simulation
    /// @param nAgents The number of agents to add
    /// @param uniformly If true, the agents are added uniformly on the streets
    /// @throw std::runtime_error If there are no itineraries
    virtual void addAgentsUniformly(Size nAgents,
                                    std::optional<Id> itineraryId = std::nullopt);

    /// @brief Remove an agent from the simulation
    /// @param agentId the id of the agent to remove
    void removeAgent(Size agentId);
    template <typename T1, typename... Tn>
      requires(std::is_convertible_v<T1, Size> &&
               (std::is_convertible_v<Tn, Size> && ...))
    /// @brief Remove a pack of agents from the simulation
    /// @param id the id of the first agent to remove
    /// @param ids the pack of ides of the agents to remove
    void removeAgents(T1 id, Tn... ids);

    /// @brief Add an itinerary
    /// @param itinerary The itinerary
    void addItinerary(const Itinerary<Id>& itinerary);
    /// @brief Add an itinerary
    /// @param itinerary std::unique_ptr to the itinerary
    void addItinerary(std::unique_ptr<Itinerary<Id>> itinerary);
    template <typename... Tn>
      requires(is_itinerary_v<Tn> && ...)
    void addItineraries(Tn... itineraries);
    /// @brief Add a pack of itineraries
    /// @tparam T1
    /// @tparam ...Tn
    /// @param itinerary
    /// @param ...itineraries
    template <typename T1, typename... Tn>
      requires(is_itinerary_v<T1> && (is_itinerary_v<Tn> && ...))
    void addItineraries(T1 itinerary, Tn... itineraries);
    /// @brief Add a set of itineraries
    /// @param itineraries Generic container of itineraries, represented by an std::span
    void addItineraries(std::span<Itinerary<Id>> itineraries);

    /// @brief Reset the simulation time
    void resetTime();

    /// @brief Evolve the simulation
    /// @tparam F The type of the function to call
    /// @tparam ...Tn The types of the arguments of the function
    /// @param f The function to call
    /// @param ...args The arguments of the function
    template <typename F, typename... Tn>
      requires std::is_invocable_v<F, Tn...>
    void evolve(F f, Tn... args);    

    /// @brief Get the mean speed of the agents
    /// @return Measurement<double> The mean speed of the agents and the standard deviation
    Measurement<double> meanSpeed() const;
    // TODO: implement the following functions
    // We can implement the base version of these functions by cycling over agents... I won't do it for now.
    // Grufoony - 19/02/2024
    virtual std::optional<double> streetMeanSpeed(Id) const = 0;
    virtual Measurement<double> streetMeanSpeed() const = 0;
    virtual Measurement<double> streetMeanSpeed(double, bool) const = 0;
    /// @brief Get the mean density of the streets
    /// @return Measurement<double> The mean density of the streets and the standard deviation
    Measurement<double> streetMeanDensity() const;
    /// @brief Get the mean flow of the streets
    /// @return Measurement<double> The mean flow of the streets and the standard deviation
    Measurement<double> streetMeanFlow() const;
    /// @brief Get the mean flow of the streets
    /// @param threshold The density threshold to consider
    /// @param above If true, the function returns the mean flow of the streets with a density above the threshold, otherwise below
    /// @return Measurement<double> The mean flow of the streets and the standard deviation
    Measurement<double> streetMeanFlow(double threshold, bool above) const;
    /// @brief Get the mean travel time of the agents
    /// @param clearData If true, the travel times are cleared after the computation
    /// @return Measurement<double> The mean travel time of the agents and the standard
    Measurement<double> meanTravelTime(bool clearData = false);
  };

  template <typename Id, typename Size, typename Delay>
    requires(std::unsigned_integral<Id> && std::unsigned_integral<Size> &&
             is_numeric_v<Delay>)
  Dynamics<Id, Size, Delay>::Dynamics(Graph<Id, Size>& graph)
      : m_time{0},
        m_graph{std::move(graph)},
        m_errorProbability{0.},
        m_minSpeedRateo{0.},
        m_forcePriorities{false} {}

  template <typename Id, typename Size, typename Delay>
    requires(std::unsigned_integral<Id> && std::unsigned_integral<Size> &&
             is_numeric_v<Delay>)
  Id Dynamics<Id, Size, Delay>::m_nextStreetId(Id agentId, Id nodeId) {
    auto possibleMoves{
        this->m_itineraries[this->m_agents[agentId]->itineraryId()]->path().getRow(nodeId,
                                                                                   true)};
    if (this->m_uniformDist(this->m_generator) < this->m_errorProbability) {
      possibleMoves = m_graph.adjMatrix().getRow(nodeId, true);
    }
    assert(possibleMoves.size() > 0);
    std::uniform_int_distribution<Size> moveDist{
        0, static_cast<Size>(possibleMoves.size() - 1)};
    const auto p{moveDist(this->m_generator)};
    auto iterator = possibleMoves.begin();
    std::advance(iterator, p);
    assert(m_graph.streetSet().contains(iterator->first));
    return iterator->first;
  }

  template <typename Id, typename Size, typename Delay>
    requires(std::unsigned_integral<Id> && std::unsigned_integral<Size> &&
             is_numeric_v<Delay>)
  void Dynamics<Id, Size, Delay>::m_evolveStreets(bool reinsert_agents) {
    for (const auto& [streetId, street] : m_graph.streetSet()) {
      if (street->queue().empty()) {
        continue;
      }
      const auto agentId{street->queue().front()};
      m_agents[agentId]->setSpeed(0.);
      const auto& destinationNode{this->m_graph.nodeSet()[street->nodePair().second]};
      if (destinationNode->isFull()) {
        continue;
      }
      if (destinationNode->isTrafficLight()) {
        auto& tl = dynamic_cast<TrafficLight<Id, Size, Delay>&>(*destinationNode);
        if (!tl.isGreen(streetId)) {
          continue;
        }
      }
      if (destinationNode->id() ==
          m_itineraries[m_agents[agentId]->itineraryId()]->destination()) {
        street->dequeue();
        m_travelTimes.push_back(m_agents[agentId]->time());
        if (reinsert_agents) {
          Agent<Id, Size, Delay> newAgent{m_agents[agentId]->id(), m_agents[agentId]->itineraryId(), m_agents[agentId]->srcNodeId().value()};
          if (m_agents[agentId]->srcNodeId().has_value()) {
            newAgent.setSourceNodeId(this->m_agents[agentId]->srcNodeId().value());
          }
          this->removeAgent(agentId);
          this->addAgent(newAgent);
        } else {
          this->removeAgent(agentId);
        }
        continue;
      }
      const auto& nextStreet{m_graph.streetSet()[m_nextStreetId(agentId, destinationNode->id())]};
      if (!(nextStreet->density() < 1)) {
        continue;
      }
      street->dequeue();
      assert(destinationNode->id() == nextStreet->nodePair().first);
      const auto delta = std::fmod(street->angle() - nextStreet->angle(), std::numbers::pi);
      if (destinationNode->isIntersection() ) {
        auto& intersection = dynamic_cast<Node<Id, Size>&>(*destinationNode);
        intersection.addAgent(delta, agentId);
        m_agentNextStreetId.emplace(agentId, nextStreet->id());
      } else if (destinationNode->isRoundabout()) {
        auto& roundabout = dynamic_cast<Roundabout<Id, Size>&>(*destinationNode);
        roundabout.enqueue(agentId);
      }
    }
  }

  template <typename Id, typename Size, typename Delay>
    requires(std::unsigned_integral<Id> && std::unsigned_integral<Size> &&
             is_numeric_v<Delay>)
  void Dynamics<Id, Size, Delay>::m_evolveNodes() {
    for (const auto& [nodeId, node] : m_graph.nodeSet()) {
      if (node->isIntersection()) {
        auto& intersection = dynamic_cast<Node<Id, Size>&>(*node);
        for (const auto [angle, agentId] : intersection.agents()) {
          const auto& nextStreet{m_graph.streetSet()[m_agentNextStreetId[agentId]]};
          if (nextStreet->density() < 1) {
            intersection.removeAgent(agentId);
            m_agents[agentId]->setStreetId(nextStreet->id());
            this->setAgentSpeed(agentId);
            m_agents[agentId]->incrementDelay(std::ceil(nextStreet->length() /
                                                    m_agents[agentId]->speed()));
            nextStreet->addAgent(agentId);
            m_agentNextStreetId.erase(agentId);
          } else if (m_forcePriorities) {
            break;
          }
        }
        if (node->isTrafficLight()) {
          auto& tl = dynamic_cast<TrafficLight<Id, Size, Delay>&>(*node);
          tl.increaseCounter();
        }
      } else if (node->isRoundabout()) {
        auto& roundabout = dynamic_cast<Roundabout<Id, Size>&>(*node);
        const auto nAgents{roundabout.agents().size()};
        for (size_t i{0}; i < nAgents; ++i) {
          const auto agentId{roundabout.agents().front()};
          const auto& nextStreet{this->m_graph.streetSet()[m_nextStreetId(agentId, node->id())]};
          if (nextStreet->density() < 1) {
            roundabout.dequeue();
            m_agents[agentId]->setStreetId(nextStreet->id());
            this->setAgentSpeed(agentId);
            m_agents[agentId]->incrementDelay(std::ceil(nextStreet->length() /
                                                    m_agents[agentId]->speed()));
            nextStreet->addAgent(agentId);
          } else {
            break;
          }
        }
      }
    }
  }

  template <typename Id, typename Size, typename Delay>
    requires(std::unsigned_integral<Id> && std::unsigned_integral<Size> &&
             is_numeric_v<Delay>)
  void Dynamics<Id, Size, Delay>::m_evolveAgents() {
    for (const auto& [agentId, agent] : this->m_agents) {
      if (agent->delay() > 0) {
        const auto& street{m_graph.streetSet()[agent->streetId().value()]};
        if (agent->delay() > 1) {
<<<<<<< HEAD
        agent->incrementDistance();
        } else {
=======
          agent->incrementDistance();
        } else if (agent->streetId().has_value()) {
>>>>>>> bfb759ec
          double distance{
              std::fmod(street->length(), agent->speed())};
          if (distance < std::numeric_limits<double>::epsilon()) {
            agent->incrementDistance();
          } else {
            agent->incrementDistance(distance);
          }
        }
        agent->decrementDelay();
        if (agent->delay() == 0) {
          street->enqueue(agentId);
        }
      } else if (!agent->streetId().has_value()) {
        assert(agent->srcNodeId().has_value());
        const auto& srcNode{this->m_graph.nodeSet()[agent->srcNodeId().value()]};
        if (srcNode->isFull()) {
          continue;
        }
        const auto& nextStreet{
            m_graph.streetSet()[this->m_nextStreetId(agentId, srcNode->id())]};
        if (nextStreet->density() == 1) {
          continue;
        }
        assert(srcNode->id() == nextStreet->nodePair().first);
        if (srcNode->isIntersection()) {
          auto& intersection = dynamic_cast<Node<Id, Size>&>(*srcNode);
          intersection.addAgent(0., agentId);
          m_agentNextStreetId.emplace(agentId, nextStreet->id());
        } else if (srcNode->isRoundabout()) {
          auto& roundabout = dynamic_cast<Roundabout<Id, Size>&>(*srcNode);
          roundabout.enqueue(agentId);
        }
      } else if (agent->delay() == 0) {
        agent->setSpeed(0.);
      }
      agent->incrementTime();
    }
  }

  template <typename Id, typename Size, typename Delay>
    requires(std::unsigned_integral<Id> && std::unsigned_integral<Size> &&
             is_numeric_v<Delay>)
  void Dynamics<Id, Size, Delay>::setItineraries(std::span<Itinerary<Id>> itineraries) {
    std::ranges::for_each(itineraries, [this](const auto& itinerary) {
      this->m_itineraries.insert(std::make_unique<Itinerary<Id>>(itinerary));
    });
  }

  template <typename Id, typename Size, typename Delay>
    requires(std::unsigned_integral<Id> && std::unsigned_integral<Size> &&
             is_numeric_v<Delay>)
  void Dynamics<Id, Size, Delay>::setMinSpeedRateo(double minSpeedRateo) {
    if (minSpeedRateo < 0. || minSpeedRateo > 1.) {
      throw std::invalid_argument(
          buildLog("The minim speed rateo must be between 0 and 1"));
    }
    m_minSpeedRateo = minSpeedRateo;
  }

  template <typename Id, typename Size, typename Delay>
    requires(std::unsigned_integral<Id> && std::unsigned_integral<Size> &&
             is_numeric_v<Delay>)
  void Dynamics<Id, Size, Delay>::setErrorProbability(double errorProbability) {
    if (errorProbability < 0. || errorProbability > 1.) {
      throw std::invalid_argument(
          buildLog("The error probability must be between 0 and 1"));
    }
    m_errorProbability = errorProbability;
  }

  template <typename Id, typename Size, typename Delay>
    requires(std::unsigned_integral<Id> && std::unsigned_integral<Size> &&
             is_numeric_v<Delay>)
  void Dynamics<Id, Size, Delay>::updatePaths() {
    const Size dimension = m_graph.adjMatrix().getRowDim();
    for (const auto& [itineraryId, itinerary] : m_itineraries) {
      SparseMatrix<Id, bool> path{dimension, dimension};
      // cycle over the nodes
      for (Size i{0}; i < dimension; ++i) {
        if (i == itinerary->destination()) {
          continue;
        }
        auto result{m_graph.shortestPath(i, itinerary->destination())};
        if (!result.has_value()) {
          continue;
        }
        // save the minimum distance between i and the destination
        const auto minDistance{result.value().distance()};
        for (const auto& node : m_graph.adjMatrix().getRow(i)) {
          // init distance from a neighbor node to the destination to zero
          double distance{0.};

          // can't dereference because risk undefined behavior
          auto streetResult = m_graph.street(i, node.first);
          if (streetResult == nullptr) {
            continue;
          }
          auto streetLength{(*streetResult)->length()};
          // TimePoint expectedTravelTime{
          //     streetLength};  // / street->maxSpeed()};  // TODO: change into input velocity
          result = m_graph.shortestPath(node.first, itinerary->destination());
          if (result.has_value()) {
            // if the shortest path exists, save the distance
            distance = result.value().distance();
          } else if (node.first != itinerary->destination()) {
            // if the node is the destination, the distance is zero, otherwise the iteration is skipped
            continue;
          }

          // if (!(distance > minDistance + expectedTravelTime)) {
          if (minDistance == distance + streetLength) {
            // std::cout << "minDistance: " << minDistance << " distance: " << distance
            //           << " streetLength: " << streetLength << '\n';
            // std::cout << "Inserting " << i << ';' << node.first << '\n';
            path.insert(i, node.first, true);
          }
        }
        itinerary->setPath(path);
      }
    }
  }

  template <typename Id, typename Size, typename Delay>
    requires(std::unsigned_integral<Id> && std::unsigned_integral<Size> &&
             is_numeric_v<Delay>)
  void Dynamics<Id, Size, Delay>::evolve(bool reinsert_agents) {
    // move the first agent of each street queue, if possible, putting it in the next node
    this->m_evolveStreets(reinsert_agents);
    // move all the agents from each node, if possible
    this->m_evolveNodes();
    // cycle over agents and update their times
    this->m_evolveAgents();
    // increment time simulation
    ++this->m_time;
  }

  template <typename Id, typename Size, typename Delay>
    requires(std::unsigned_integral<Id> && std::unsigned_integral<Size> &&
             is_numeric_v<Delay>)
  void Dynamics<Id, Size, Delay>::addAgent(const Agent<Id, Size, Delay>& agent) {
    if (this->m_agents.contains(agent.id())) {
      throw std::invalid_argument(buildLog("Agent " + std::to_string(agent.id()) +
                           " already exists."));
    }
    this->m_agents.emplace(agent.id(), std::make_unique<Agent<Id, Size, Delay>>(agent));
  }
  template <typename Id, typename Size, typename Delay>
    requires(std::unsigned_integral<Id> && std::unsigned_integral<Size> &&
             is_numeric_v<Delay>)
  void Dynamics<Id, Size, Delay>::addAgent(std::unique_ptr<Agent<Id, Size, Delay>> agent) {
    if (this->m_agents.contains(agent->id())) {
      throw std::invalid_argument(buildLog("Agent " + std::to_string(agent->id()) +
                           " already exists."));
    }
    this->m_agents.emplace(agent->id(), std::move(agent));
  }
  template <typename Id, typename Size, typename Delay>
    requires(std::unsigned_integral<Id> && std::unsigned_integral<Size> &&
             is_numeric_v<Delay>)
  void Dynamics<Id, Size, Delay>::addAgents(Id itineraryId,
                                            Size nAgents,
                                            std::optional<Id> srcNodeId) {
    auto itineraryIt{m_itineraries.find(itineraryId)};
    if (itineraryIt == m_itineraries.end()) {
      throw std::invalid_argument(
          buildLog("Itinerary " + std::to_string(itineraryId) + " not found"));
    }
    Size agentId{0};
    if (!this->m_agents.empty()) {
      agentId = this->m_agents.rbegin()->first + 1;
    }
    for (auto i{0}; i < nAgents; ++i, ++agentId) {
      this->addAgent(Agent<Id, Size, Delay>{agentId, itineraryId});
      if (srcNodeId.has_value()) {
        this->m_agents[agentId]->setSourceNodeId(srcNodeId.value());
      }
    }
  }

  template <typename Id, typename Size, typename Delay>
    requires(std::unsigned_integral<Id> && std::unsigned_integral<Size> &&
             is_numeric_v<Delay>)
  template <typename... Tn>
    requires(is_agent_v<Tn> && ...)
  void Dynamics<Id, Size, Delay>::addAgents(Tn... agents) {}

  template <typename Id, typename Size, typename Delay>
    requires(std::unsigned_integral<Id> && std::unsigned_integral<Size> &&
             is_numeric_v<Delay>)
  template <typename T1, typename... Tn>
    requires(is_agent_v<T1> && (is_agent_v<Tn> && ...))
  void Dynamics<Id, Size, Delay>::addAgents(T1 agent, Tn... agents) {
    addAgent(agent);
    addAgents(agents...);
  }

  template <typename Id, typename Size, typename Delay>
    requires(std::unsigned_integral<Id> && std::unsigned_integral<Size> &&
             is_numeric_v<Delay>)
  void Dynamics<Id, Size, Delay>::addAgents(std::span<Agent<Id, Size, Delay>> agents) {
    std::ranges::for_each(agents, [this](const auto& agent) -> void {
      this->m_agents.push_back(std::make_unique(agent));
    });
  }

  template <typename Id, typename Size, typename Delay>
    requires(std::unsigned_integral<Id> && std::unsigned_integral<Size> &&
             is_numeric_v<Delay>)
  void Dynamics<Id, Size, Delay>::addAgentsUniformly(Size nAgents,
                                                     std::optional<Id> itineraryId) {
    if (this->m_itineraries.empty()) {
      // TODO: make this possible for random agents
      throw std::runtime_error(
          buildLog("It is not possible to add random agents without itineraries."));
    }
    const bool randomItinerary{!itineraryId.has_value()};
    std::uniform_int_distribution<Size> itineraryDist{
        0, static_cast<Size>(this->m_itineraries.size() - 1)};
    std::uniform_int_distribution<Size> streetDist{
        0, static_cast<Size>(this->m_graph.streetSet().size() - 1)};
    for (Size i{0}; i < nAgents; ++i) {
      if (randomItinerary) {
        itineraryId = itineraryDist(this->m_generator);
      }
      Id agentId{0};
      if (!this->m_agents.empty()) {
        agentId = this->m_agents.rbegin()->first + 1;
      }
      Id streetId{0};
      do {
        // I dunno why this works and the following doesn't
        const auto& streetSet = this->m_graph.streetSet();
        auto streetIt = streetSet.begin();
        // auto streetIt = this->m_graph->streetSet().begin();
        Size step = streetDist(this->m_generator);
        std::advance(streetIt, step);
        streetId = streetIt->first;
      } while (this->m_graph.streetSet()[streetId]->density() == 1);
      const auto& street{this->m_graph.streetSet()[streetId]};
      Agent<Id, Size, Delay> agent{
          agentId, itineraryId.value(), street->nodePair().first};
      agent.setStreetId(streetId);
      this->addAgent(agent);
      this->setAgentSpeed(agentId);
      this->m_agents[agentId]->incrementDelay(
          std::ceil(street->length() / this->m_agents[agentId]->speed()));
      street->addAgent(agentId);
      ++agentId;
    }
  }

  template <typename Id, typename Size, typename Delay>
    requires(std::unsigned_integral<Id> && std::unsigned_integral<Size> &&
             is_numeric_v<Delay>)
  void Dynamics<Id, Size, Delay>::removeAgent(Size agentId) {
    auto agentIt{m_agents.find(agentId)};
    if (agentIt == m_agents.end()) {
      throw std::invalid_argument(buildLog("Agent " + std::to_string(agentId) +
                           " not found."));
    }
    m_agents.erase(agentId);
  }

  template <typename Id, typename Size, typename Delay>
    requires(std::unsigned_integral<Id> && std::unsigned_integral<Size> &&
             is_numeric_v<Delay>)
  template <typename T1, typename... Tn>
    requires(std::is_convertible_v<T1, Size> && (std::is_convertible_v<Tn, Size> && ...))
  void Dynamics<Id, Size, Delay>::removeAgents(T1 id, Tn... ids) {
    removeAgent(id);
    removeAgents(ids...);
  }

  template <typename Id, typename Size, typename Delay>
    requires(std::unsigned_integral<Id> && std::unsigned_integral<Size> &&
             is_numeric_v<Delay>)
  void Dynamics<Id, Size, Delay>::addItinerary(const Itinerary<Id>& itinerary) {
    m_itineraries.emplace(itinerary.id(), std::make_unique<Itinerary<Id>>(itinerary));
  }

  template <typename Id, typename Size, typename Delay>
    requires(std::unsigned_integral<Id> && std::unsigned_integral<Size> &&
             is_numeric_v<Delay>)
  void Dynamics<Id, Size, Delay>::addItinerary(std::unique_ptr<Itinerary<Id>> itinerary) {
    m_itineraries.emplace(itinerary.id(), std::move(itinerary));
  }

  template <typename Id, typename Size, typename Delay>
    requires(std::unsigned_integral<Id> && std::unsigned_integral<Size> &&
             is_numeric_v<Delay>)
  template <typename... Tn>
    requires(is_itinerary_v<Tn> && ...)
  void Dynamics<Id, Size, Delay>::addItineraries(Tn... itineraries) {
    (this->addItinerary(itineraries), ...);
  }

  template <typename Id, typename Size, typename Delay>
    requires(std::unsigned_integral<Id> && std::unsigned_integral<Size> &&
             is_numeric_v<Delay>)
  void Dynamics<Id, Size, Delay>::addItineraries(std::span<Itinerary<Id>> itineraries) {
    std::ranges::for_each(itineraries, [this](const auto& itinerary) -> void {
      this->m_itineraries.push_back(std::make_unique<Itinerary<Id>>(itinerary));
    });
  }

  template <typename Id, typename Size, typename Delay>
    requires(std::unsigned_integral<Id> && std::unsigned_integral<Size> &&
             is_numeric_v<Delay>)
  void Dynamics<Id, Size, Delay>::resetTime() {
    m_time = 0;
  }

  // template <typename Id, typename Size, typename Delay>
  //   requires(std::unsigned_integral<Id> && std::unsigned_integral<Size> &&
  //            is_numeric_v<Delay>)
  // template <typename F, typename... Tn>
  //   requires(std::is_invocable_v<F, Tn...>)
  // void Dynamics<Id, Size, Delay>::evolve(F f, Tn... args) {
  //   f(args...);
  // }

  template <typename Id, typename Size, typename Delay>
    requires(std::unsigned_integral<Id> && std::unsigned_integral<Size> &&
             is_numeric_v<Delay>)
  Measurement<double> Dynamics<Id, Size, Delay>::meanSpeed() const {
    if (m_agents.size() == 0) {
      return Measurement(0., 0.);
    }
    const double mean{std::accumulate(m_agents.cbegin(),
                                      m_agents.cend(),
                                      0.,
                                      [](double sum, const auto& agent) {
                                        return sum + agent.second->speed();
                                      }) /
                      m_agents.size()};
    if (m_agents.size() == 1) {
      return Measurement(mean, 0.);
    }
    const double variance{
        std::accumulate(m_agents.cbegin(),
                        m_agents.cend(),
                        0.,
                        [mean](double sum, const auto& agent) {
                          return sum + std::pow(agent.second->speed() - mean, 2);
                        }) /
        (m_agents.size() - 1)};
    return Measurement(mean, std::sqrt(variance));
  }

  template <typename Id, typename Size, typename Delay>
    requires(std::unsigned_integral<Id> && std::unsigned_integral<Size> &&
             is_numeric_v<Delay>)
  Measurement<double> Dynamics<Id, Size, Delay>::streetMeanDensity() const {
    if (m_graph.streetSet().size() == 0) {
      return Measurement(0., 0.);
    }
    const double mean{std::accumulate(m_graph.streetSet().cbegin(),
                                      m_graph.streetSet().cend(),
                                      0.,
                                      [](double sum, const auto& street) {
                                        return sum + street.second->density();
                                      }) /
                      m_graph.streetSet().size()};
    const double variance{
        std::accumulate(m_graph.streetSet().cbegin(),
                        m_graph.streetSet().cend(),
                        0.,
                        [mean](double sum, const auto& street) {
                          return sum + std::pow(street.second->density() - mean, 2);
                        }) /
        (m_graph.streetSet().size() - 1)};
    return Measurement(mean, std::sqrt(variance));
  }
  template <typename Id, typename Size, typename Delay>
    requires(std::unsigned_integral<Id> && std::unsigned_integral<Size> &&
             is_numeric_v<Delay>)
  Measurement<double> Dynamics<Id, Size, Delay>::streetMeanFlow() const {
    std::vector<double> flows;
    flows.reserve(m_graph.streetSet().size());
    for (const auto& [streetId, street] : m_graph.streetSet()) {
      auto speedOpt{this->streetMeanSpeed(streetId)};
      if (speedOpt.has_value()) {
        double flow{street->density() * speedOpt.value()};
        flows.push_back(flow);
      } else {
        flows.push_back(street->density());  // 0 * NaN = 0
      }
    }
    return Measurement(flows);
  }
  template <typename Id, typename Size, typename Delay>
    requires(std::unsigned_integral<Id> && std::unsigned_integral<Size> &&
             is_numeric_v<Delay>)
  Measurement<double> Dynamics<Id, Size, Delay>::streetMeanFlow(double threshold,
                                                                bool above) const {
    std::vector<double> flows;
    flows.reserve(m_graph.streetSet().size());
    for (const auto& [streetId, street] : m_graph.streetSet()) {
      if (above && street->density() > threshold) {
        auto speedOpt{this->streetMeanSpeed(streetId)};
        if (speedOpt.has_value()) {
          double flow{street->density() * speedOpt.value()};
          flows.push_back(flow);
        } else {
          flows.push_back(street->density());  // 0 * NaN = 0
        }
      } else if (!above && street->density() < threshold) {
        auto speedOpt{this->streetMeanSpeed(streetId)};
        if (speedOpt.has_value()) {
          double flow{street->density() * speedOpt.value()};
          flows.push_back(flow);
        } else {
          flows.push_back(street->density());  // 0 * NaN = 0
        }
      }
    }
    return Measurement(flows);
  }
  template <typename Id, typename Size, typename Delay>
    requires(std::unsigned_integral<Id> && std::unsigned_integral<Size> &&
             is_numeric_v<Delay>)
  Measurement<double> Dynamics<Id, Size, Delay>::meanTravelTime(bool clearData) {
    if (m_travelTimes.size() == 0) {
      return Measurement(0., 0.);
    }
    const double mean{std::accumulate(m_travelTimes.cbegin(), m_travelTimes.cend(), 0.) /
                      m_travelTimes.size()};
    const double variance{std::accumulate(m_travelTimes.cbegin(),
                                          m_travelTimes.cend(),
                                          0.,
                                          [mean](double sum, const auto& travelTime) {
                                            return sum + std::pow(travelTime - mean, 2);
                                          }) /
                          (m_travelTimes.size() - 1)};
    if (clearData) {
      m_travelTimes.clear();
    }
    return Measurement(mean, std::sqrt(variance));
  }

  template <typename Id, typename Size, typename Delay>
    requires(std::unsigned_integral<Id> && std::unsigned_integral<Size> &&
             std::unsigned_integral<Delay>)
  class FirstOrderDynamics : public Dynamics<Id, Size, Delay> {
    double m_speedFluctuationSTD;
  public:
    FirstOrderDynamics() = delete;
    /// @brief Construct a new First Order Dynamics object
    /// @param graph, The graph representing the network
    FirstOrderDynamics(Graph<Id, Size>& graph) : Dynamics<Id, Size, Delay>(graph), m_speedFluctuationSTD{0.}{};
    /// @brief Set the speed of an agent
    /// @param agentId The id of the agent
    /// @throw std::invalid_argument, If the agent is not found
    void setAgentSpeed(Size agentId) override;
    /// @brief Set the standard deviation of the speed fluctuation
    /// @param speedFluctuationSTD The standard deviation of the speed fluctuation
    /// @throw std::invalid_argument, If the standard deviation is negative
    void setSpeedFluctuationSTD(double speedFluctuationSTD);
    /// @brief Get the mean speed of a street
    /// @details The mean speed of a street is given by the formula:
    /// \f$ v_{\text{mean}} = v_{\text{max}} \left(1 - \frac{\alpha}{2} \left( n - 1\right)  \right) \f$
    /// where \f$ v_{\text{max}} \f$ is the maximum speed of the street, \f$ \alpha \f$ is the minimum speed rateo divided by the capacity
    /// and \f$ n \f$ is the number of agents in the street
    std::optional<double> streetMeanSpeed(Id streetId) const override;
    /// @brief Get the mean speed of the streets
    /// @return Measurement The mean speed of the agents and the standard deviation
    Measurement<double> streetMeanSpeed() const override;
    /// @brief Get the mean speed of the streets
    /// @param threshold The density threshold to consider
    /// @param above If true, the function returns the mean speed of the streets with a density above the threshold, otherwise below
    /// @return Measurement The mean speed of the agents and the standard deviation
    Measurement<double> streetMeanSpeed(double threshold, bool above) const override;
  };

  template <typename Id, typename Size, typename Delay>
    requires(std::unsigned_integral<Id> && std::unsigned_integral<Size> &&
             std::unsigned_integral<Delay>)
  void FirstOrderDynamics<Id, Size, Delay>::setAgentSpeed(Size agentId) {
    const auto& agent{this->m_agents[agentId]};
    const auto& street{
        this->m_graph.streetSet()[agent->streetId().value()]};
    double speed{street->maxSpeed() * (1. - this->m_minSpeedRateo * street->density())};
    if (this->m_speedFluctuationSTD > 0.) {
      std::normal_distribution<double> speedDist{speed, speed * this->m_speedFluctuationSTD};
      speed = speedDist(this->m_generator);
    }
    speed < 0. ? agent->setSpeed(street->maxSpeed() * (1. - this->m_minSpeedRateo)) : agent->setSpeed(speed);
  }

  template <typename Id, typename Size, typename Delay>
    requires(std::unsigned_integral<Id> && std::unsigned_integral<Size> &&
             std::unsigned_integral<Delay>)
  void FirstOrderDynamics<Id, Size, Delay>::setSpeedFluctuationSTD(double speedFluctuationSTD) {
    if (speedFluctuationSTD < 0.) {
      throw std::invalid_argument(
          buildLog("The speed fluctuation standard deviation must be positive."));
    }
    m_speedFluctuationSTD = speedFluctuationSTD;
  }

  template <typename Id, typename Size, typename Delay>
    requires(std::unsigned_integral<Id> && std::unsigned_integral<Size> &&
             std::unsigned_integral<Delay>)
  std::optional<double> FirstOrderDynamics<Id, Size, Delay>::streetMeanSpeed(
      Id streetId) const {
    const auto& street{this->m_graph.streetSet().at(streetId)};
    if (street->queue().empty()) {
      return std::nullopt;
    }
    double meanSpeed{0.};
    Size n{0};
    if(street->queue().size() == 0) {
      n = static_cast<Size>(street->queue().size());
      double alpha{this->m_minSpeedRateo / street->capacity()};
      meanSpeed = street->maxSpeed() * n * (1. - 0.5 * alpha * (n - 1.));
    } else {
      for (const auto& agentId : street->waitingAgents()) {
        meanSpeed += this->m_agents.at(agentId)->speed();
        ++n;
      }
      for (const auto& agentId : street->queue()) {
        meanSpeed += this->m_agents.at(agentId)->speed();
        ++n;
      }
    }
    const auto& node = this->m_graph.nodeSet().at(street->nodePair().second);
    if (node->isIntersection()) {
      auto& intersection = dynamic_cast<Node<Id, Size>&>(*node);
      for (const auto& [angle, agentId] : intersection.agents()) {
        const auto& agent{this->m_agents.at(agentId)};
        if (agent->streetId().has_value() && agent->streetId().value() == streetId) {
          meanSpeed += agent->speed();
          ++n;
        }
      }
    } else if (node->isRoundabout()) {
      auto& roundabout = dynamic_cast<Roundabout<Id, Size>&>(*node);
      for (const auto& agentId : roundabout.agents()) {
        const auto& agent{this->m_agents.at(agentId)};
        if (agent->streetId().has_value() && agent->streetId().value() == streetId) {
          meanSpeed += agent->speed();
          ++n;
        }
      }
    }
    return meanSpeed / n;
  }

  template <typename Id, typename Size, typename Delay>
    requires(std::unsigned_integral<Id> && std::unsigned_integral<Size> &&
             std::unsigned_integral<Delay>)
  Measurement<double> FirstOrderDynamics<Id, Size, Delay>::streetMeanSpeed() const {
    if (this->m_agents.size() == 0) {
      return Measurement(0., 0.);
    }
    std::vector<double> speeds;
    speeds.reserve(this->m_graph.streetSet().size());
    for (const auto& [streetId, street] : this->m_graph.streetSet()) {
      auto speedOpt{this->streetMeanSpeed(streetId)};
      if (speedOpt.has_value()) {
        speeds.push_back(speedOpt.value());
      }
    }
    return Measurement(speeds);
  }
  template <typename Id, typename Size, typename Delay>
    requires(std::unsigned_integral<Id> && std::unsigned_integral<Size> &&
             std::unsigned_integral<Delay>)
  Measurement<double> FirstOrderDynamics<Id, Size, Delay>::streetMeanSpeed(
      double threshold, bool above) const {
    if (this->m_agents.size() == 0) {
      return Measurement(0., 0.);
    }
    std::vector<double> speeds;
    speeds.reserve(this->m_graph.streetSet().size());
    for (const auto& [streetId, street] : this->m_graph.streetSet()) {
      if (above) {
        if (street->density() > threshold) {
          auto speedOpt{this->streetMeanSpeed(streetId)};
          if (speedOpt.has_value()) {
            speeds.push_back(speedOpt.value());
          }
        }
      } else {
        if (street->density() < threshold) {
          auto speedOpt{this->streetMeanSpeed(streetId)};
          if (speedOpt.has_value()) {
            speeds.push_back(speedOpt.value());
          }
        }
      }
    }
    return Measurement(speeds);
  }

  template <typename Id, typename Size>
    requires(std::unsigned_integral<Id> && std::unsigned_integral<Size>)
  class SecondOrderDynamics : public Dynamics<Id, Size, double> {
  public:
    void setAgentSpeed(Size agentId);
    void setSpeed();
  };

  template <typename Id, typename Size>
    requires(std::unsigned_integral<Id> && std::unsigned_integral<Size>)
  void SecondOrderDynamics<Id, Size>::setAgentSpeed(Size agentId) {}

  template <typename Id, typename Size>
    requires(std::unsigned_integral<Id> && std::unsigned_integral<Size>)
  void SecondOrderDynamics<Id, Size>::setSpeed() {}

};  // namespace dsm

#endif<|MERGE_RESOLUTION|>--- conflicted
+++ resolved
@@ -404,13 +404,8 @@
       if (agent->delay() > 0) {
         const auto& street{m_graph.streetSet()[agent->streetId().value()]};
         if (agent->delay() > 1) {
-<<<<<<< HEAD
         agent->incrementDistance();
         } else {
-=======
-          agent->incrementDistance();
-        } else if (agent->streetId().has_value()) {
->>>>>>> bfb759ec
           double distance{
               std::fmod(street->length(), agent->speed())};
           if (distance < std::numeric_limits<double>::epsilon()) {
