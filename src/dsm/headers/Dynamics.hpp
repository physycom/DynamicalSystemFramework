/// @file       /src/dsm/headers/Dynamics.hpp
/// @brief      Defines the Dynamics class.
///
/// @details    This file contains the definition of the Dynamics class.
///             The Dynamics class represents the dynamics of the network. It is templated by the type
///             of the graph's id and the type of the graph's capacity.
///             The graph's id and capacity must be unsigned integral types.

#pragma once

#include <algorithm>
#include <cassert>
#include <concepts>
#include <vector>
#include <random>
#include <span>
#include <numeric>
#include <unordered_map>
#include <cmath>
#include <cassert>
#include <format>
#include <thread>
#include <exception>
#include <fstream>
#include <filesystem>

#include "DijkstraWeights.hpp"
#include "Itinerary.hpp"
#include "Graph.hpp"
#include "SparseMatrix.hpp"
#include "../utility/TypeTraits/is_agent.hpp"
#include "../utility/TypeTraits/is_itinerary.hpp"
#include "../utility/Logger.hpp"
#include "../utility/Typedef.hpp"

static auto constexpr g_cacheFolder = "./.dsmcache/";

namespace dsm {
  /// @brief The Measurement struct represents the mean of a quantity and its standard deviation
  /// @tparam T The type of the quantity
  /// @param mean The mean
  /// @param std The standard deviation of the sample
  template <typename T>
  struct Measurement {
    T mean;
    T std;

    Measurement(T mean, T std) : mean{mean}, std{std} {}
    Measurement(std::span<T> data) {
      auto x_mean = static_cast<T>(0), x2_mean = static_cast<T>(0);
      if (data.empty()) {
        mean = static_cast<T>(0);
        std = static_cast<T>(0);
        return;
      }

      std::for_each(data.begin(), data.end(), [&x_mean, &x2_mean](auto value) -> void {
        x_mean += value;
        x2_mean += value * value;
      });
      mean = x_mean / data.size();
      std = std::sqrt(x2_mean / data.size() - mean * mean);
    }
  };

  /// @brief The Dynamics class represents the dynamics of the network.
  /// @tparam Id, The type of the graph's id. It must be an unsigned integral type.
  /// @tparam Size, The type of the graph's capacity. It must be an unsigned integral type.
  template <typename agent_t>
  class Dynamics {
  private:
    std::map<Id, std::unique_ptr<agent_t>> m_agents;
    std::unordered_map<Id, std::unique_ptr<Itinerary>> m_itineraries;
    bool m_bCacheEnabled;

  protected:
    Graph m_graph;
    Time m_time, m_previousSpireTime;
    std::mt19937_64 m_generator;

    virtual void m_evolveStreet(const std::unique_ptr<Street>& pStreet,
                                bool reinsert_agents) = 0;
    virtual bool m_evolveNode(const std::unique_ptr<Node>& pNode) = 0;
    virtual void m_evolveAgents() = 0;

    /// @brief Update the path of a single itinerary using Dijsktra's algorithm
    /// @param pItinerary An std::unique_prt to the itinerary
    void m_updatePath(const std::unique_ptr<Itinerary>& pItinerary) {
      if (m_bCacheEnabled) {
        auto const& file =
            std::format("{}it{}.dsmcache", g_cacheFolder, pItinerary->id());
        if (std::filesystem::exists(file)) {
          auto path = SparseMatrix<bool>{};
          path.load(file);
          pItinerary->setPath(std::move(path));
          Logger::debug(
              std::format("Loaded cached path for itinerary {}", pItinerary->id()));
          return;
        }
      }
      Size const dimension = m_graph.adjMatrix().getRowDim();
      auto const destinationID = pItinerary->destination();
      SparseMatrix<bool> path{dimension, dimension};

      // Cache shortest paths to avoid redundant calculations
      std::unordered_map<Id, std::optional<DijkstraResult>> shortestPaths;

      for (const auto& [nodeId, node] : m_graph.nodeSet()) {
        if (nodeId == destinationID || m_graph.adjMatrix().getRow(nodeId).empty()) {
          continue;
        }

        // Compute and cache shortest path from nodeId to destination
        auto result = m_graph.shortestPath(nodeId, destinationID);
        if (!result.has_value()) {
          Logger::warning(
              std::format("No path found from node {} to {}", nodeId, destinationID));
          continue;
        }
<<<<<<< HEAD

        const auto minDistance = result.value().distance();
        shortestPaths[nodeId] = result;  // Cache for reuse

        for (const auto& [nextNodeId, _] : m_graph.adjMatrix().getRow(nodeId)) {
          if (nextNodeId == destinationID) {
            if (minDistance ==
                m_graph.street(nodeId * dimension + nextNodeId)->length()) {
              path.insert(nodeId, nextNodeId, true);
=======
        // save the minimum distance between i and the destination
        const auto minDistance{result.value().distance()};
        auto const& row{m_graph.adjMatrix().getRow(nodeId)};
        for (const auto [nextNodeId, _] : row) {
          bool const bIsMinDistance{
              std::abs(m_graph.street(nodeId * dimension + nextNodeId)->length() -
                       minDistance) < 1.};  // 1 meter tolerance between shortest paths
          if (nextNodeId == destinationID) {
            if (bIsMinDistance) {
              path.insert(nodeId, nextNodeId, true);
            } else {
              Logger::debug(
                  std::format("Found a path from {} to {} which differs for more than {} "
                              "meter(s) from the shortest one.",
                              nodeId,
                              destinationID,
                              1.));
>>>>>>> b83d3305
            }
            continue;
          }

<<<<<<< HEAD
          // Use cached shortest path if available
          auto it = shortestPaths.find(nextNodeId);
          if (it == shortestPaths.end()) {
            shortestPaths[nextNodeId] = m_graph.shortestPath(nextNodeId, destinationID);
          }

          if (shortestPaths.at(nextNodeId).has_value()) {
            const auto nextDistance = shortestPaths[nextNodeId].value().distance();
            if (minDistance ==
                nextDistance +
                    m_graph.street(nodeId * dimension + nextNodeId)->length()) {
=======
          if (result.has_value()) {
            bool const bIsMinDistance{
                std::abs(m_graph.street(nodeId * dimension + nextNodeId)->length() +
                         result.value().distance() - minDistance) <
                1.};  // 1 meter tolerance between shortest paths
            if (bIsMinDistance) {
>>>>>>> b83d3305
              path.insert(nodeId, nextNodeId, true);
            } else {
              Logger::debug(
                  std::format("Found a path from {} to {} which differs for more than {} "
                              "meter(s) from the shortest one.",
                              nodeId,
                              destinationID,
                              1.));
            }
          }
        }
      }

      if (path.size() == 0) {
        Logger::error(
            std::format("Path with id {} and destination {} is empty. Please check the "
                        "adjacency matrix.",
                        pItinerary->id(),
                        pItinerary->destination()));
      }

      pItinerary->setPath(path);
      if (m_bCacheEnabled) {
        pItinerary->path().cache(
            std::format("{}it{}.dsmcache", g_cacheFolder, pItinerary->id()));
        Logger::debug(
            std::format("Saved path in cache for itinerary {}", pItinerary->id()));
      }
    }

  public:
    /// @brief Construct a new Dynamics object
    /// @param graph The graph representing the network
    /// @param useCache If true, the paths are cached (default is false)
    /// @param seed The seed for the random number generator (default is std::nullopt)
    Dynamics(Graph& graph,
             bool useCache = false,
             std::optional<unsigned int> seed = std::nullopt);

    virtual void setAgentSpeed(Size agentId) = 0;
    virtual void evolve(bool reinsert_agents = false) = 0;

    /// @brief Update the paths of the itineraries based on the actual travel times
    virtual void updatePaths();

    /// @brief Set the dynamics destination nodes auto-generating itineraries
    /// @param destinationNodes The destination nodes
    /// @param updatePaths If true, the paths are updated
    /// @throws std::invalid_argument Ifone or more destination nodes do not exist
    void setDestinationNodes(const std::span<Id>& destinationNodes,
                             bool updatePaths = true);

    /// @brief Add an agent to the simulation
    /// @param agent std::unique_ptr to the agent
    void addAgent(std::unique_ptr<agent_t> agent);

    template <typename... TArgs>
      requires(std::is_constructible_v<agent_t, TArgs...>)
    void addAgent(TArgs&&... args);

    template <typename... TArgs>
      requires(std::is_constructible_v<agent_t, Id, TArgs...>)
    void addAgents(Size nAgents, TArgs&&... args);

    /// @brief Add a pack of agents to the simulation
    /// @param agents Parameter pack of agents
    template <typename... Tn>
      requires(is_agent_v<Tn> && ...)
    void addAgents(Tn... agents);
    /// @brief Add a pack of agents to the simulation
    /// @param agent An agent
    /// @param agents Parameter pack of agents
    template <typename T1, typename... Tn>
      requires(is_agent_v<T1> && (is_agent_v<Tn> && ...))
    void addAgents(T1 agent, Tn... agents);
    /// @brief Add a set of agents to the simulation
    /// @param agents Generic container of agents, represented by an std::span
    void addAgents(std::span<agent_t> agents);

    /// @brief Remove an agent from the simulation
    /// @param agentId the id of the agent to remove
    void removeAgent(Size agentId);
    template <typename T1, typename... Tn>
      requires(std::is_convertible_v<T1, Id> && (std::is_convertible_v<Tn, Size> && ...))
    /// @brief Remove a pack of agents from the simulation
    /// @param id the id of the first agent to remove
    /// @param ids the pack of ides of the agents to remove
    void removeAgents(T1 id, Tn... ids);

    /// @brief Add an itinerary
    /// @param itinerary The itinerary
    void addItinerary(const Itinerary& itinerary);
    /// @brief Add an itinerary
    /// @param itinerary std::unique_ptr to the itinerary
    void addItinerary(std::unique_ptr<Itinerary> itinerary);
    template <typename... Tn>
      requires(is_itinerary_v<Tn> && ...)
    void addItineraries(Tn... itineraries);
    /// @brief Add a pack of itineraries
    /// @tparam T1
    /// @tparam ...Tn
    /// @param itinerary
    /// @param ...itineraries
    template <typename T1, typename... Tn>
      requires(is_itinerary_v<T1> && (is_itinerary_v<Tn> && ...))
    void addItineraries(T1 itinerary, Tn... itineraries);
    /// @brief Add a set of itineraries
    /// @param itineraries Generic container of itineraries, represented by an std::span
    void addItineraries(std::span<Itinerary> itineraries);

    void enableCache();

    /// @brief Reset the simulation time
    void resetTime();

    /// @brief Get the graph
    /// @return const Graph&, The graph
    const Graph& graph() const { return m_graph; };
    /// @brief Get the itineraries
    /// @return const std::unordered_map<Id, Itinerary>&, The itineraries
    const std::unordered_map<Id, std::unique_ptr<Itinerary>>& itineraries() const {
      return m_itineraries;
    }
    /// @brief Get the agents
    /// @return const std::unordered_map<Id, Agent<Id>>&, The agents
    const std::map<Id, std::unique_ptr<agent_t>>& agents() const { return m_agents; }
    /// @brief Get the number of agents currently in the simulation
    /// @return Size The number of agents
    Size nAgents() const { return m_agents.size(); }
    /// @brief Get the time
    /// @return Time The time
    Time time() const { return m_time; }

    /// @brief Get the mean speed of the agents in \f$m/s\f$
    /// @return Measurement<double> The mean speed of the agents and the standard deviation
    Measurement<double> agentMeanSpeed() const;
    // TODO: implement the following functions
    // We can implement the base version of these functions by cycling over agents... I won't do it for now.
    // Grufoony - 19/02/2024
    virtual double streetMeanSpeed(Id streetId) const;
    virtual Measurement<double> streetMeanSpeed() const;
    virtual Measurement<double> streetMeanSpeed(double, bool) const;
    /// @brief Get the mean density of the streets in \f$m^{-1}\f$
    /// @return Measurement<double> The mean density of the streets and the standard deviation
    Measurement<double> streetMeanDensity(bool normalized = false) const;
    /// @brief Get the mean flow of the streets in \f$s^{-1}\f$
    /// @return Measurement<double> The mean flow of the streets and the standard deviation
    Measurement<double> streetMeanFlow() const;
    /// @brief Get the mean flow of the streets in \f$s^{-1}\f$
    /// @param threshold The density threshold to consider
    /// @param above If true, the function returns the mean flow of the streets with a density above the threshold, otherwise below
    /// @return Measurement<double> The mean flow of the streets and the standard deviation
    Measurement<double> streetMeanFlow(double threshold, bool above) const;
    /// @brief Get the mean spire input flow of the streets in \f$s^{-1}\f$
    /// @param resetValue If true, the spire input/output flows are cleared after the computation
    /// @return Measurement<double> The mean spire input flow of the streets and the standard deviation
    /// @details The spire input flow is computed as the sum of counts over the product of the number of spires and the time delta
    Measurement<double> meanSpireInputFlow(bool resetValue = true);
    /// @brief Get the mean spire output flow of the streets in \f$s^{-1}\f$
    /// @param resetValue If true, the spire output/input flows are cleared after the computation
    /// @return Measurement<double> The mean spire output flow of the streets and the standard deviation
    /// @details The spire output flow is computed as the sum of counts over the product of the number of spires and the time delta
    Measurement<double> meanSpireOutputFlow(bool resetValue = true);
    /// @brief Get the mean travel time of the agents in \f$s\f$
    /// @param clearData If true, the travel times are cleared after the computation
    /// @return Measurement<double> The mean travel time of the agents and the standard
    Measurement<double> meanTravelTime(bool clearData = false);

    /// @brief Save the street densities in csv format
    /// @param filename The name of the file
    /// @param normalized If true, the densities are normalized in [0, 1]
    void saveStreetDensities(const std::string& filename, bool normalized = true) const;
    /// @brief Save the street input counts in csv format
    /// @param filename The name of the file
    /// @param reset If true, the input counts are cleared after the computation
    /// @details NOTE: counts are printed only if the street is a spire
    void saveInputStreetCounts(const std::string& filename, bool reset = false);
    /// @brief Save the street output counts in csv format
    /// @param filename The name of the file
    /// @param reset If true, the output counts are cleared after the computation
    /// @details NOTE: counts are printed only if the street is a spire
    void saveOutputStreetCounts(const std::string& filename, bool reset = false);
  };

  template <typename agent_t>
  Dynamics<agent_t>::Dynamics(Graph& graph,
                              bool useCache,
                              std::optional<unsigned int> seed)
      : m_bCacheEnabled{useCache},
        m_graph{std::move(graph)},
        m_time{0},
        m_previousSpireTime{0},
        m_generator{std::random_device{}()} {
    if (seed.has_value()) {
      m_generator.seed(seed.value());
    }
    if (m_bCacheEnabled) {
      if (!std::filesystem::exists(g_cacheFolder)) {
        std::filesystem::create_directory(g_cacheFolder);
      }
      Logger::info(std::format("Cache enabled (default folder is {})", g_cacheFolder));
    }
    for (const auto& nodeId : this->m_graph.outputNodes()) {
      addItinerary(Itinerary{nodeId, nodeId});
      m_updatePath(m_itineraries.at(nodeId));
    }
    // updatePaths();
  }

  template <typename agent_t>
  void Dynamics<agent_t>::updatePaths() {
    if (m_bCacheEnabled) {
      if (!std::filesystem::exists(g_cacheFolder)) {
        std::filesystem::create_directory(g_cacheFolder);
      }
    }

    std::vector<std::thread> threads;
    threads.reserve(m_itineraries.size());
    std::exception_ptr pThreadException;
    Logger::info(std::format("Init computing {} paths", m_itineraries.size()));
    for (const auto& [itineraryId, itinerary] : m_itineraries) {
      threads.emplace_back(std::thread([this, &itinerary, &pThreadException] {
        try {
          this->m_updatePath(itinerary);
        } catch (...) {
          if (!pThreadException)
            pThreadException = std::current_exception();
        }
      }));
    }
    for (auto& thread : threads) {
      thread.join();
    }
    // Throw the exception launched first
    if (pThreadException)
      std::rethrow_exception(pThreadException);

    Logger::info("End computing paths");
  }

  template <typename agent_t>
  void Dynamics<agent_t>::setDestinationNodes(const std::span<Id>& destinationNodes,
                                              bool updatePaths) {
    for (const auto& nodeId : destinationNodes) {
      if (!m_graph.nodeSet().contains(nodeId)) {
        Logger::error(std::format("Node with id {} not found", nodeId));
      }
      this->addItinerary(Itinerary{nodeId, nodeId});
    }
    if (updatePaths) {
      this->updatePaths();
    }
  }

  template <typename agent_t>
  void Dynamics<agent_t>::addAgent(std::unique_ptr<agent_t> agent) {
    if (m_agents.size() + 1 > m_graph.maxCapacity()) {
      throw std::overflow_error(Logger::buildExceptionMessage(
          std::format("Graph is already holding the max possible number of agents ({})",
                      m_graph.maxCapacity())));
    }
    if (m_agents.contains(agent->id())) {
      throw std::invalid_argument(Logger::buildExceptionMessage(
          std::format("Agent with id {} already exists.", agent->id())));
    }
    m_agents.emplace(agent->id(), std::move(agent));
    // Logger::debug(std::format("Added agent with id {} from node {} to node {}",
    //                           m_agents.rbegin()->first,
    //                           m_agents.rbegin()->second->srcNodeId().value_or(-1),
    //                           m_agents.rbegin()->second->itineraryId()));
  }

  template <typename agent_t>
  template <typename... TArgs>
    requires(std::is_constructible_v<agent_t, TArgs...>)
  void Dynamics<agent_t>::addAgent(TArgs&&... args) {
    addAgent(std::make_unique<agent_t>(std::forward<TArgs>(args)...));
  }

  template <typename agent_t>
  template <typename... TArgs>
    requires(std::is_constructible_v<agent_t, Id, TArgs...>)
  void Dynamics<agent_t>::addAgents(Size nAgents, TArgs&&... args) {
    Id agentId{0};
    if (!m_agents.empty()) {
      agentId = m_agents.rbegin()->first + 1;
    }
    for (size_t i{0}; i < nAgents; ++i, ++agentId) {
      addAgent(std::make_unique<agent_t>(agentId, std::forward<TArgs>(args)...));
    }
  }

  template <typename agent_t>
  template <typename... Tn>
    requires(is_agent_v<Tn> && ...)
  void Dynamics<agent_t>::addAgents(Tn... agents) {}

  template <typename agent_t>
  template <typename T1, typename... Tn>
    requires(is_agent_v<T1> && (is_agent_v<Tn> && ...))
  void Dynamics<agent_t>::addAgents(T1 agent, Tn... agents) {
    addAgent(std::make_unique<agent_t>(agent));
    addAgents(agents...);
  }

  template <typename agent_t>
  void Dynamics<agent_t>::addAgents(std::span<agent_t> agents) {
    std::ranges::for_each(agents, [this](const auto& agent) -> void {
      addAgent(std::make_unique<agent_t>(agent));
    });
  }

  template <typename agent_t>
  void Dynamics<agent_t>::removeAgent(Size agentId) {
    m_agents.erase(agentId);
    Logger::debug(std::format("Removed agent with id {}", agentId));
  }

  template <typename agent_t>
  template <typename T1, typename... Tn>
    requires(std::is_convertible_v<T1, Size> && (std::is_convertible_v<Tn, Size> && ...))
  void Dynamics<agent_t>::removeAgents(T1 id, Tn... ids) {
    removeAgent(id);
    removeAgents(ids...);
  }

  template <typename agent_t>
  void Dynamics<agent_t>::addItinerary(const Itinerary& itinerary) {
    m_itineraries.emplace(itinerary.id(), std::make_unique<Itinerary>(itinerary));
  }

  template <typename agent_t>
  void Dynamics<agent_t>::addItinerary(std::unique_ptr<Itinerary> itinerary) {
    m_itineraries.emplace(itinerary->id(), std::move(itinerary));
  }

  template <typename agent_t>
  template <typename... Tn>
    requires(is_itinerary_v<Tn> && ...)
  void Dynamics<agent_t>::addItineraries(Tn... itineraries) {
    (this->addItinerary(itineraries), ...);
  }
  template <typename agent_t>
  void Dynamics<agent_t>::addItineraries(std::span<Itinerary> itineraries) {
    std::ranges::for_each(itineraries, [this](const auto& itinerary) -> void {
      m_itineraries.insert(std::make_unique<Itinerary>(itinerary));
    });
  }

  template <typename agent_t>
  void Dynamics<agent_t>::enableCache() {
    m_bCacheEnabled = true;
    Logger::info(std::format("Cache enabled (default folder is {})", g_cacheFolder));
  }

  template <typename agent_t>
  void Dynamics<agent_t>::resetTime() {
    m_time = 0;
  }

  template <typename agent_t>
  Measurement<double> Dynamics<agent_t>::agentMeanSpeed() const {
    std::vector<double> speeds;
    if (!m_agents.empty()) {
      speeds.reserve(m_agents.size());
      for (const auto& [agentId, agent] : m_agents) {
        speeds.push_back(agent->speed());
      }
    }
    return Measurement<double>(speeds);
  }

  template <typename agent_t>
  double Dynamics<agent_t>::streetMeanSpeed(Id streetId) const {
    auto const& pStreet{m_graph.street(streetId)};
    auto const nAgents{pStreet->nAgents()};
    if (nAgents == 0) {
      return 0.;
    }
    double speed{0.};
    for (auto const& agentId : pStreet->movingAgents()) {
      speed += m_agents.at(agentId)->speed();
    }
    return speed / nAgents;
  }

  template <typename agent_t>
  Measurement<double> Dynamics<agent_t>::streetMeanSpeed() const {
    std::vector<double> speeds;
    speeds.reserve(m_graph.streetSet().size());
    for (const auto& [streetId, street] : m_graph.streetSet()) {
      speeds.push_back(streetMeanSpeed(streetId));
    }
    return Measurement<double>(speeds);
  }

  template <typename agent_t>
  Measurement<double> Dynamics<agent_t>::streetMeanSpeed(double threshold,
                                                         bool above) const {
    std::vector<double> speeds;
    speeds.reserve(m_graph.streetSet().size());
    for (const auto& [streetId, street] : m_graph.streetSet()) {
      if (above && (street->density(true) > threshold)) {
        speeds.push_back(streetMeanSpeed(streetId));
      } else if (!above && (street->density(true) < threshold)) {
        speeds.push_back(streetMeanSpeed(streetId));
      }
    }
    return Measurement<double>(speeds);
  }

  template <typename agent_t>
  Measurement<double> Dynamics<agent_t>::streetMeanDensity(bool normalized) const {
    if (m_graph.streetSet().size() == 0) {
      return Measurement(0., 0.);
    }
    std::vector<double> densities;
    densities.reserve(m_graph.streetSet().size());
    if (normalized) {
      for (const auto& [streetId, street] : m_graph.streetSet()) {
        densities.push_back(street->density(true));
      }
    } else {
      double sum{0.};
      for (const auto& [streetId, street] : m_graph.streetSet()) {
        densities.push_back(street->density(false) * street->length());
        sum += street->length();
      }
      if (sum == 0) {
        return Measurement(0., 0.);
      }
      auto meanDensity{std::accumulate(densities.begin(), densities.end(), 0.) / sum};
      return Measurement(meanDensity, 0.);
    }
    return Measurement<double>(densities);
  }

  template <typename agent_t>
  Measurement<double> Dynamics<agent_t>::streetMeanFlow() const {
    std::vector<double> flows;
    flows.reserve(m_graph.streetSet().size());
    for (const auto& [streetId, street] : m_graph.streetSet()) {
      flows.push_back(street->density() * this->streetMeanSpeed(streetId));
    }
    return Measurement<double>(flows);
  }

  template <typename agent_t>
  Measurement<double> Dynamics<agent_t>::streetMeanFlow(double threshold,
                                                        bool above) const {
    std::vector<double> flows;
    flows.reserve(m_graph.streetSet().size());
    for (const auto& [streetId, street] : m_graph.streetSet()) {
      if (above && (street->density(true) > threshold)) {
        flows.push_back(street->density() * this->streetMeanSpeed(streetId));
      } else if (!above && (street->density(true) < threshold)) {
        flows.push_back(street->density() * this->streetMeanSpeed(streetId));
      }
    }
    return Measurement<double>(flows);
  }

  template <typename agent_t>
  Measurement<double> Dynamics<agent_t>::meanSpireInputFlow(bool resetValue) {
    auto deltaTime{m_time - m_previousSpireTime};
    if (deltaTime == 0) {
      return Measurement(0., 0.);
    }
    m_previousSpireTime = m_time;
    std::vector<double> flows;
    flows.reserve(m_graph.streetSet().size());
    for (const auto& [streetId, street] : m_graph.streetSet()) {
      if (street->isSpire()) {
        auto& spire = dynamic_cast<SpireStreet&>(*street);
        flows.push_back(static_cast<double>(spire.inputCounts(resetValue)) / deltaTime);
      }
    }
    return Measurement<double>(flows);
  }

  template <typename agent_t>
  Measurement<double> Dynamics<agent_t>::meanSpireOutputFlow(bool resetValue) {
    auto deltaTime{m_time - m_previousSpireTime};
    if (deltaTime == 0) {
      return Measurement(0., 0.);
    }
    m_previousSpireTime = m_time;
    std::vector<double> flows;
    flows.reserve(m_graph.streetSet().size());
    for (auto const& [streetId, street] : m_graph.streetSet()) {
      if (street->isSpire()) {
        auto& spire = dynamic_cast<SpireStreet&>(*street);
        flows.push_back(static_cast<double>(spire.outputCounts(resetValue)) / deltaTime);
      }
    }
    return Measurement<double>(flows);
  }

  template <typename agent_t>
  void Dynamics<agent_t>::saveStreetDensities(const std::string& filename,
                                              bool normalized) const {
    bool bEmptyFile{false};
    {
      std::ifstream file(filename);
      bEmptyFile = file.peek() == std::ifstream::traits_type::eof();
    }
    std::ofstream file(filename, std::ios::app);
    if (!file.is_open()) {
      Logger::error(std::format("Error opening file \"{}\" for writing.", filename));
    }
    if (bEmptyFile) {
      file << "time";
      for (auto const& [streetId, _] : this->m_graph.streetSet()) {
        file << ';' << streetId;
      }
      file << std::endl;
    }
    file << this->time();
    for (auto const& [_, pStreet] : this->m_graph.streetSet()) {
      // keep 2 decimal digits;
      file << ';' << std::fixed << std::setprecision(2) << pStreet->density(normalized);
    }
    file << std::endl;
    file.close();
  }
  template <typename agent_t>
  void Dynamics<agent_t>::saveInputStreetCounts(const std::string& filename, bool reset) {
    bool bEmptyFile{false};
    {
      std::ifstream file(filename);
      bEmptyFile = file.peek() == std::ifstream::traits_type::eof();
    }
    std::ofstream file(filename, std::ios::app);
    if (!file.is_open()) {
      Logger::error(std::format("Error opening file \"{}\" for writing.", filename));
    }
    if (bEmptyFile) {
      file << "time";
      for (auto const& [streetId, _] : this->m_graph.streetSet()) {
        file << ';' << streetId;
      }
      file << std::endl;
    }
    file << this->time();
    for (auto const& [_, pStreet] : this->m_graph.streetSet()) {
      int value{0};
      if (pStreet->isSpire()) {
        if (pStreet->isStochastic()) {
          value = dynamic_cast<StochasticSpireStreet&>(*pStreet).inputCounts(reset);
        } else {
          value = dynamic_cast<SpireStreet&>(*pStreet).inputCounts(reset);
        }
      }
      file << ';' << value;
    }
    file << std::endl;
    file.close();
  }
  template <typename agent_t>
  void Dynamics<agent_t>::saveOutputStreetCounts(const std::string& filename,
                                                 bool reset) {
    bool bEmptyFile{false};
    {
      std::ifstream file(filename);
      bEmptyFile = file.peek() == std::ifstream::traits_type::eof();
    }
    std::ofstream file(filename, std::ios::app);
    if (!file.is_open()) {
      Logger::error(std::format("Error opening file \"{}\" for writing.", filename));
    }
    if (bEmptyFile) {
      file << "time";
      for (auto const& [streetId, _] : this->m_graph.streetSet()) {
        file << ';' << streetId;
      }
      file << std::endl;
    }
    file << this->time();
    for (auto const& [_, pStreet] : this->m_graph.streetSet()) {
      int value{0};
      if (pStreet->isSpire()) {
        if (pStreet->isStochastic()) {
          value = dynamic_cast<StochasticSpireStreet&>(*pStreet).outputCounts(reset);
        } else {
          value = dynamic_cast<SpireStreet&>(*pStreet).outputCounts(reset);
        }
      }
      file << ';' << value;
    }
    file << std::endl;
    file.close();
  }
};  // namespace dsm<|MERGE_RESOLUTION|>--- conflicted
+++ resolved
@@ -101,33 +101,15 @@
       Size const dimension = m_graph.adjMatrix().getRowDim();
       auto const destinationID = pItinerary->destination();
       SparseMatrix<bool> path{dimension, dimension};
-
-      // Cache shortest paths to avoid redundant calculations
-      std::unordered_map<Id, std::optional<DijkstraResult>> shortestPaths;
-
+      // cycle over the nodes
       for (const auto& [nodeId, node] : m_graph.nodeSet()) {
-        if (nodeId == destinationID || m_graph.adjMatrix().getRow(nodeId).empty()) {
+        if (nodeId == destinationID) {
           continue;
         }
-
-        // Compute and cache shortest path from nodeId to destination
-        auto result = m_graph.shortestPath(nodeId, destinationID);
+        auto result{m_graph.shortestPath(nodeId, destinationID)};
         if (!result.has_value()) {
-          Logger::warning(
-              std::format("No path found from node {} to {}", nodeId, destinationID));
           continue;
         }
-<<<<<<< HEAD
-
-        const auto minDistance = result.value().distance();
-        shortestPaths[nodeId] = result;  // Cache for reuse
-
-        for (const auto& [nextNodeId, _] : m_graph.adjMatrix().getRow(nodeId)) {
-          if (nextNodeId == destinationID) {
-            if (minDistance ==
-                m_graph.street(nodeId * dimension + nextNodeId)->length()) {
-              path.insert(nodeId, nextNodeId, true);
-=======
         // save the minimum distance between i and the destination
         const auto minDistance{result.value().distance()};
         auto const& row{m_graph.adjMatrix().getRow(nodeId)};
@@ -145,31 +127,17 @@
                               nodeId,
                               destinationID,
                               1.));
->>>>>>> b83d3305
             }
             continue;
           }
-
-<<<<<<< HEAD
-          // Use cached shortest path if available
-          auto it = shortestPaths.find(nextNodeId);
-          if (it == shortestPaths.end()) {
-            shortestPaths[nextNodeId] = m_graph.shortestPath(nextNodeId, destinationID);
-          }
-
-          if (shortestPaths.at(nextNodeId).has_value()) {
-            const auto nextDistance = shortestPaths[nextNodeId].value().distance();
-            if (minDistance ==
-                nextDistance +
-                    m_graph.street(nodeId * dimension + nextNodeId)->length()) {
-=======
+          result = m_graph.shortestPath(nextNodeId, destinationID);
+
           if (result.has_value()) {
             bool const bIsMinDistance{
                 std::abs(m_graph.street(nodeId * dimension + nextNodeId)->length() +
                          result.value().distance() - minDistance) <
                 1.};  // 1 meter tolerance between shortest paths
             if (bIsMinDistance) {
->>>>>>> b83d3305
               path.insert(nodeId, nextNodeId, true);
             } else {
               Logger::debug(
@@ -183,7 +151,7 @@
         }
       }
 
-      if (path.size() == 0) {
+      if (path.empty()) {
         Logger::error(
             std::format("Path with id {} and destination {} is empty. Please check the "
                         "adjacency matrix.",
