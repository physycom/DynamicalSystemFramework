--- conflicted
+++ resolved
@@ -772,17 +772,10 @@
 
     pFileLogger->debug("Evolving streets...");
     // move the first agent of each street queue, if possible, putting it in the next node
-<<<<<<< HEAD
-    bool const updateData =
-        m_dataUpdatePeriod.has_value() && m_time % m_dataUpdatePeriod.value() == 0;
-    for (const auto& [streetId, pStreet] : m_graph.streetSet()) {
-      if (updateData) {
-=======
     bool const bUpdateData =
         m_dataUpdatePeriod.has_value() && m_time % m_dataUpdatePeriod.value() == 0;
     for (const auto& [streetId, pStreet] : m_graph.streetSet()) {
       if (bUpdateData) {
->>>>>>> 7406247f
         m_streetTails[streetId] += pStreet->nExitingAgents();
       }
       for (auto i = 0; i < pStreet->transportCapacity(); ++i) {
