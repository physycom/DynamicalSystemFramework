--- conflicted
+++ resolved
@@ -1097,18 +1097,12 @@
                                           const TContainer& dst_weights) {
     if (src_weights.size() == 1 && dst_weights.size() == 1 &&
         src_weights.begin()->first == dst_weights.begin()->first) {
-<<<<<<< HEAD
       pFileLogger->critical("The only source node {} is also the only destination node.",
                             src_weights.begin()->first);
       pConsoleLogger->critical(
           "The only source node {} is also the only destination node.",
           src_weights.begin()->first);
       std::abort();
-=======
-      throw std::invalid_argument(buildLog(
-          std::format("The only source node {} is also the only destination node.",
-                      src_weights.begin()->first)));
->>>>>>> f0b6fd31
     }
     auto const srcSum{std::accumulate(
         src_weights.begin(),
@@ -1116,16 +1110,11 @@
         0.,
         [](double sum, const std::pair<Id, double>& p) {
           if (p.second < 0.) {
-<<<<<<< HEAD
             pFileLogger->critical(
                 "Negative weight ({}) for source node {}.", p.second, p.first);
             pConsoleLogger->critical(
                 "Negative weight ({}) for source node {}.", p.second, p.first);
             std::abort();
-=======
-            throw std::invalid_argument(buildLog(std::format(
-                "Negative weight ({}) for source node {}.", p.second, p.first)));
->>>>>>> f0b6fd31
           }
           return sum + p.second;
         })};
@@ -1135,16 +1124,11 @@
         0.,
         [](double sum, const std::pair<Id, double>& p) {
           if (p.second < 0.) {
-<<<<<<< HEAD
             pFileLogger->critical(
                 "Negative weight ({}) for destination node {}.", p.second, p.first);
             pConsoleLogger->critical(
                 "Negative weight ({}) for destination node {}.", p.second, p.first);
             std::abort();
-=======
-            throw std::invalid_argument(buildLog(std::format(
-                "Negative weight ({}) for destination node {}.", p.second, p.first)));
->>>>>>> f0b6fd31
           }
           return sum + p.second;
         })};
@@ -1171,10 +1155,21 @@
       if (src_weights.size() > 1) {
         dstId = srcId;
       }
-<<<<<<< HEAD
+      while (dstId == srcId) {
+        dRand = dstUniformDist(m_generator);
+        sum = 0.;
+        for (const auto& [id, weight] : dst_weights) {
+          dstId = id;
+          sum += weight;
+          if (dRand < sum) {
+            break;
+          }
+        }
+      }
+      if (src_weights.size() > 1) {
+        dstId = srcId;
+      }
       pFileLogger->debug("Entering loop to randomly pick destination node.");
-=======
->>>>>>> f0b6fd31
       while (dstId == srcId) {
         dRand = dstUniformDist(m_generator);
         sum = 0.;
