/// @file       /src/dsm/headers/Dynamics.hpp
/// @brief      Defines the Dynamics class.
///
/// @details    This file contains the definition of the Dynamics class.
///             The Dynamics class represents the dynamics of the network. It is templated by the type
///             of the graph's id and the type of the graph's capacity.
///             The graph's id and capacity must be unsigned integral types.

#ifndef dynamics_hpp
#define dynamics_hpp

#include <algorithm>
#include <concepts>
#include <vector>
#include <random>
#include <span>
#include <numeric>
#include <unordered_map>
#include <cmath>

#include "Agent.hpp"
#include "Itinerary.hpp"
#include "Graph.hpp"
#include "SparseMatrix.hpp"
#include "../utility/TypeTraits/is_agent.hpp"
#include "../utility/TypeTraits/is_itinerary.hpp"
#include "../utility/Logger.hpp"

namespace dsm {

  using TimePoint = long long unsigned int;

  /// @brief The Measurement struct represents the mean of a quantity and its standard deviation
  /// @tparam T The type of the mean and the standard deviation
  /// @param mean The mean
  /// @param error The standard deviation of the sample
  template <typename T>
  struct Measurement {
    T mean;
    T error;

    Measurement(T mean, T error) : mean{mean}, error{error} {}
    Measurement(const std::vector<T>& data) {
      if (data.size() == 0) {
        mean = 0.;
        error = 0.;
      } else {
        mean = std::accumulate(data.cbegin(), data.cend(), 0.) / data.size();
        if (data.size() < 2) {
          error = 0.;
        } else {
          const double cvariance{std::accumulate(data.cbegin(),
                                                 data.cend(),
                                                 0.,
                                                 [this](double sum, const auto& value) {
                                                   return sum + std::pow(value - mean, 2);
                                                 }) /
                                 (data.size() - 1)};
          error = std::sqrt(cvariance);
        }
      }
    }
  };

  /// @brief The Dynamics class represents the dynamics of the network.
  /// @tparam Id, The type of the graph's id. It must be an unsigned integral type.
  /// @tparam Size, The type of the graph's capacity. It must be an unsigned integral type.
  template <typename Id, typename Size, typename Delay>
    requires(std::unsigned_integral<Id> && std::unsigned_integral<Size> &&
             is_numeric_v<Delay>)
  class Dynamics {
  protected:
    std::unordered_map<Id, std::unique_ptr<Itinerary<Id>>> m_itineraries;
    std::map<Id, std::unique_ptr<Agent<Id, Size, Delay>>> m_agents;
    TimePoint m_time;
    Graph<Id, Size> m_graph;
    double m_errorProbability;
    double m_minSpeedRateo;
    mutable std::mt19937_64 m_generator{std::random_device{}()};
    std::uniform_real_distribution<double> m_uniformDist{0., 1.};
    std::vector<unsigned int> m_travelTimes;

    /// @brief Evolve the streets
    /// @details If possible, removes the first agent of each street queue, putting it in the destination node.
    virtual void m_evolveStreets();
    /// @brief Evolve the nodes
    /// @details If possible, removes all agents from each node, putting them in the next street.
    /// If the error probability is not zero, the agents can move to a random street.
    /// If the agent is in the destination node, it is removed from the simulation (and then reinserted if reinsert_agents is true)
    /// @param reinsert_agents If true, the agents are reinserted in the simulation after they reach their destination
    virtual void m_evolveNodes(bool reinsert_agents);
    /// @brief Evolve the agents.
    /// @details Puts all new agents on a street, if possible, decrements all delays
    /// and increments all travel times.
    virtual void m_evolveAgents();

  public:
    Dynamics() = delete;
    /// @brief Construct a new Dynamics object
    /// @param graph The graph representing the network
    Dynamics(Graph<Id, Size>& graph);

    /// @brief Set the itineraries
    /// @param itineraries The itineraries
    void setItineraries(std::span<Itinerary<Id>> itineraries);
    /// @brief Set the seed for the graph's random number generator
    /// @param seed The seed
    void setSeed(unsigned int seed);
    /// @brief Set the minim speed rateo, i.e. the minim speed with respect to the speed limit
    /// @param minSpeedRateo The minim speed rateo
    /// @throw std::invalid_argument If the minim speed rateo is not between 0 and 1
    void setMinSpeedRateo(double minSpeedRateo);
    /// @brief Set the error probability
    /// @param errorProbability The error probability
    /// @throw std::invalid_argument If the error probability is not between 0 and 1
    void setErrorProbability(double errorProbability);
    /// @brief Set the speed of an agent
    /// @details This is a pure-virtual function, it must be implemented in the derived classes
    /// @param agentId The id of the agent
    virtual void setAgentSpeed(Size agentId) = 0;

    /// @brief Update the paths of the itineraries based on the actual travel times
    virtual void updatePaths();
    /// @brief Evolve the simulation
    /// @details Evolve the simulation by moving the agents and updating the travel times.
    /// In particular:
    /// - Move the first agent of each street queue, if possible, putting it in the next node
    /// - Move the agents from each node, if possible, putting them in the next street and giving them a speed.
    /// If the error probability is not zero, the agents can move to a random street.
    /// If the agent is in the destination node, it is removed from the simulation (and then reinserted if reinsert_agents is true)
    /// - Cycle over agents and update their times
    /// @param reinsert_agents If true, the agents are reinserted in the simulation after they reach their destination
    virtual void evolve(bool reinsert_agents = false);

    /// @brief Get the graph
    /// @return const Graph<Id, Size>&, The graph
<<<<<<< HEAD
    const Graph<Id, Size>& graph() { return m_graph; };
=======
    const Graph<Id, Size>& graph() const { return m_graph; };
>>>>>>> 2141cb27
    /// @brief Get the itineraries
    /// @return const std::unordered_map<Id, Itinerary<Id>>&, The itineraries
    const std::unordered_map<Id, std::unique_ptr<Itinerary<Id>>>& itineraries() const;
    /// @brief Get the agents
    /// @return const std::unordered_map<Id, Agent<Id>>&, The agents
    const std::map<Id, std::unique_ptr<Agent<Id, Size, Delay>>>& agents() const;
    /// @brief Get the time
    /// @return TimePoint The time
    TimePoint time() const;

    /// @brief Add an agent to the simulation
    /// @param agent The agent
    void addAgent(const Agent<Id, Size, Delay>& agent);
    /// @brief Add an agent to the simulation
    /// @param agent std::unique_ptr to the agent
    void addAgent(std::unique_ptr<Agent<Id, Size, Delay>> agent);
    /// @brief Add a pack of agents to the simulation
    /// @param itineraryId The index of the itinerary
    /// @param nAgents The number of agents to add
    /// @throw std::invalid_argument If the itinerary is not found
    /// @details adds nAgents agents with the same itinerary of id itineraryId
    void addAgents(Id itineraryId,
                   Size nAgents = 1,
                   std::optional<Id> srcNodeId = std::nullopt);
    /// @brief Add a pack of agents to the simulation
    /// @param agents Parameter pack of agents
    template <typename... Tn>
      requires(is_agent_v<Tn> && ...)
    void addAgents(Tn... agents);
    /// @brief Add a pack of agents to the simulation
    /// @param agent An agent
    /// @param agents Parameter pack of agents
    template <typename T1, typename... Tn>
      requires(is_agent_v<T1> && (is_agent_v<Tn> && ...))
    void addAgents(T1 agent, Tn... agents);
    /// @brief Add a set of agents to the simulation
    /// @param agents Generic container of agents, represented by an std::span
    void addAgents(std::span<Agent<Id, Size, Delay>> agents);
    /// @brief Add a set of agents to the simulation
    /// @param nAgents The number of agents to add
    /// @param uniformly If true, the agents are added uniformly on the streets
    /// @throw std::runtime_error If there are no itineraries
    virtual void addAgentsUniformly(Size nAgents,
                                    std::optional<Id> itineraryId = std::nullopt);

    /// @brief Remove an agent from the simulation
    /// @param agentId the id of the agent to remove
    void removeAgent(Size agentId);
    template <typename T1, typename... Tn>
      requires(std::is_convertible_v<T1, Size> &&
               (std::is_convertible_v<Tn, Size> && ...))
    /// @brief Remove a pack of agents from the simulation
    /// @param id the id of the first agent to remove
    /// @param ids the pack of ides of the agents to remove
    void removeAgents(T1 id, Tn... ids);

    /// @brief Add an itinerary
    /// @param itinerary The itinerary
    void addItinerary(const Itinerary<Id>& itinerary);
    /// @brief Add an itinerary
    /// @param itinerary std::unique_ptr to the itinerary
    void addItinerary(std::unique_ptr<Itinerary<Id>> itinerary);
    template <typename... Tn>
      requires(is_itinerary_v<Tn> && ...)
    void addItineraries(Tn... itineraries);
    /// @brief Add a pack of itineraries
    /// @tparam T1
    /// @tparam ...Tn
    /// @param itinerary
    /// @param ...itineraries
    template <typename T1, typename... Tn>
      requires(is_itinerary_v<T1> && (is_itinerary_v<Tn> && ...))
    void addItineraries(T1 itinerary, Tn... itineraries);
    /// @brief Add a set of itineraries
    /// @param itineraries Generic container of itineraries, represented by an std::span
    void addItineraries(std::span<Itinerary<Id>> itineraries);

    /// @brief Reset the simulation time
    void resetTime();

    /// @brief Evolve the simulation
    /// @tparam F The type of the function to call
    /// @tparam ...Tn The types of the arguments of the function
    /// @param f The function to call
    /// @param ...args The arguments of the function
    template <typename F, typename... Tn>
      requires std::is_invocable_v<F, Tn...>
    void evolve(F f, Tn... args);

    /// @brief Get the mean speed of the agents
    /// @return Measurement<double> The mean speed of the agents and the standard deviation
    Measurement<double> meanSpeed() const;
    // TODO: implement the following functions
    // We can implement the base version of these functions by cycling over agents... I won't do it for now.
    // Grufoony - 19/02/2024
    virtual std::optional<double> streetMeanSpeed(Id) const = 0;
    virtual Measurement<double> streetMeanSpeed() const = 0;
    virtual Measurement<double> streetMeanSpeed(double, bool) const = 0;
    /// @brief Get the mean density of the streets
    /// @return Measurement<double> The mean density of the streets and the standard deviation
    Measurement<double> streetMeanDensity() const;
    /// @brief Get the mean flow of the streets
    /// @return Measurement<double> The mean flow of the streets and the standard deviation
    Measurement<double> streetMeanFlow() const;
    /// @brief Get the mean flow of the streets
    /// @param threshold The density threshold to consider
    /// @param above If true, the function returns the mean flow of the streets with a density above the threshold, otherwise below
    /// @return Measurement<double> The mean flow of the streets and the standard deviation
    Measurement<double> streetMeanFlow(double threshold, bool above) const;
    /// @brief Get the mean travel time of the agents
    /// @param clearData If true, the travel times are cleared after the computation
    /// @return Measurement<double> The mean travel time of the agents and the standard
    Measurement<double> meanTravelTime(bool clearData = false);
  };

  template <typename Id, typename Size, typename Delay>
    requires(std::unsigned_integral<Id> && std::unsigned_integral<Size> &&
             is_numeric_v<Delay>)
  Dynamics<Id, Size, Delay>::Dynamics(Graph<Id, Size>& graph)
      : m_time{0},
        m_graph{std::move(graph)},
        m_errorProbability{0.},
        m_minSpeedRateo{0.} {}

  template <typename Id, typename Size, typename Delay>
    requires(std::unsigned_integral<Id> && std::unsigned_integral<Size> &&
             is_numeric_v<Delay>)
  void Dynamics<Id, Size, Delay>::m_evolveStreets() {
    for (auto& [streetId, street] : this->m_graph.streetSet()) {
      if (street->queue().empty()) {
        continue;
      }
      Size agentId{street->queue().front()};
      if (this->m_agents[agentId]->delay() > 0) {
        continue;
      }
      this->m_agents[agentId]->setSpeed(0.);
      auto& destinationNode{this->m_graph.nodeSet()[street->nodePair().second]};
      if (destinationNode->isFull()) {
        continue;
      }
      if (destinationNode->isTrafficLight() && !destinationNode->isGreen(streetId)) {
        continue;
      }
      destinationNode->addAgent(street->dequeue().value());
    }
  }

  template <typename Id, typename Size, typename Delay>
    requires(std::unsigned_integral<Id> && std::unsigned_integral<Size> &&
             is_numeric_v<Delay>)
  void Dynamics<Id, Size, Delay>::m_evolveNodes(bool reinsert_agents) {
    /* In this function we have to manage the priority of the agents, given the street angles.
    By doing the angle difference, if the destination street is the same we can basically compare these differences (mod(pi)!, i.e. delta % std::numbers::pi):
    the smaller goes first.
    Anyway, this is not trivial as it seems so I will leave it as a comment.*/
    for (auto& [nodeId, node] : this->m_graph.nodeSet()) {
      for (const auto [priority, agentId] : node->agents()) {
        auto& agent = m_agents[agentId];
        if (nodeId == this->m_itineraries[agent->itineraryId()]->destination()) {
          node->removeAgent(agentId);
          this->m_travelTimes.push_back(agent->time());
          if (reinsert_agents) {
            Agent<Id, Size, Delay> newAgent{agent->id(), agent->itineraryId()};
            if (agent->srcNodeId().has_value()) {
              newAgent.setSourceNodeId(agent->srcNodeId().value());
            }
            this->removeAgent(agentId);
            this->addAgent(newAgent);
          } else {
            this->removeAgent(agentId);
          }
          continue;
        }
        auto possibleMoves{
            this->m_itineraries[agent->itineraryId()]->path().getRow(nodeId, true)};
        if (this->m_uniformDist(this->m_generator) < this->m_errorProbability) {
          possibleMoves = this->m_graph.adjMatrix().getRow(node->id(), true);
        }
        if (static_cast<Size>(possibleMoves.size()) == 0) {
          continue;
        }
        std::uniform_int_distribution<Size> moveDist{
            0, static_cast<Size>(possibleMoves.size() - 1)};
        const auto p{moveDist(this->m_generator)};
        auto iterator = possibleMoves.begin();
        std::advance(iterator, p);

        auto& nextStreet{this->m_graph.streetSet()[iterator->first]};

        if (nextStreet->density() < 1) {
          node->removeAgent(agentId);
          agent->setStreetId(nextStreet->id());
          this->setAgentSpeed(agentId);
          agent->incrementDelay(std::ceil(nextStreet->length() / agent->speed()));
          nextStreet->enqueue(agentId);
        } else {
          break;
        }
      }
      if (node->isTrafficLight()) {
        node->increaseCounter();
      }
    }
  }

  template <typename Id, typename Size, typename Delay>
    requires(std::unsigned_integral<Id> && std::unsigned_integral<Size> &&
             is_numeric_v<Delay>)
  void Dynamics<Id, Size, Delay>::m_evolveAgents() {
    for (const auto& [agentId, agent] : this->m_agents) {
      if (agent->time() > 0) {
        if (agent->delay() > 0) {
          if (agent->delay() > 1) {
            agent->incrementDistance();
          } else if (agent->streetId().has_value()) {
            double distance{
                std::fmod(this->m_graph.streetSet()[agent->streetId().value()]->length(),
                          agent->speed())};
            if (distance < std::numeric_limits<double>::epsilon()) {
              agent->incrementDistance();
            } else {
              agent->incrementDistance(distance);
            }
          }
          agent->decrementDelay();
        }
      } else if (!agent->streetId().has_value()) {
        assert(agent->srcNodeId().has_value());
        const auto& srcNode{this->m_graph.nodeSet()[agent->srcNodeId().value()]};
        if (srcNode->isFull()) {
          continue;
        }
        try {
          srcNode->addAgent(agentId);
        } catch (std::runtime_error& e) {
          std::cerr << e.what() << '\n';
          continue;
        }
      }
      agent->incrementTime();
    }
  }

  template <typename Id, typename Size, typename Delay>
    requires(std::unsigned_integral<Id> && std::unsigned_integral<Size> &&
             is_numeric_v<Delay>)
  void Dynamics<Id, Size, Delay>::setItineraries(std::span<Itinerary<Id>> itineraries) {
    std::ranges::for_each(itineraries, [this](const auto& itinerary) {
      this->m_itineraries.insert(std::make_unique<Itinerary<Id>>(itinerary));
    });
  }

  template <typename Id, typename Size, typename Delay>
    requires(std::unsigned_integral<Id> && std::unsigned_integral<Size> &&
             is_numeric_v<Delay>)
  void Dynamics<Id, Size, Delay>::setSeed(unsigned int seed) {
    m_generator.seed(seed);
  }

  template <typename Id, typename Size, typename Delay>
    requires(std::unsigned_integral<Id> && std::unsigned_integral<Size> &&
             is_numeric_v<Delay>)
  void Dynamics<Id, Size, Delay>::setMinSpeedRateo(double minSpeedRateo) {
    if (minSpeedRateo < 0. || minSpeedRateo > 1.) {
      throw std::invalid_argument(
          buildLog("The minim speed rateo must be between 0 and 1"));
    }
    m_minSpeedRateo = minSpeedRateo;
  }

  template <typename Id, typename Size, typename Delay>
    requires(std::unsigned_integral<Id> && std::unsigned_integral<Size> &&
             is_numeric_v<Delay>)
  void Dynamics<Id, Size, Delay>::setErrorProbability(double errorProbability) {
    if (errorProbability < 0. || errorProbability > 1.) {
      throw std::invalid_argument(
          buildLog("The error probability must be between 0 and 1"));
    }
    m_errorProbability = errorProbability;
  }

  template <typename Id, typename Size, typename Delay>
    requires(std::unsigned_integral<Id> && std::unsigned_integral<Size> &&
             is_numeric_v<Delay>)
  void Dynamics<Id, Size, Delay>::updatePaths() {
    const Size dimension = m_graph.adjMatrix().getRowDim();
    for (const auto& [itineraryId, itinerary] : m_itineraries) {
      SparseMatrix<Id, bool> path{dimension, dimension};
      // cycle over the nodes
      for (Size i{0}; i < dimension; ++i) {
        if (i == itinerary->destination()) {
          continue;
        }
        auto result{m_graph.shortestPath(i, itinerary->destination())};
        if (!result.has_value()) {
          continue;
        }
        // save the minimum distance between i and the destination
        const auto minDistance{result.value().distance()};
        for (const auto& node : m_graph.adjMatrix().getRow(i)) {
          // init distance from a neighbor node to the destination to zero
          double distance{0.};

          // can't dereference because risk undefined behavior
          auto streetResult = m_graph.street(i, node.first);
          if (streetResult == nullptr) {
            continue;
          }
          auto streetLength{(*streetResult)->length()};
          // TimePoint expectedTravelTime{
          //     streetLength};  // / street->maxSpeed()};  // TODO: change into input velocity
          result = m_graph.shortestPath(node.first, itinerary->destination());
          if (result.has_value()) {
            // if the shortest path exists, save the distance
            distance = result.value().distance();
          } else if (node.first != itinerary->destination()) {
            // if the node is the destination, the distance is zero, otherwise the iteration is skipped
            continue;
          }

          // if (!(distance > minDistance + expectedTravelTime)) {
          if (minDistance == distance + streetLength) {
            // std::cout << "minDistance: " << minDistance << " distance: " << distance
            //           << " streetLength: " << streetLength << '\n';
            // std::cout << "Inserting " << i << ';' << node.first << '\n';
            path.insert(i, node.first, true);
          }
        }
        itinerary->setPath(path);
      }
    }
  }

  template <typename Id, typename Size, typename Delay>
    requires(std::unsigned_integral<Id> && std::unsigned_integral<Size> &&
             is_numeric_v<Delay>)
  void Dynamics<Id, Size, Delay>::evolve(bool reinsert_agents) {
    // move the first agent of each street queue, if possible, putting it in the next node
    this->m_evolveStreets();
    // move all the agents from each node, if possible
    this->m_evolveNodes(reinsert_agents);
    // cycle over agents and update their times
    this->m_evolveAgents();
    // increment time simulation
    ++this->m_time;
  }

  template <typename Id, typename Size, typename Delay>
    requires(std::unsigned_integral<Id> && std::unsigned_integral<Size> &&
             is_numeric_v<Delay>)
  const std::unordered_map<Id, std::unique_ptr<Itinerary<Id>>>&
  Dynamics<Id, Size, Delay>::itineraries() const {
    return m_itineraries;
  }

  template <typename Id, typename Size, typename Delay>
    requires(std::unsigned_integral<Id> && std::unsigned_integral<Size> &&
             is_numeric_v<Delay>)
  const std::map<Id, std::unique_ptr<Agent<Id, Size, Delay>>>&
  Dynamics<Id, Size, Delay>::agents() const {
    return this->m_agents;
  }

  template <typename Id, typename Size, typename Delay>
    requires(std::unsigned_integral<Id> && std::unsigned_integral<Size> &&
             is_numeric_v<Delay>)
  TimePoint Dynamics<Id, Size, Delay>::time() const {
    return m_time;
  }

  template <typename Id, typename Size, typename Delay>
    requires(std::unsigned_integral<Id> && std::unsigned_integral<Size> &&
             is_numeric_v<Delay>)
  void Dynamics<Id, Size, Delay>::addAgent(const Agent<Id, Size, Delay>& agent) {
    if (this->m_agents.contains(agent.id())) {
      throw std::invalid_argument(
          buildLog("Agent " + std::to_string(agent.id()) + " already exists."));
    }
    this->m_agents.emplace(agent.id(), std::make_unique<Agent<Id, Size, Delay>>(agent));
  }
  template <typename Id, typename Size, typename Delay>
    requires(std::unsigned_integral<Id> && std::unsigned_integral<Size> &&
             is_numeric_v<Delay>)
  void Dynamics<Id, Size, Delay>::addAgent(std::unique_ptr<Agent<Id, Size, Delay>> agent) {
    if (this->m_agents.contains(agent->id())) {
      throw std::invalid_argument(
          buildLog("Agent " + std::to_string(agent->id()) + " already exists."));
    }
    this->m_agents.emplace(agent->id(), std::move(agent));
  }
  template <typename Id, typename Size, typename Delay>
    requires(std::unsigned_integral<Id> && std::unsigned_integral<Size> &&
             is_numeric_v<Delay>)
  void Dynamics<Id, Size, Delay>::addAgents(Id itineraryId,
                                            Size nAgents,
                                            std::optional<Id> srcNodeId) {
    auto itineraryIt{m_itineraries.find(itineraryId)};
    if (itineraryIt == m_itineraries.end()) {
      throw std::invalid_argument(
          buildLog("Itinerary " + std::to_string(itineraryId) + " not found"));
    }
    Size agentId{0};
    if (!this->m_agents.empty()) {
      agentId = this->m_agents.rbegin()->first + 1;
    }
    for (auto i{0}; i < nAgents; ++i, ++agentId) {
      this->addAgent(Agent<Id, Size, Delay>{agentId, itineraryId});
      if (srcNodeId.has_value()) {
        this->m_agents[agentId]->setSourceNodeId(srcNodeId.value());
      }
    }
  }

  template <typename Id, typename Size, typename Delay>
    requires(std::unsigned_integral<Id> && std::unsigned_integral<Size> &&
             is_numeric_v<Delay>)
  template <typename... Tn>
    requires(is_agent_v<Tn> && ...)
  void Dynamics<Id, Size, Delay>::addAgents(Tn... agents) {}

  template <typename Id, typename Size, typename Delay>
    requires(std::unsigned_integral<Id> && std::unsigned_integral<Size> &&
             is_numeric_v<Delay>)
  template <typename T1, typename... Tn>
    requires(is_agent_v<T1> && (is_agent_v<Tn> && ...))
  void Dynamics<Id, Size, Delay>::addAgents(T1 agent, Tn... agents) {
    addAgent(agent);
    addAgents(agents...);
  }

  template <typename Id, typename Size, typename Delay>
    requires(std::unsigned_integral<Id> && std::unsigned_integral<Size> &&
             is_numeric_v<Delay>)
  void Dynamics<Id, Size, Delay>::addAgents(std::span<Agent<Id, Size, Delay>> agents) {
    std::ranges::for_each(agents, [this](const auto& agent) -> void {
      this->m_agents.push_back(std::make_unique(agent));
    });
  }

  template <typename Id, typename Size, typename Delay>
    requires(std::unsigned_integral<Id> && std::unsigned_integral<Size> &&
             is_numeric_v<Delay>)
  void Dynamics<Id, Size, Delay>::addAgentsUniformly(Size nAgents,
                                                     std::optional<Id> itineraryId) {
    if (this->m_itineraries.empty()) {
      // TODO: make this possible for random agents
      throw std::runtime_error(
          buildLog("It is not possible to add random agents without itineraries."));
    }
    const bool randomItinerary{!itineraryId.has_value()};
    std::uniform_int_distribution<Size> itineraryDist{
        0, static_cast<Size>(this->m_itineraries.size() - 1)};
    std::uniform_int_distribution<Size> streetDist{
        0, static_cast<Size>(this->m_graph.streetSet().size() - 1)};
    for (Size i{0}; i < nAgents; ++i) {
      if (randomItinerary) {
        itineraryId = itineraryDist(this->m_generator);
      }
      Id agentId{0};
      if (!this->m_agents.empty()) {
        agentId = this->m_agents.rbegin()->first + 1;
      }
      Id streetId{0};
      do {
        // I dunno why this works and the following doesn't
        const auto& streetSet = this->m_graph.streetSet();
        auto streetIt = streetSet.begin();
        // auto streetIt = this->m_graph->streetSet().begin();
        Size step = streetDist(this->m_generator);
        std::advance(streetIt, step);
        streetId = streetIt->first;
      } while (this->m_graph.streetSet()[streetId]->density() == 1);
      auto& street{this->m_graph.streetSet()[streetId]};
      Agent<Id, Size, Delay> agent{
          agentId, itineraryId.value(), street->nodePair().first};
      agent.setStreetId(streetId);
      this->addAgent(agent);
      this->setAgentSpeed(agentId);
      this->m_agents[agentId]->incrementDelay(
          std::ceil(street->length() / this->m_agents[agentId]->speed()));
      street->enqueue(agentId);
      ++agentId;
    }
  }

  template <typename Id, typename Size, typename Delay>
    requires(std::unsigned_integral<Id> && std::unsigned_integral<Size> &&
             is_numeric_v<Delay>)
  void Dynamics<Id, Size, Delay>::removeAgent(Size agentId) {
    auto agentIt{m_agents.find(agentId)};
    if (agentIt == m_agents.end()) {
      throw std::invalid_argument(
          buildLog("Agent " + std::to_string(agentId) + " not found."));
    }
    m_agents.erase(agentId);
  }

  template <typename Id, typename Size, typename Delay>
    requires(std::unsigned_integral<Id> && std::unsigned_integral<Size> &&
             is_numeric_v<Delay>)
  template <typename T1, typename... Tn>
    requires(std::is_convertible_v<T1, Size> && (std::is_convertible_v<Tn, Size> && ...))
  void Dynamics<Id, Size, Delay>::removeAgents(T1 id, Tn... ids) {
    removeAgent(id);
    removeAgents(ids...);
  }

  template <typename Id, typename Size, typename Delay>
    requires(std::unsigned_integral<Id> && std::unsigned_integral<Size> &&
             is_numeric_v<Delay>)
  void Dynamics<Id, Size, Delay>::addItinerary(const Itinerary<Id>& itinerary) {
    m_itineraries.emplace(itinerary.id(), std::make_unique<Itinerary<Id>>(itinerary));
  }

  template <typename Id, typename Size, typename Delay>
    requires(std::unsigned_integral<Id> && std::unsigned_integral<Size> &&
             is_numeric_v<Delay>)
  void Dynamics<Id, Size, Delay>::addItinerary(std::unique_ptr<Itinerary<Id>> itinerary) {
    m_itineraries.emplace(itinerary.id(), std::move(itinerary));
  }

  template <typename Id, typename Size, typename Delay>
    requires(std::unsigned_integral<Id> && std::unsigned_integral<Size> &&
             is_numeric_v<Delay>)
  template <typename... Tn>
    requires(is_itinerary_v<Tn> && ...)
  void Dynamics<Id, Size, Delay>::addItineraries(Tn... itineraries) {
    (this->addItinerary(itineraries), ...);
  }

  template <typename Id, typename Size, typename Delay>
    requires(std::unsigned_integral<Id> && std::unsigned_integral<Size> &&
             is_numeric_v<Delay>)
  void Dynamics<Id, Size, Delay>::addItineraries(std::span<Itinerary<Id>> itineraries) {
    std::ranges::for_each(itineraries, [this](const auto& itinerary) -> void {
      this->m_itineraries.push_back(std::make_unique<Itinerary<Id>>(itinerary));
    });
  }

  template <typename Id, typename Size, typename Delay>
    requires(std::unsigned_integral<Id> && std::unsigned_integral<Size> &&
             is_numeric_v<Delay>)
  void Dynamics<Id, Size, Delay>::resetTime() {
    m_time = 0;
  }

  // template <typename Id, typename Size, typename Delay>
  //   requires(std::unsigned_integral<Id> && std::unsigned_integral<Size> &&
  //            is_numeric_v<Delay>)
  // template <typename F, typename... Tn>
  //   requires(std::is_invocable_v<F, Tn...>)
  // void Dynamics<Id, Size, Delay>::evolve(F f, Tn... args) {
  //   f(args...);
  // }

  template <typename Id, typename Size, typename Delay>
    requires(std::unsigned_integral<Id> && std::unsigned_integral<Size> &&
             is_numeric_v<Delay>)
  Measurement<double> Dynamics<Id, Size, Delay>::meanSpeed() const {
    if (m_agents.size() == 0) {
      return Measurement(0., 0.);
    }
    const double mean{std::accumulate(m_agents.cbegin(),
                                      m_agents.cend(),
                                      0.,
                                      [](double sum, const auto& agent) {
                                        return sum + agent.second->speed();
                                      }) /
                      m_agents.size()};
    if (m_agents.size() == 1) {
      return Measurement(mean, 0.);
    }
    const double variance{
        std::accumulate(m_agents.cbegin(),
                        m_agents.cend(),
                        0.,
                        [mean](double sum, const auto& agent) {
                          return sum + std::pow(agent.second->speed() - mean, 2);
                        }) /
        (m_agents.size() - 1)};
    return Measurement(mean, std::sqrt(variance));
  }

  template <typename Id, typename Size, typename Delay>
    requires(std::unsigned_integral<Id> && std::unsigned_integral<Size> &&
             is_numeric_v<Delay>)
  Measurement<double> Dynamics<Id, Size, Delay>::streetMeanDensity() const {
    if (m_graph.streetSet().size() == 0) {
      return Measurement(0., 0.);
    }
    const double mean{std::accumulate(m_graph.streetSet().cbegin(),
                                      m_graph.streetSet().cend(),
                                      0.,
                                      [](double sum, const auto& street) {
                                        return sum + street.second->density();
                                      }) /
                      m_graph.streetSet().size()};
    const double variance{
        std::accumulate(m_graph.streetSet().cbegin(),
                        m_graph.streetSet().cend(),
                        0.,
                        [mean](double sum, const auto& street) {
                          return sum + std::pow(street.second->density() - mean, 2);
                        }) /
        (m_graph.streetSet().size() - 1)};
    return Measurement(mean, std::sqrt(variance));
  }
  template <typename Id, typename Size, typename Delay>
    requires(std::unsigned_integral<Id> && std::unsigned_integral<Size> &&
             is_numeric_v<Delay>)
  Measurement<double> Dynamics<Id, Size, Delay>::streetMeanFlow() const {
    std::vector<double> flows;
    flows.reserve(m_graph.streetSet().size());
    for (const auto& [streetId, street] : m_graph.streetSet()) {
      auto speedOpt{this->streetMeanSpeed(streetId)};
      if (speedOpt.has_value()) {
        double flow{street->density() * speedOpt.value()};
        flows.push_back(flow);
      } else {
        flows.push_back(street->density());  // 0 * NaN = 0
      }
    }
    return Measurement(flows);
  }
  template <typename Id, typename Size, typename Delay>
    requires(std::unsigned_integral<Id> && std::unsigned_integral<Size> &&
             is_numeric_v<Delay>)
  Measurement<double> Dynamics<Id, Size, Delay>::streetMeanFlow(double threshold,
                                                                bool above) const {
    std::vector<double> flows;
    flows.reserve(m_graph.streetSet().size());
    for (const auto& [streetId, street] : m_graph.streetSet()) {
      if (above && street->density() > threshold) {
        auto speedOpt{this->streetMeanSpeed(streetId)};
        if (speedOpt.has_value()) {
          double flow{street->density() * speedOpt.value()};
          flows.push_back(flow);
        } else {
          flows.push_back(street->density());  // 0 * NaN = 0
        }
      } else if (!above && street->density() < threshold) {
        auto speedOpt{this->streetMeanSpeed(streetId)};
        if (speedOpt.has_value()) {
          double flow{street->density() * speedOpt.value()};
          flows.push_back(flow);
        } else {
          flows.push_back(street->density());  // 0 * NaN = 0
        }
      }
    }
    return Measurement(flows);
  }
  template <typename Id, typename Size, typename Delay>
    requires(std::unsigned_integral<Id> && std::unsigned_integral<Size> &&
             is_numeric_v<Delay>)
  Measurement<double> Dynamics<Id, Size, Delay>::meanTravelTime(bool clearData) {
    if (m_travelTimes.size() == 0) {
      return Measurement(0., 0.);
    }
    const double mean{std::accumulate(m_travelTimes.cbegin(), m_travelTimes.cend(), 0.) /
                      m_travelTimes.size()};
    const double variance{std::accumulate(m_travelTimes.cbegin(),
                                          m_travelTimes.cend(),
                                          0.,
                                          [mean](double sum, const auto& travelTime) {
                                            return sum + std::pow(travelTime - mean, 2);
                                          }) /
                          (m_travelTimes.size() - 1)};
    if (clearData) {
      m_travelTimes.clear();
    }
    return Measurement(mean, std::sqrt(variance));
  }

  template <typename Id, typename Size, typename Delay>
    requires(std::unsigned_integral<Id> && std::unsigned_integral<Size> &&
             std::unsigned_integral<Delay>)
  class FirstOrderDynamics : public Dynamics<Id, Size, Delay> {
  public:
    FirstOrderDynamics() = delete;
    /// @brief Construct a new First Order Dynamics object
    /// @param graph, The graph representing the network
    FirstOrderDynamics(Graph<Id, Size>& graph);
    /// @brief Set the speed of an agent
    /// @param agentId The id of the agent
    /// @throw std::invalid_argument, If the agent is not found
    void setAgentSpeed(Size agentId) override;
    /// @brief Get the mean speed of a street
    /// @details The mean speed of a street is given by the formula:
    /// \f$ v_{\text{mean}} = v_{\text{max}} \left(1 - \frac{\alpha}{2} \left( n - 1\right)  \right) \f$
    /// where \f$ v_{\text{max}} \f$ is the maximum speed of the street, \f$ \alpha \f$ is the minimum speed rateo divided by the capacity
    /// and \f$ n \f$ is the number of agents in the street
    std::optional<double> streetMeanSpeed(Id streetId) const override;
    /// @brief Get the mean speed of the streets
    /// @return Measurement The mean speed of the agents and the standard deviation
    Measurement<double> streetMeanSpeed() const override;
    /// @brief Get the mean speed of the streets
    /// @param threshold The density threshold to consider
    /// @param above If true, the function returns the mean speed of the streets with a density above the threshold, otherwise below
    /// @return Measurement The mean speed of the agents and the standard deviation
    Measurement<double> streetMeanSpeed(double threshold, bool above) const override;
  };

  template <typename Id, typename Size, typename Delay>
    requires(std::unsigned_integral<Id> && std::unsigned_integral<Size> &&
             std::unsigned_integral<Delay>)
  FirstOrderDynamics<Id, Size, Delay>::FirstOrderDynamics(Graph<Id, Size>& graph)
      : Dynamics<Id, Size, Delay>(graph) {}

  template <typename Id, typename Size, typename Delay>
    requires(std::unsigned_integral<Id> && std::unsigned_integral<Size> &&
             std::unsigned_integral<Delay>)
  void FirstOrderDynamics<Id, Size, Delay>::setAgentSpeed(Size agentId) {
    const auto& street{
        this->m_graph.streetSet()[this->m_agents[agentId]->streetId().value()]};
    double speed{street->maxSpeed() * (1. - this->m_minSpeedRateo * street->density())};
    this->m_agents[agentId]->setSpeed(speed);
  }

  template <typename Id, typename Size, typename Delay>
    requires(std::unsigned_integral<Id> && std::unsigned_integral<Size> &&
             std::unsigned_integral<Delay>)
  std::optional<double> FirstOrderDynamics<Id, Size, Delay>::streetMeanSpeed(
      Id streetId) const {
    const auto& street{this->m_graph.streetSet().at(streetId)};
    if (street->queue().empty()) {
      return std::nullopt;
    }
    double meanSpeed{0.};
    Size n{0};
    if (this->m_agents.at(street->queue().front())->delay() > 0) {
      n = static_cast<Size>(street->queue().size());
      double alpha{this->m_minSpeedRateo / street->capacity()};
      meanSpeed = street->maxSpeed() * n * (1. - 0.5 * alpha * (n - 1.));
    } else {
      for (const auto& agentId : street->queue()) {
        meanSpeed += this->m_agents.at(agentId)->speed();
        ++n;
      }
    }
    for (const auto& [angle, agentId] : this->m_graph.nodeSet().at(street->nodePair().second)->agents()) {
      const auto& agent{this->m_agents.at(agentId)};
      if (agent->streetId().has_value() && agent->streetId().value() == streetId) {
        meanSpeed += agent->speed();
        ++n;
      }
    }
    return meanSpeed / n;
  }

  template <typename Id, typename Size, typename Delay>
    requires(std::unsigned_integral<Id> && std::unsigned_integral<Size> &&
             std::unsigned_integral<Delay>)
  Measurement<double> FirstOrderDynamics<Id, Size, Delay>::streetMeanSpeed() const {
    if (this->m_agents.size() == 0) {
      return Measurement(0., 0.);
    }
    std::vector<double> speeds;
    speeds.reserve(this->m_graph.streetSet().size());
    for (const auto& [streetId, street] : this->m_graph.streetSet()) {
      auto speedOpt{this->streetMeanSpeed(streetId)};
      if (speedOpt.has_value()) {
        speeds.push_back(speedOpt.value());
      }
    }
    return Measurement(speeds);
  }
  template <typename Id, typename Size, typename Delay>
    requires(std::unsigned_integral<Id> && std::unsigned_integral<Size> &&
             std::unsigned_integral<Delay>)
  Measurement<double> FirstOrderDynamics<Id, Size, Delay>::streetMeanSpeed(
      double threshold, bool above) const {
    if (this->m_agents.size() == 0) {
      return Measurement(0., 0.);
    }
    std::vector<double> speeds;
    speeds.reserve(this->m_graph.streetSet().size());
    for (const auto& [streetId, street] : this->m_graph.streetSet()) {
      if (above) {
        if (street->density() > threshold) {
          auto speedOpt{this->streetMeanSpeed(streetId)};
          if (speedOpt.has_value()) {
            speeds.push_back(speedOpt.value());
          }
        }
      } else {
        if (street->density() < threshold) {
          auto speedOpt{this->streetMeanSpeed(streetId)};
          if (speedOpt.has_value()) {
            speeds.push_back(speedOpt.value());
          }
        }
      }
    }
    return Measurement(speeds);
  }

  template <typename Id, typename Size>
    requires(std::unsigned_integral<Id> && std::unsigned_integral<Size>)
  class SecondOrderDynamics : public Dynamics<Id, Size, double> {
  public:
    void setAgentSpeed(Size agentId);
    void setSpeed();
  };

  template <typename Id, typename Size>
    requires(std::unsigned_integral<Id> && std::unsigned_integral<Size>)
  void SecondOrderDynamics<Id, Size>::setAgentSpeed(Size agentId) {}

  template <typename Id, typename Size>
    requires(std::unsigned_integral<Id> && std::unsigned_integral<Size>)
  void SecondOrderDynamics<Id, Size>::setSpeed() {}

};  // namespace dsm

#endif<|MERGE_RESOLUTION|>--- conflicted
+++ resolved
@@ -134,11 +134,7 @@
 
     /// @brief Get the graph
     /// @return const Graph<Id, Size>&, The graph
-<<<<<<< HEAD
-    const Graph<Id, Size>& graph() { return m_graph; };
-=======
     const Graph<Id, Size>& graph() const { return m_graph; };
->>>>>>> 2141cb27
     /// @brief Get the itineraries
     /// @return const std::unordered_map<Id, Itinerary<Id>>&, The itineraries
     const std::unordered_map<Id, std::unique_ptr<Itinerary<Id>>>& itineraries() const;
