/// @file       /src/dsm/headers/Dynamics.hpp
/// @brief      Defines the Dynamics class.
///
/// @details    This file contains the definition of the Dynamics class.
///             The Dynamics class represents the dynamics of the network. It is templated by the type
///             of the graph's id and the type of the graph's capacity.
///             The graph's id and capacity must be unsigned integral types.

#ifndef dynamics_hpp
#define dynamics_hpp

#include <algorithm>
#include <concepts>
#include <vector>
#include <random>
#include <span>
#include <string>
#include <numeric>
#include <unordered_map>

#include "Agent.hpp"
#include "Itinerary.hpp"
#include "Graph.hpp"
#include "../utility/TypeTraits/is_agent.hpp"
#include "../utility/TypeTraits/is_itinerary.hpp"

namespace dsm {

  using TimePoint = long long unsigned int;

  /// @brief The Measurement struct represents the mean of a quantity and its standard deviation
  /// @tparam T The type of the mean and the standard deviation
  /// @param mean The mean
  /// @param error The standard deviation of the sample
  template <typename T>
  struct Measurement {
	T mean;
	T error;

	Measurement(T mean, T error) : mean{mean}, error{error} {}
  };

  /// @brief The Dynamics class represents the dynamics of the network.
  /// @tparam Id, The type of the graph's id. It must be an unsigned integral type.
  /// @tparam Size, The type of the graph's capacity. It must be an unsigned integral type.
  template <typename Id, typename Size, typename Delay>
    requires std::unsigned_integral<Id> && std::unsigned_integral<Size> &&
             is_numeric_v<Delay>
  class Dynamics {
  private:
    std::unordered_map<Id, std::unique_ptr<Itinerary<Id>>> m_itineraries;
    std::unordered_map<Id, std::unique_ptr<Agent<Id, Size, Delay>>> m_agents;
    TimePoint m_time;
    std::unique_ptr<Graph<Id, Size>> m_graph;
    double m_errorProbability;
    double m_minSpeedRateo;
    mutable std::mt19937_64 m_generator{std::random_device{}()};
    std::uniform_real_distribution<double> m_uniformDist{0., 1.};
    std::vector<unsigned int> m_travelTimes;

  public:
    Dynamics() = delete;
    /// @brief Construct a new Dynamics object
    /// @param graph The graph representing the network
    Dynamics(const Graph<Id, Size>& graph);

    /// @brief Set the itineraries
    /// @param itineraries The itineraries
    void setItineraries(std::span<Itinerary<Id>> itineraries);
    /// @brief Set the seed for the graph's random number generator
    /// @param seed The seed
    void setSeed(unsigned int seed);
    /// @brief Set the minim speed rateo, i.e. the minim speed with respect to the speed limit
    /// @param minSpeedRateo The minim speed rateo
    /// @throw std::invalid_argument If the minim speed rateo is not between 0 and 1
    void setMinSpeedRateo(double minSpeedRateo);
    /// @brief Set the error probability
    /// @param errorProbability The error probability
    /// @throw std::invalid_argument If the error probability is not between 0 and 1
    void setErrorProbability(double errorProbability);
    /// @brief Set the speed of an agent
    /// @tparam Tid The type of the agent's id
    /// @tparam F The type of the function to call
    /// @tparam ...Tn The types of the arguments of the function
    /// @param agentId The index of the agent
    /// @param f The function to call
    /// @param ...args The arguments of the function
    /// @throw std::invalid_argument If the agent is not found
    template <typename Tid, typename F, typename... Tn>
      requires std::is_invocable_v<F, Tn...>
    void setAgentSpeed(Tid agentId, F f, Tn... args);
    /// @brief Update the paths of the itineraries based on the actual travel times
    void updatePaths();

    /// @brief Get the graph
    /// @return const Graph<Id, Size>&, The graph
    const Graph<Id, Size>& graph() const;
    /// @brief Get the itineraries
    /// @return const std::unordered_map<Id, Itinerary<Id>>&, The itineraries
    const std::unordered_map<Id, std::unique_ptr<Itinerary<Id>>>& itineraries() const;
    /// @brief Get the agents
    /// @return const std::unordered_map<Id, Agent<Id>>&, The agents
    const std::unordered_map<Id, std::unique_ptr<Agent<Id, Size, Delay>>>& agents() const;
    /// @brief Get the time
    /// @return TimePoint The time
    TimePoint time() const;

    /// @brief Add an agent to the simulation
    /// @param agent The agent
    void addAgent(const Agent<Id, Size, Delay>& agent);
    /// @brief Add an agent to the simulation
<<<<<<< HEAD
    /// @param agent Unique pointer to the agent
    void addAgent(std::unique_ptr<Agent<Id, Size, Delay>> agent);
    /// @brief Add a pack of agents to the simulation
=======
    /// @param agent std::unique_ptr to the agent
    void addAgent(std::unique_ptr<Agent<Id, Size, Delay>> agent);
    /// @brief Add a pack of agents to the simulation
    /// @param itineraryId The index of the itinerary
    /// @param nAgents The number of agents to add
    /// @throw std::invalid_argument If the itinerary is not found
    /// @details adds nAgents agents with the same itinerary of id itineraryId
    void addAgents(Id itineraryId, Size nAgents = 1);
    /// @brief Add a pack of agents to the simulation
>>>>>>> 5b01e7ed
    /// @param agents Parameter pack of agents
    template <typename... Tn>
      requires(is_agent_v<Tn> && ...)
    void addAgents(Tn... agents);
    /// @brief Add a pack of agents to the simulation
    /// @param agent An agent
    /// @param agents Parameter pack of agents
    template <typename T1, typename... Tn>
      requires(is_agent_v<T1> && (is_agent_v<Tn> && ...))
    void addAgents(T1 agent, Tn... agents);
    /// @brief Add a set of agents to the simulation
    /// @param agents Generic container of agents, represented by an std::span
    void addAgents(std::span<Agent<Id, Size, Delay>> agents);

    /// @brief Remove an agent from the simulation
    /// @param agentId the index of the agent to remove
    void removeAgent(Size agentId);
    template <typename T1, typename... Tn>
      requires(std::is_convertible_v<T1, Size> &&
               (std::is_convertible_v<Tn, Size> && ...))
    /// @brief Remove a pack of agents from the simulation
    /// @param id the index of the first agent to remove
    /// @param ids the pack of indexes of the agents to remove
    void removeAgents(T1 id, Tn... ids);

    /// @brief Add an itinerary
    /// @param itinerary The itinerary
    void addItinerary(const Itinerary<Id>& itinerary);
    /// @brief Add an itinerary
<<<<<<< HEAD
    /// @param itinerary Unique pointer to the itinerary
=======
    /// @param itinerary std::unique_ptr to the itinerary
>>>>>>> 5b01e7ed
    void addItinerary(std::unique_ptr<Itinerary<Id>> itinerary);
    template <typename... Tn>
      requires(is_itinerary_v<Tn> && ...)
    void addItineraries(Tn... itineraries);
    /// @brief Add a pack of itineraries
    /// @tparam T1
    /// @tparam ...Tn
    /// @param itinerary
    /// @param ...itineraries
    template <typename T1, typename... Tn>
      requires(is_itinerary_v<T1> && (is_itinerary_v<Tn> && ...))
    void addItineraries(T1 itinerary, Tn... itineraries);
    /// @brief Add a set of itineraries
    /// @param itineraries Generic container of itineraries, represented by an std::span
    void addItineraries(std::span<Itinerary<Id>> itineraries);

    /// @brief Reset the simulation time
    void resetTime();

    /// @brief Evolve the simulation
    /// @tparam F The type of the function to call
    /// @tparam ...Tn The types of the arguments of the function
    /// @param f The function to call
    /// @param ...args The arguments of the function
    template <typename F, typename... Tn>
      requires std::is_invocable_v<F, Tn...>
    void evolve(F f, Tn... args);

    /// @brief Get the mean speed of the agents
    /// @return Measurement<double> The mean speed of the agents and the standard deviation
    Measurement<double> meanSpeed() const;
    /// @brief Compute the mean speed over nStreets randomly selected streets
    /// @param nStreets The number of streets to select
    /// @return Measurement<double> The mean speed of the streets and the standard deviation
    Measurement<double> meanSpeed(Size nStreets) const;  // TODO: implement
    /// @brief Get the mean density of the streets
<<<<<<< HEAD
    /// @return Measurement<double> The mean density of the streets and the standard deviation
    Measurement<double> meanDensity() const;
    /// @brief Compute the mean density over nStreets randomly selected streets
    /// @param nStreets The number of streets to select
    /// @return Measurement<double> The mean density of the streets and the standard deviation
    Measurement<double> meanDensity(Size nStreets) const;  // TODO: implement
    /// @brief Get the mean flow of the streets
    /// @return Measurement<double> The mean flow of the streets and the standard deviation
    Measurement<double> meanFlow() const;
    /// @brief Compute the mean flow over nStreets randomly selected streets
    /// @param nStreets The number of streets to select
    /// @return Measurement<double> The mean flow of the streets and the standard deviation
    Measurement<double> meanFlow(Size nStreets) const;
    /// @brief Get the mean travel time of the agents
    /// @return Measurement<double> The mean travel time of the agents and the standard
    Measurement<double> meanTravelTime() const;
=======
    /// @return double The mean density of the streets
    double meanDensity() const;
    /// @brief Get the mean flow of the streets
    /// @return double The mean flow of the streets
    double meanFlow() const;
    /// @brief Get the mean travel time of the agents
    /// @return double The mean travel time of the agents
    double meanTravelTime() const;
>>>>>>> 5b01e7ed
  };

  template <typename Id, typename Size, typename Delay>
    requires std::unsigned_integral<Id> && std::unsigned_integral<Size> &&
             is_numeric_v<Delay>
  Dynamics<Id, Size, Delay>::Dynamics(const Graph<Id, Size>& graph)
      : m_graph{std::make_unique<Graph<Id, Size>>(graph)} {}

  template <typename Id, typename Size, typename Delay>
    requires std::unsigned_integral<Id> && std::unsigned_integral<Size> &&
             is_numeric_v<Delay>
  void Dynamics<Id, Size, Delay>::setItineraries(std::span<Itinerary<Id>> itineraries) {
    std::ranges::for_each(itineraries, [this](const auto& itinerary) {
      this->m_itineraries.emplace(itinerary.id(),
                                  std::make_unique<Itinerary<Id>>(itinerary));
    });
  }

  template <typename Id, typename Size, typename Delay>
    requires std::unsigned_integral<Id> && std::unsigned_integral<Size> &&
             is_numeric_v<Delay>
  void Dynamics<Id, Size, Delay>::setSeed(unsigned int seed) {
    m_generator.seed(seed);
  }

  template <typename Id, typename Size, typename Delay>
    requires std::unsigned_integral<Id> && std::unsigned_integral<Size> &&
             is_numeric_v<Delay>
  void Dynamics<Id, Size, Delay>::setMinSpeedRateo(double minSpeedRateo) {
    if (minSpeedRateo < 0. || minSpeedRateo > 1.) {
      std::string errorMsg{"Error at line " + std::to_string(__LINE__) + " in file " +
                           __FILE__ + ": " +
                           "The minim speed rateo must be between 0 and 1"};
      throw std::invalid_argument(errorMsg);
    }
    m_minSpeedRateo = minSpeedRateo;
  }

  template <typename Id, typename Size, typename Delay>
    requires std::unsigned_integral<Id> && std::unsigned_integral<Size> &&
             is_numeric_v<Delay>
  void Dynamics<Id, Size, Delay>::setErrorProbability(double errorProbability) {
    if (errorProbability < 0. || errorProbability > 1.) {
      std::string errorMsg{"Error at line " + std::to_string(__LINE__) + " in file " +
                           __FILE__ + ": " +
                           "The error probability must be between 0 and 1"};
      throw std::invalid_argument(errorMsg);
    }
    m_errorProbability = errorProbability;
  }

  template <typename Id, typename Size, typename Delay>
    requires std::unsigned_integral<Id> && std::unsigned_integral<Size> &&
             is_numeric_v<Delay>
             template <typename Tid, typename F, typename... Tn>
               requires std::is_invocable_v<F, Tn...>
  void Dynamics<Id, Size, Delay>::setAgentSpeed(Tid agentId, F f, Tn... args) {
    auto agentIt{std::find_if(m_agents.begin(), m_agents.end(), [agentId](auto agent) {
      return agent->index() == agentId;
    })};
    if (agentIt == m_agents.end()) {
      std::string errorMsg{"Error at line " + std::to_string(__LINE__) + " in file " +
                           __FILE__ + ": " + "Agent " + std::to_string(agentId) +
                           " not found"};
      throw std::invalid_argument(errorMsg);
    }
    auto& agent{*agentIt};
    auto& street{this->m_graph->street(agent->position())};
    double speed{f(args...)};
    agentIt->setSpeed(speed);
  }

  template <typename Id, typename Size, typename Delay>
    requires std::unsigned_integral<Id> && std::unsigned_integral<Size> &&
             is_numeric_v<Delay>
  void Dynamics<Id, Size, Delay>::updatePaths() {
    const Size dimension = m_graph->adjMatrix()->getRowDim();
    std::unordered_map<Id, SparseMatrix<Id, bool>> paths;
    for (auto& itineraryPair : m_itineraries) {
      if (this->m_time == 0 && itineraryPair.second->path().size() == 0 &&
          paths.contains(itineraryPair.second->destination())) {
        itineraryPair.second->setPath(paths.at(itineraryPair.second->destination()));
        continue;
      }
      SparseMatrix<Id, bool> path{dimension, dimension};
      // cycle over the nodes
      for (Size i{0}; i < dimension; ++i) {
        if (i == itineraryPair.second->destination()) {
          continue;
        }
        auto result{m_graph->shortestPath(i, itineraryPair.second->destination())};
        if (!result.has_value()) {
          continue;
        }
        // save the minimum distance between i and the destination
        auto minDistance{result.value().distance()};
        for (auto const& node : m_graph->adjMatrix()->getRow(i)) {
          // init distance from a neighbor node to the destination to zero
          double distance{0.};

          auto streetResult = m_graph->street(i, node.first);
          if (!streetResult.has_value()) {
            continue;
          }
          auto streetLength{streetResult.value()->length()};
          // TimePoint expectedTravelTime{
          //     streetLength};  // / street->maxSpeed()};  // TODO: change into input velocity
          result = m_graph->shortestPath(node.first, itineraryPair.second->destination());
          if (result.has_value()) {
            // if the shortest path exists, save the distance
            distance = result.value().distance();
          } else if (node.first != itineraryPair.second->destination()) {
            // if the node is the destination, the distance is zero, otherwise the iteration is skipped
            continue;
          }

          // if (!(distance > minDistance + expectedTravelTime)) {
          if (!(distance > minDistance + streetLength)) {
            path.insert(i, node.first, true);
          }
        }
        itineraryPair.second->setPath(path);
        paths.emplace(itineraryPair.second->destination(), path);
      }
    }
  }

  template <typename Id, typename Size, typename Delay>
    requires std::unsigned_integral<Id> && std::unsigned_integral<Size> &&
             is_numeric_v<Delay>
  const Graph<Id, Size>& Dynamics<Id, Size, Delay>::graph() const {
    return *m_graph;
  }

  template <typename Id, typename Size, typename Delay>
    requires std::unsigned_integral<Id> && std::unsigned_integral<Size> &&
             is_numeric_v<Delay>
  const std::unordered_map<Id, std::unique_ptr<Itinerary<Id>>>&
  Dynamics<Id, Size, Delay>::itineraries() const {
    return m_itineraries;
  }

  template <typename Id, typename Size, typename Delay>
    requires std::unsigned_integral<Id> && std::unsigned_integral<Size> &&
             is_numeric_v<Delay>
  const std::unordered_map<Id, std::unique_ptr<Agent<Id, Size, Delay>>>&
  Dynamics<Id, Size, Delay>::agents() const {
    return m_agents;
  }

  template <typename Id, typename Size, typename Delay>
    requires std::unsigned_integral<Id> && std::unsigned_integral<Size> &&
             is_numeric_v<Delay>
  TimePoint Dynamics<Id, Size, Delay>::time() const {
    return m_time;
  }

  template <typename Id, typename Size, typename Delay>
    requires std::unsigned_integral<Id> && std::unsigned_integral<Size> &&
             is_numeric_v<Delay>
  void Dynamics<Id, Size, Delay>::addAgent(const Agent<Id, Size, Delay>& agent) {
    m_agents.emplace(agent.id(), std::make_unique<Agent<Id, Size, Delay>>(agent));
  }
  template <typename Id, typename Size, typename Delay>
    requires std::unsigned_integral<Id> && std::unsigned_integral<Size> &&
             is_numeric_v<Delay>
  void Dynamics<Id, Size, Delay>::addAgent(std::unique_ptr<Agent<Id, Size, Delay>> agent) {
    m_agents.emplace(agent->id(), std::move(agent));
  }
  template <typename Id, typename Size, typename Delay>
    requires std::unsigned_integral<Id> && std::unsigned_integral<Size> &&
             is_numeric_v<Delay>
  void Dynamics<Id, Size, Delay>::addAgents(Id itineraryId, Size nAgents) {
    auto itineraryIt{m_itineraries.find(itineraryId)};
    if (itineraryIt == m_itineraries.end()) {
      std::string errorMsg{"Error at line " + std::to_string(__LINE__) + " in file " +
                           __FILE__ + ": " + "Itinerary " + std::to_string(itineraryId) +
                           " not found"};
      throw std::invalid_argument(errorMsg);
    }
    Id agentId{0};
    if (!this->m_agents.empty()) {
      agentId =
          std::max_element(this->m_agents.cbegin(),
                           this->m_agents.cend(),
                           [](const auto& a, const auto& b) { return a.first < b.first; })
              ->first +
          1;
    }
    for (auto i{0}; i < nAgents; ++i, ++agentId) {
      this->addAgent(Agent<Id, Size, Delay>{agentId, itineraryId});
    }
  }

  template <typename Id, typename Size, typename Delay>
    requires std::unsigned_integral<Id> && std::unsigned_integral<Size> &&
             is_numeric_v<Delay>
             template <typename... Tn>
               requires(is_agent_v<Tn> && ...)
  void Dynamics<Id, Size, Delay>::addAgents(Tn... agents) {}

  template <typename Id, typename Size, typename Delay>
    requires std::unsigned_integral<Id> && std::unsigned_integral<Size> &&
             is_numeric_v<Delay>
             template <typename T1, typename... Tn>
               requires(is_agent_v<T1> && (is_agent_v<Tn> && ...))
  void Dynamics<Id, Size, Delay>::addAgents(T1 agent, Tn... agents) {
    addAgent(agent);
    addAgents(agents...);
  }

  template <typename Id, typename Size, typename Delay>
    requires std::unsigned_integral<Id> && std::unsigned_integral<Size> &&
             is_numeric_v<Delay>
  void Dynamics<Id, Size, Delay>::addAgents(std::span<Agent<Id, Size, Delay>> agents) {
    std::ranges::for_each(agents, [this](const auto& agent) -> void {
      this->m_agents.emplace(agent.id(), std::make_unique(agent));
    });
  }

  template <typename Id, typename Size, typename Delay>
    requires std::unsigned_integral<Id> && std::unsigned_integral<Size> &&
             is_numeric_v<Delay>
  void Dynamics<Id, Size, Delay>::removeAgent(Size agentId) {
    auto agentIt{std::find_if(m_agents.begin(), m_agents.end(), [agentId](auto agent) {
      return agent->index() == agentId;
    })};
    if (agentIt != m_agents.end()) {
      m_agents.erase(agentIt);
    }
  }

  template <typename Id, typename Size, typename Delay>
    requires std::unsigned_integral<Id> && std::unsigned_integral<Size> &&
             is_numeric_v<Delay>
             template <typename T1, typename... Tn>
               requires(std::is_convertible_v<T1, Size> &&
                        (std::is_convertible_v<Tn, Size> && ...))
  void Dynamics<Id, Size, Delay>::removeAgents(T1 id, Tn... ids) {
    removeAgent(id);
    removeAgents(ids...);
  }

  template <typename Id, typename Size, typename Delay>
    requires std::unsigned_integral<Id> && std::unsigned_integral<Size> &&
             is_numeric_v<Delay>
  void Dynamics<Id, Size, Delay>::addItinerary(const Itinerary<Id>& itinerary) {
    m_itineraries.emplace(itinerary.id(), std::make_unique<Itinerary<Id>>(itinerary));
  }

  template <typename Id, typename Size, typename Delay>
    requires std::unsigned_integral<Id> && std::unsigned_integral<Size> &&
             is_numeric_v<Delay>
  void Dynamics<Id, Size, Delay>::addItinerary(std::unique_ptr<Itinerary<Id>> itinerary) {
    m_itineraries.emplace(itinerary->id(), std::move(itinerary));
  }

  template <typename Id, typename Size, typename Delay>
    requires std::unsigned_integral<Id> && std::unsigned_integral<Size> &&
             is_numeric_v<Delay>
             template <typename... Tn>
               requires(is_itinerary_v<Tn> && ...)
  void Dynamics<Id, Size, Delay>::addItineraries(Tn... itineraries) {
    (this->addItinerary(itineraries), ...);
  }

  template <typename Id, typename Size, typename Delay>
    requires std::unsigned_integral<Id> && std::unsigned_integral<Size> &&
             is_numeric_v<Delay>
  void Dynamics<Id, Size, Delay>::addItineraries(std::span<Itinerary<Id>> itineraries) {
    std::ranges::for_each(itineraries, [this](const auto& itinerary) -> void {
      this->m_itineraries.emplace(itinerary.id(),
                                  std::make_unique<Itinerary<Id>>(itinerary));
    });
  }

  template <typename Id, typename Size, typename Delay>
    requires std::unsigned_integral<Id> && std::unsigned_integral<Size> &&
             is_numeric_v<Delay>
  void Dynamics<Id, Size, Delay>::resetTime() {
    m_time = 0;
  }

  template <typename Id, typename Size, typename Delay>
    requires std::unsigned_integral<Id> && std::unsigned_integral<Size> &&
             is_numeric_v<Delay>
             template <typename F, typename... Tn>
               requires std::is_invocable_v<F, Tn...>
  void Dynamics<Id, Size, Delay>::evolve(F f, Tn... args) {
    f(args...);
  }

  template <typename Id, typename Size, typename Delay>
    requires std::unsigned_integral<Id> && std::unsigned_integral<Size> &&
             is_numeric_v<Delay>
  Measurement<double> Dynamics<Id, Size, Delay>::meanSpeed() const {
    if (m_agents.size() == 0) {
      return Measurement(0., 0.);
    }
    double mean{std::accumulate(m_agents.cbegin(),
                                m_agents.cend(),
                                0.,
                                [](double sum, const auto& agent) {
                                  return sum + agent.second->speed();
                                }) /
                m_agents.size()};
    double variance{std::accumulate(m_agents.cbegin(),
                                    m_agents.cend(),
                                    0.,
                                    [mean](double sum, const auto& agent) {
                                      return sum +
                                             std::pow(agent.second->speed() - mean, 2);
                                    }) /
                    (m_agents.size() - 1)};
    return Measurement(mean, std::sqrt(variance));
  }
  // template <typename Id, typename Size, typename Delay>
  //   requires std::unsigned_integral<Id> && std::unsigned_integral<Size> &&
  //            is_numeric_v<Delay>
  // std::pair<double, double> Dynamics<Id, Size, Delay>::meanSpeed(Size nStreets) const {
  //   if (m_graph->streetSet().size() == 0) {
  //     return std::make_pair(0., 0.);
  //   }
  //   std::vector<Id> streetIds;
  //   streetIds.reserve(m_graph->streetSet().size());
  //   for (auto const& street : m_graph->streetSet()) {
  //     streetIds.push_back(street.first);
  //   }
  //   std::sample(streetIds.begin(),
  //               streetIds.end(),
  //               std::back_inserter(streetIds),
  //               nStreets,
  //               m_generator);
  //   // find all agents on the selected streets
  //   std::vector<std::reference_wrapper<const Agent<Id, Size, Delay>>> agents;
  //   for (auto const& agent : m_agents) {
  //     if (std::find(streetIds.begin(), streetIds.end(), agent.second->streetId()) !=
  //         streetIds.end()) {
  //       agents.push_back(std::cref(*agent.second));
  //     }
  //   }
  //   if (agents.size() == 0) {
  //     return std::make_pair(0., 0.);
  //   }
  //   double mean{std::accumulate(agents.cbegin(),
  //                               agents.cend(),
  //                               0.,
  //                               [](double sum, const auto& agent) {
  //                                 return sum + agent.get().speed();
  //                               }) /
  //               agents.size()};
  //   double variance{std::accumulate(agents.cbegin(),
  //                                   agents.cend(),
  //                                   0.,
  //                                   [mean](double sum, const auto& agent) {
  //                                     return sum +
  //                                            std::pow(agent.get().speed() - mean, 2);
  //                                   }) /
  //                   (agents.size() - 1)};
  //   return std::make_pair(mean, std::sqrt(variance));
  // }

  template <typename Id, typename Size, typename Delay>
    requires std::unsigned_integral<Id> && std::unsigned_integral<Size> &&
             is_numeric_v<Delay>
  Measurement<double> Dynamics<Id, Size, Delay>::meanDensity() const {
    if (m_graph->streetSet().size() == 0) {
      return Measurement(0., 0.);
    }
    double mean{std::accumulate(m_graph->streetSet().cbegin(),
                                m_graph->streetSet().cend(),
                                0.,
                                [](double sum, const auto& street) {
                                  return sum + street.second->density();
                                }) /
                m_graph->streetSet().size()};
    double variance{std::accumulate(m_graph->streetSet().cbegin(),
                                    m_graph->streetSet().cend(),
                                    0.,
                                    [mean](double sum, const auto& street) {
                                      return sum +
                                             std::pow(street.second->density() - mean, 2);
                                    }) /
                    (m_graph->streetSet().size() - 1)};
    return Measurement(mean, std::sqrt(variance));
  }

  template <typename Id, typename Size, typename Delay>
    requires std::unsigned_integral<Id> && std::unsigned_integral<Size> &&
             is_numeric_v<Delay>
  Measurement<double> Dynamics<Id, Size, Delay>::meanFlow() const {
    auto meanSpeed{this->meanSpeed()};
    auto meanDensity{this->meanDensity()};

    double mean{meanSpeed.mean * meanDensity.mean};
    if (mean == 0.) {
      return Measurement(0., 0.);
    }
    double variance{(meanSpeed.mean * std::pow(meanDensity.error, 2) +
                     std::pow(meanSpeed.error, 2) * meanDensity.mean) /
                    mean};
    return Measurement(mean, std::sqrt(variance));
  }

  template <typename Id, typename Size, typename Delay>
    requires std::unsigned_integral<Id> && std::unsigned_integral<Size> &&
             is_numeric_v<Delay>
  Measurement<double> Dynamics<Id, Size, Delay>::meanTravelTime() const {
    if (m_travelTimes.size() == 0) {
      return Measurement(0., 0.);
    }
    double mean{std::accumulate(m_travelTimes.cbegin(), m_travelTimes.cend(), 0.) /
                m_travelTimes.size()};
    double variance{std::accumulate(m_travelTimes.cbegin(),
                                    m_travelTimes.cend(),
                                    0.,
                                    [mean](double sum, const auto& travelTime) {
                                      return sum + std::pow(travelTime - mean, 2);
                                    }) /
                    (m_travelTimes.size() - 1)};
    return Measurement(mean, std::sqrt(variance));
  }

  template <typename Id, typename Size, typename Delay>
    requires std::unsigned_integral<Id> && std::unsigned_integral<Size> &&
             std::unsigned_integral<Delay>
  class FirstOrderDynamics : public Dynamics<Id, Size, Delay> {
  private:
    std::vector<std::unique_ptr<Agent<Id, Size, Delay>>> m_agents;

  public:
    FirstOrderDynamics() = delete;
    /// @brief Construct a new First Order Dynamics object
    /// @param graph, The graph representing the network
    FirstOrderDynamics(const Graph<Id, Size>& graph);
    /// @brief Set the speed of an agent
    /// @param agentId, The index of the agent
    /// @throw std::invalid_argument, If the agent is not found
    void setAgentSpeed(Size agentId);

    /// @brief Evolve the simulation
    void evolve(bool reinsert_agents = false);
  };

  template <typename Id, typename Size, typename Delay>
    requires std::unsigned_integral<Id> && std::unsigned_integral<Size> &&
             std::unsigned_integral<Delay>
  FirstOrderDynamics<Id, Size, Delay>::FirstOrderDynamics(const Graph<Id, Size>& graph)
      : Dynamics<Id, Size, Delay>(graph) {}

  template <typename Id, typename Size, typename Delay>
    requires std::unsigned_integral<Id> && std::unsigned_integral<Size> &&
             std::unsigned_integral<Delay>
  void FirstOrderDynamics<Id, Size, Delay>::setAgentSpeed(Size agentId) {
    auto agentIt{std::find_if(m_agents.begin(), m_agents.end(), [agentId](auto agent) {
      return agent->index() == agentId;
    })};
    if (agentIt == m_agents.end()) {
      std::string errorMsg{"Error at line " + std::to_string(__LINE__) + " in file " +
                           __FILE__ + ": " + "Agent " + std::to_string(agentId) +
                           " not found"};
      throw std::invalid_argument(errorMsg);
    }
    auto& agent{*agentIt};
    auto& street{this->m_graph->street(agent->position())};
    double speed{street->maxSpeed() * (1. - this->m_minSpeedRateo * street->density())};
    agentIt->setSpeed(speed);
  }

  template <typename Id, typename Size, typename Delay>
    requires std::unsigned_integral<Id> && std::unsigned_integral<Size> &&
             std::unsigned_integral<Delay>
  void FirstOrderDynamics<Id, Size, Delay>::evolve(bool reinsert_agents) {
    for (auto& agent : m_agents) {
      if (!(agent->delay() > 0)) {
        // TODO: check if agent can move and move it if possible
      }
      agent->decrementDelay();
      agent->incrementTravelTime();
      // TODO: implement the rest of the funciton
    }
    ++this->m_time;
  }

  template <typename Id, typename Size>
    requires(std::unsigned_integral<Id> && std::unsigned_integral<Size>)
  class SecondOrderDynamics : public Dynamics<Id, Size, double> {
  public:
    void setAgentSpeed(Size agentId);
    void setSpeed();
  };

  template <typename Id, typename Size>
    requires(std::unsigned_integral<Id> && std::unsigned_integral<Size>)
  void SecondOrderDynamics<Id, Size>::setAgentSpeed(Size agentId) {}

  template <typename Id, typename Size>
    requires(std::unsigned_integral<Id> && std::unsigned_integral<Size>)
  void SecondOrderDynamics<Id, Size>::setSpeed() {}

};  // namespace dsm

#endif<|MERGE_RESOLUTION|>--- conflicted
+++ resolved
@@ -109,11 +109,6 @@
     /// @param agent The agent
     void addAgent(const Agent<Id, Size, Delay>& agent);
     /// @brief Add an agent to the simulation
-<<<<<<< HEAD
-    /// @param agent Unique pointer to the agent
-    void addAgent(std::unique_ptr<Agent<Id, Size, Delay>> agent);
-    /// @brief Add a pack of agents to the simulation
-=======
     /// @param agent std::unique_ptr to the agent
     void addAgent(std::unique_ptr<Agent<Id, Size, Delay>> agent);
     /// @brief Add a pack of agents to the simulation
@@ -123,7 +118,6 @@
     /// @details adds nAgents agents with the same itinerary of id itineraryId
     void addAgents(Id itineraryId, Size nAgents = 1);
     /// @brief Add a pack of agents to the simulation
->>>>>>> 5b01e7ed
     /// @param agents Parameter pack of agents
     template <typename... Tn>
       requires(is_agent_v<Tn> && ...)
@@ -153,11 +147,7 @@
     /// @param itinerary The itinerary
     void addItinerary(const Itinerary<Id>& itinerary);
     /// @brief Add an itinerary
-<<<<<<< HEAD
-    /// @param itinerary Unique pointer to the itinerary
-=======
     /// @param itinerary std::unique_ptr to the itinerary
->>>>>>> 5b01e7ed
     void addItinerary(std::unique_ptr<Itinerary<Id>> itinerary);
     template <typename... Tn>
       requires(is_itinerary_v<Tn> && ...)
@@ -194,7 +184,6 @@
     /// @return Measurement<double> The mean speed of the streets and the standard deviation
     Measurement<double> meanSpeed(Size nStreets) const;  // TODO: implement
     /// @brief Get the mean density of the streets
-<<<<<<< HEAD
     /// @return Measurement<double> The mean density of the streets and the standard deviation
     Measurement<double> meanDensity() const;
     /// @brief Compute the mean density over nStreets randomly selected streets
@@ -211,16 +200,6 @@
     /// @brief Get the mean travel time of the agents
     /// @return Measurement<double> The mean travel time of the agents and the standard
     Measurement<double> meanTravelTime() const;
-=======
-    /// @return double The mean density of the streets
-    double meanDensity() const;
-    /// @brief Get the mean flow of the streets
-    /// @return double The mean flow of the streets
-    double meanFlow() const;
-    /// @brief Get the mean travel time of the agents
-    /// @return double The mean travel time of the agents
-    double meanTravelTime() const;
->>>>>>> 5b01e7ed
   };
 
   template <typename Id, typename Size, typename Delay>
