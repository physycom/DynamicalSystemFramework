/// @file       /src/dsm/headers/Dynamics.hpp
/// @brief      Defines the Dynamics class.
///
/// @details    This file contains the definition of the Dynamics class.
///             The Dynamics class represents the dynamics of the network. It is templated by the type
///             of the graph's id and the type of the graph's capacity.
///             The graph's id and capacity must be unsigned integral types.

#pragma once

#include <algorithm>
#include <cassert>
#include <concepts>
#include <vector>
#include <random>
#include <span>
#include <numeric>
#include <unordered_map>
#include <cmath>
#include <cassert>
#include <format>
#include <thread>
#include <exception>
#include <fstream>
#include <filesystem>
#include <functional>
#include <tbb/parallel_for_each.h>

#include "DijkstraWeights.hpp"
#include "Itinerary.hpp"
#include "Graph.hpp"
#include "SparseMatrix.hpp"
#include "../utility/TypeTraits/is_agent.hpp"
#include "../utility/TypeTraits/is_itinerary.hpp"
#include "../utility/Logger.hpp"
#include "../utility/Typedef.hpp"

static auto constexpr g_cacheFolder = "./.dsmcache/";

namespace dsm {
  /// @brief The Measurement struct represents the mean of a quantity and its standard deviation
  /// @tparam T The type of the quantity
  /// @param mean The mean
  /// @param std The standard deviation of the sample
  template <typename T>
  struct Measurement {
    T mean;
    T std;

    Measurement(T mean, T std) : mean{mean}, std{std} {}
    Measurement(std::span<T> data) {
      auto x_mean = static_cast<T>(0), x2_mean = static_cast<T>(0);
      if (data.empty()) {
        mean = static_cast<T>(0);
        std = static_cast<T>(0);
        return;
      }

      std::for_each(data.begin(), data.end(), [&x_mean, &x2_mean](auto value) -> void {
        x_mean += value;
        x2_mean += value * value;
      });
      mean = x_mean / data.size();
      std = std::sqrt(x2_mean / data.size() - mean * mean);
    }
  };

  /// @brief The Dynamics class represents the dynamics of the network.
  /// @tparam Id, The type of the graph's id. It must be an unsigned integral type.
  /// @tparam Size, The type of the graph's capacity. It must be an unsigned integral type.
  template <typename agent_t>
  class Dynamics {
  private:
    std::map<Id, std::unique_ptr<agent_t>> m_agents;
    std::unordered_map<Id, std::unique_ptr<Itinerary>> m_itineraries;
    std::function<double(const Graph*, Id, Id)> m_weightFunction;
    double m_weightTreshold;
    bool m_bCacheEnabled;

  protected:
    Graph m_graph;
    Time m_time, m_previousSpireTime;
    std::mt19937_64 m_generator;

    virtual void m_evolveStreet(const std::unique_ptr<Street>& pStreet,
                                bool reinsert_agents) = 0;
    virtual bool m_evolveNode(const std::unique_ptr<Node>& pNode) = 0;
    virtual void m_evolveAgents() = 0;

    /// @brief Update the path of a single itinerary using Dijsktra's algorithm
    /// @param pItinerary An std::unique_prt to the itinerary
    void m_updatePath(const std::unique_ptr<Itinerary>& pItinerary) {
      if (m_bCacheEnabled) {
        auto const& file = std::format("{}it{}.adj", g_cacheFolder, pItinerary->id());
        if (std::filesystem::exists(file)) {
          pItinerary->setPath(AdjacencyMatrix(file));
          Logger::debug(
              std::format("Loaded cached path for itinerary {}", pItinerary->id()));
          return;
        }
      }

      auto const destinationID = pItinerary->destination();
      std::vector<double> shortestDistances(m_graph.nNodes());
      tbb::parallel_for_each(
          m_graph.nodeSet().cbegin(),
          m_graph.nodeSet().cend(),
          [this, &shortestDistances, &destinationID](auto const& it) -> void {
            auto const nodeId{it.first};
            if (nodeId == destinationID) {
              shortestDistances[nodeId] = -1.;
            } else {
              auto result = m_graph.shortestPath(nodeId, destinationID, m_weightFunction);
              if (result.has_value()) {
                shortestDistances[nodeId] = result.value().distance();
              } else {
                Logger::warning(std::format(
                    "No path found from node {} to node {}", nodeId, destinationID));
                shortestDistances[nodeId] = -1.;
              }
            }
          });
      AdjacencyMatrix path;
      // cycle over the nodes
      for (const auto& [nodeId, node] : m_graph.nodeSet()) {
        if (nodeId == destinationID) {
          continue;
        }
        // save the minimum distance between i and the destination
        const auto minDistance{shortestDistances[nodeId]};
        if (minDistance < 0.) {
          continue;
        }
        auto const& row{m_graph.adjMatrix().getRow(nodeId)};
        for (const auto nextNodeId : row) {
          if (nextNodeId == destinationID) {
            if (std::abs(m_weightFunction(&m_graph, nodeId, nextNodeId) - minDistance) <
                m_weightTreshold)  // 1 meter tolerance between shortest paths
            {
              path.insert(nodeId, nextNodeId);
            } else {
              Logger::debug(
                  std::format("Found a path from {} to {} which differs for more than {} "
                              "unit(s) from the shortest one.",
                              nodeId,
                              destinationID,
                              m_weightTreshold));
            }
            continue;
          }
          auto const distance{shortestDistances[nextNodeId]};
          if (distance < 0.) {
            continue;
          }
          bool const bIsMinDistance{
              std::abs(m_weightFunction(&m_graph, nodeId, nextNodeId) + distance -
                       minDistance) <
              m_weightTreshold};  // 1 meter tolerance between shortest paths
          if (bIsMinDistance) {
            path.insert(nodeId, nextNodeId);
          } else {
            Logger::debug(
                std::format("Found a path from {} to {} which differs for more than {} "
                            "unit(s) from the shortest one.",
                            nodeId,
                            destinationID,
                            m_weightTreshold));
          }
        }
      }

<<<<<<< HEAD
      if (path.empty()) {
=======
      if (path.size() == 0) {
>>>>>>> 1848e837
        Logger::error(
            std::format("Path with id {} and destination {} is empty. Please check the "
                        "adjacency matrix.",
                        pItinerary->id(),
                        pItinerary->destination()));
      }

      pItinerary->setPath(path);
      if (m_bCacheEnabled) {
        pItinerary->path()->save(
            std::format("{}it{}.adj", g_cacheFolder, pItinerary->id()));
        Logger::debug(
            std::format("Saved path in cache for itinerary {}", pItinerary->id()));
      }
    }

  public:
    /// @brief Construct a new Dynamics object
    /// @param graph The graph representing the network
    /// @param useCache If true, the paths are cached (default is false)
    /// @param seed The seed for the random number generator (default is std::nullopt)
    Dynamics(Graph& graph,
             bool useCache = false,
             std::optional<unsigned int> seed = std::nullopt);

    virtual void setAgentSpeed(Size agentId) = 0;
    virtual void evolve(bool reinsert_agents = false) = 0;

    /// @brief Update the paths of the itineraries based on the actual travel times
    virtual void updatePaths();

    /// @brief Set the weight function for the Dijkstra's algorithm
    /// @param weightFunction A std::function returning a double value and taking as arguments a
    /// pointer to the graph, an id of a source node and an id of a target node (for the edge)
    /// @details The weight function must return the weight of the edge between the source and the
    /// target node. One can use the predefined weight functions in the DijkstraWeights.hpp file,
    /// like weight_functions::streetLength or weight_functions::streetTime.
    void setWeightFunction(std::function<double(const Graph*, Id, Id)> weightFunction);
    /// @brief Set the weight treshold for updating the paths
    /// @param weightTreshold The weight treshold
    /// @details If two paths differs only for a weight smaller than the treshold, the two paths are
    /// considered equivalent.
    void setWeightTreshold(double weightTreshold) { m_weightTreshold = weightTreshold; }

    /// @brief Set the destination nodes
    /// @param destinationNodes The destination nodes (as an initializer list)
    /// @param updatePaths If true, the paths are updated
    void setDestinationNodes(std::initializer_list<Id> destinationNodes,
                             bool updatePaths = true);
    /// @brief Set the destination nodes
    /// @param destinationNodes A container of destination nodes ids
    /// @param updatePaths If true, the paths are updated
    /// @details The container must have a value_type convertible to Id and begin() and end() methods
    template <typename TContainer>
      requires(std::is_convertible_v<typename TContainer::value_type, Id>)
    void setDestinationNodes(TContainer const& destinationNodes, bool updatePaths = true);

    /// @brief Add an agent to the simulation
    /// @param agent std::unique_ptr to the agent
    void addAgent(std::unique_ptr<agent_t> agent);

    template <typename... TArgs>
      requires(std::is_constructible_v<agent_t, TArgs...>)
    void addAgent(TArgs&&... args);

    template <typename... TArgs>
      requires(std::is_constructible_v<agent_t, Id, TArgs...>)
    void addAgents(Size nAgents, TArgs&&... args);

    /// @brief Add a pack of agents to the simulation
    /// @param agents Parameter pack of agents
    template <typename... Tn>
      requires(is_agent_v<Tn> && ...)
    void addAgents(Tn... agents);
    /// @brief Add a pack of agents to the simulation
    /// @param agent An agent
    /// @param agents Parameter pack of agents
    template <typename T1, typename... Tn>
      requires(is_agent_v<T1> && (is_agent_v<Tn> && ...))
    void addAgents(T1 agent, Tn... agents);
    /// @brief Add a set of agents to the simulation
    /// @param agents Generic container of agents, represented by an std::span
    void addAgents(std::span<agent_t> agents);

    /// @brief Remove an agent from the simulation
    /// @param agentId the id of the agent to remove
    void removeAgent(Size agentId);
    template <typename T1, typename... Tn>
      requires(std::is_convertible_v<T1, Id> && (std::is_convertible_v<Tn, Size> && ...))
    /// @brief Remove a pack of agents from the simulation
    /// @param id the id of the first agent to remove
    /// @param ids the pack of ides of the agents to remove
    void removeAgents(T1 id, Tn... ids);

    /// @brief Add an itinerary
    /// @param ...args The arguments to construct the itinerary
    /// @details The arguments must be compatible with any constructor of the Itinerary class
    template <typename... TArgs>
      requires(std::is_constructible_v<Itinerary, TArgs...>)
    void addItinerary(TArgs&&... args);
    /// @brief Add an itinerary
    /// @param itinerary std::unique_ptr to the itinerary
    /// @throws std::invalid_argument If the itinerary already exists
    /// @throws std::invalid_argument If the itinerary's destination is not a node of the graph
    void addItinerary(std::unique_ptr<Itinerary> itinerary);
<<<<<<< HEAD

    void enableCache();
=======
>>>>>>> 1848e837

    /// @brief Reset the simulation time
    void resetTime();

    /// @brief Get the graph
    /// @return const Graph&, The graph
    const Graph& graph() const { return m_graph; };
    /// @brief Get the itineraries
    /// @return const std::unordered_map<Id, Itinerary>&, The itineraries
    const std::unordered_map<Id, std::unique_ptr<Itinerary>>& itineraries() const {
      return m_itineraries;
    }
    /// @brief Get the agents
    /// @return const std::unordered_map<Id, Agent<Id>>&, The agents
    const std::map<Id, std::unique_ptr<agent_t>>& agents() const { return m_agents; }
    /// @brief Get the number of agents currently in the simulation
    /// @return Size The number of agents
    Size nAgents() const { return m_agents.size(); }
    /// @brief Get the time
    /// @return Time The time
    Time time() const { return m_time; }

    /// @brief Get the mean speed of the agents in \f$m/s\f$
    /// @return Measurement<double> The mean speed of the agents and the standard deviation
    Measurement<double> agentMeanSpeed() const;
    // TODO: implement the following functions
    // We can implement the base version of these functions by cycling over agents... I won't do it for now.
    // Grufoony - 19/02/2024
    virtual double streetMeanSpeed(Id streetId) const;
    virtual Measurement<double> streetMeanSpeed() const;
    virtual Measurement<double> streetMeanSpeed(double, bool) const;
    /// @brief Get the mean density of the streets in \f$m^{-1}\f$
    /// @return Measurement<double> The mean density of the streets and the standard deviation
    Measurement<double> streetMeanDensity(bool normalized = false) const;
    /// @brief Get the mean flow of the streets in \f$s^{-1}\f$
    /// @return Measurement<double> The mean flow of the streets and the standard deviation
    Measurement<double> streetMeanFlow() const;
    /// @brief Get the mean flow of the streets in \f$s^{-1}\f$
    /// @param threshold The density threshold to consider
    /// @param above If true, the function returns the mean flow of the streets with a density above the threshold, otherwise below
    /// @return Measurement<double> The mean flow of the streets and the standard deviation
    Measurement<double> streetMeanFlow(double threshold, bool above) const;
    /// @brief Get the mean spire input flow of the streets in \f$s^{-1}\f$
    /// @param resetValue If true, the spire input/output flows are cleared after the computation
    /// @return Measurement<double> The mean spire input flow of the streets and the standard deviation
    /// @details The spire input flow is computed as the sum of counts over the product of the number of spires and the time delta
    Measurement<double> meanSpireInputFlow(bool resetValue = true);
    /// @brief Get the mean spire output flow of the streets in \f$s^{-1}\f$
    /// @param resetValue If true, the spire output/input flows are cleared after the computation
    /// @return Measurement<double> The mean spire output flow of the streets and the standard deviation
    /// @details The spire output flow is computed as the sum of counts over the product of the number of spires and the time delta
    Measurement<double> meanSpireOutputFlow(bool resetValue = true);
    /// @brief Get the mean travel time of the agents in \f$s\f$
    /// @param clearData If true, the travel times are cleared after the computation
    /// @return Measurement<double> The mean travel time of the agents and the standard
    Measurement<double> meanTravelTime(bool clearData = false);

    /// @brief Save the street densities in csv format
    /// @param filename The name of the file
    /// @param normalized If true, the densities are normalized in [0, 1]
    void saveStreetDensities(const std::string& filename,
                             bool normalized = true,
                             char const separator = ';') const;
    /// @brief Save the street input counts in csv format
    /// @param filename The name of the file
    /// @param reset If true, the input counts are cleared after the computation
    /// @details NOTE: counts are printed only if the street is a spire
    void saveInputStreetCounts(const std::string& filename,
                               bool reset = false,
                               char const separator = ';');
    /// @brief Save the street output counts in csv format
    /// @param filename The name of the file
    /// @param reset If true, the output counts are cleared after the computation
    /// @details NOTE: counts are printed only if the street is a spire
    void saveOutputStreetCounts(const std::string& filename,
                                bool reset = false,
                                char const separator = ';');
  };

  template <typename agent_t>
  Dynamics<agent_t>::Dynamics(Graph& graph,
                              bool useCache,
                              std::optional<unsigned int> seed)
      : m_weightFunction{weight_functions::streetLength},
        m_weightTreshold{1.},
        m_bCacheEnabled{useCache},
        m_graph{std::move(graph)},
        m_time{0},
        m_previousSpireTime{0},
        m_generator{std::random_device{}()} {
    if (seed.has_value()) {
      m_generator.seed(seed.value());
    }
    if (m_bCacheEnabled) {
      if (!std::filesystem::exists(g_cacheFolder)) {
        std::filesystem::create_directory(g_cacheFolder);
      }
      Logger::info(std::format("Cache enabled (default folder is {})", g_cacheFolder));
    }
    for (const auto& nodeId : this->m_graph.outputNodes()) {
<<<<<<< HEAD
      addItinerary(Itinerary{nodeId, nodeId});
      m_updatePath(m_itineraries.at(nodeId));
    }
    // updatePaths();
=======
      addItinerary(nodeId, nodeId);
    }
    updatePaths();
>>>>>>> 1848e837
  }

  template <typename agent_t>
  void Dynamics<agent_t>::updatePaths() {
    tbb::parallel_for_each(
        m_itineraries.cbegin(), m_itineraries.cend(), [this](auto const& pair) -> void {
          this->m_updatePath(pair.second);
        });
  }

  template <typename agent_t>
  void Dynamics<agent_t>::setWeightFunction(
      std::function<double(const Graph*, Id, Id)> weightFunction) {
    m_weightFunction = weightFunction;
  }

  template <typename agent_t>
  void Dynamics<agent_t>::setDestinationNodes(std::initializer_list<Id> destinationNodes,
                                              bool updatePaths) {
    std::for_each(
        destinationNodes.begin(),
        destinationNodes.end(),
        [this](auto const& nodeId) -> void { this->addItinerary(nodeId, nodeId); });
    if (updatePaths) {
      this->updatePaths();
    }
  }
  template <typename agent_t>
  template <typename TContainer>
    requires(std::is_convertible_v<typename TContainer::value_type, Id>)
  void Dynamics<agent_t>::setDestinationNodes(TContainer const& destinationNodes,
                                              bool updatePaths) {
    std::for_each(
        destinationNodes.begin(),
        destinationNodes.end(),
        [this](auto const& nodeId) -> void { this->addItinerary(nodeId, nodeId); });
    if (updatePaths) {
      this->updatePaths();
    }
  }

  template <typename agent_t>
  void Dynamics<agent_t>::addAgent(std::unique_ptr<agent_t> agent) {
    if (m_agents.size() + 1 > m_graph.maxCapacity()) {
      throw std::overflow_error(Logger::buildExceptionMessage(
          std::format("Graph is already holding the max possible number of agents ({})",
                      m_graph.maxCapacity())));
    }
    if (m_agents.contains(agent->id())) {
      throw std::invalid_argument(Logger::buildExceptionMessage(
          std::format("Agent with id {} already exists.", agent->id())));
    }
    m_agents.emplace(agent->id(), std::move(agent));
    // Logger::debug(std::format("Added agent with id {} from node {} to node {}",
    //                           m_agents.rbegin()->first,
    //                           m_agents.rbegin()->second->srcNodeId().value_or(-1),
    //                           m_agents.rbegin()->second->itineraryId()));
  }

  template <typename agent_t>
  template <typename... TArgs>
    requires(std::is_constructible_v<agent_t, TArgs...>)
  void Dynamics<agent_t>::addAgent(TArgs&&... args) {
    addAgent(std::make_unique<agent_t>(std::forward<TArgs>(args)...));
  }

  template <typename agent_t>
  template <typename... TArgs>
    requires(std::is_constructible_v<agent_t, Id, TArgs...>)
  void Dynamics<agent_t>::addAgents(Size nAgents, TArgs&&... args) {
    Id agentId{0};
    if (!m_agents.empty()) {
      agentId = m_agents.rbegin()->first + 1;
    }
    for (size_t i{0}; i < nAgents; ++i, ++agentId) {
      addAgent(std::make_unique<agent_t>(agentId, std::forward<TArgs>(args)...));
    }
  }

  template <typename agent_t>
  template <typename... Tn>
    requires(is_agent_v<Tn> && ...)
  void Dynamics<agent_t>::addAgents(Tn... agents) {}

  template <typename agent_t>
  template <typename T1, typename... Tn>
    requires(is_agent_v<T1> && (is_agent_v<Tn> && ...))
  void Dynamics<agent_t>::addAgents(T1 agent, Tn... agents) {
    addAgent(std::make_unique<agent_t>(agent));
    addAgents(agents...);
  }

  template <typename agent_t>
  void Dynamics<agent_t>::addAgents(std::span<agent_t> agents) {
    std::ranges::for_each(agents, [this](const auto& agent) -> void {
      addAgent(std::make_unique<agent_t>(agent));
    });
  }

  template <typename agent_t>
  void Dynamics<agent_t>::removeAgent(Size agentId) {
    m_agents.erase(agentId);
    Logger::debug(std::format("Removed agent with id {}", agentId));
  }

  template <typename agent_t>
  template <typename T1, typename... Tn>
    requires(std::is_convertible_v<T1, Size> && (std::is_convertible_v<Tn, Size> && ...))
  void Dynamics<agent_t>::removeAgents(T1 id, Tn... ids) {
    removeAgent(id);
    removeAgents(ids...);
  }

  template <typename agent_t>
  template <typename... TArgs>
    requires(std::is_constructible_v<Itinerary, TArgs...>)
  void Dynamics<agent_t>::addItinerary(TArgs&&... args) {
    addItinerary(std::make_unique<Itinerary>(std::forward<TArgs>(args)...));
  }

  template <typename agent_t>
  void Dynamics<agent_t>::addItinerary(std::unique_ptr<Itinerary> itinerary) {
    if (m_itineraries.contains(itinerary->id())) {
      throw std::invalid_argument(Logger::buildExceptionMessage(
          std::format("Itinerary with id {} already exists.", itinerary->id())));
    }
    if (!m_graph.nodeSet().contains(itinerary->destination())) {
      throw std::invalid_argument(Logger::buildExceptionMessage(std::format(
          "Destination node with id {} not found", itinerary->destination())));
    }
    m_itineraries.emplace(itinerary->id(), std::move(itinerary));
  }

  template <typename agent_t>
  void Dynamics<agent_t>::resetTime() {
    m_time = 0;
  }

  template <typename agent_t>
  Measurement<double> Dynamics<agent_t>::agentMeanSpeed() const {
    std::vector<double> speeds;
    if (!m_agents.empty()) {
      speeds.reserve(m_agents.size());
      for (const auto& [agentId, agent] : m_agents) {
        speeds.push_back(agent->speed());
      }
    }
    return Measurement<double>(speeds);
  }

  template <typename agent_t>
  double Dynamics<agent_t>::streetMeanSpeed(Id streetId) const {
    auto const& pStreet{m_graph.street(streetId)};
    auto const nAgents{pStreet->nAgents()};
    if (nAgents == 0) {
      return 0.;
    }
    double speed{0.};
    for (auto const& agentId : pStreet->movingAgents()) {
      speed += m_agents.at(agentId)->speed();
    }
    return speed / nAgents;
  }

  template <typename agent_t>
  Measurement<double> Dynamics<agent_t>::streetMeanSpeed() const {
    std::vector<double> speeds;
    speeds.reserve(m_graph.streetSet().size());
    for (const auto& [streetId, street] : m_graph.streetSet()) {
      speeds.push_back(streetMeanSpeed(streetId));
    }
    return Measurement<double>(speeds);
  }

  template <typename agent_t>
  Measurement<double> Dynamics<agent_t>::streetMeanSpeed(double threshold,
                                                         bool above) const {
    std::vector<double> speeds;
    speeds.reserve(m_graph.streetSet().size());
    for (const auto& [streetId, street] : m_graph.streetSet()) {
      if (above && (street->density(true) > threshold)) {
        speeds.push_back(streetMeanSpeed(streetId));
      } else if (!above && (street->density(true) < threshold)) {
        speeds.push_back(streetMeanSpeed(streetId));
      }
    }
    return Measurement<double>(speeds);
  }

  template <typename agent_t>
  Measurement<double> Dynamics<agent_t>::streetMeanDensity(bool normalized) const {
    if (m_graph.streetSet().empty()) {
      return Measurement(0., 0.);
    }
    std::vector<double> densities;
    densities.reserve(m_graph.streetSet().size());
    if (normalized) {
      for (const auto& [streetId, street] : m_graph.streetSet()) {
        densities.push_back(street->density(true));
      }
    } else {
      double sum{0.};
      for (const auto& [streetId, street] : m_graph.streetSet()) {
        densities.push_back(street->density(false) * street->length());
        sum += street->length();
      }
      if (sum == 0) {
        return Measurement(0., 0.);
      }
      auto meanDensity{std::accumulate(densities.begin(), densities.end(), 0.) / sum};
      return Measurement(meanDensity, 0.);
    }
    return Measurement<double>(densities);
  }

  template <typename agent_t>
  Measurement<double> Dynamics<agent_t>::streetMeanFlow() const {
    std::vector<double> flows;
    flows.reserve(m_graph.streetSet().size());
    for (const auto& [streetId, street] : m_graph.streetSet()) {
      flows.push_back(street->density() * this->streetMeanSpeed(streetId));
    }
    return Measurement<double>(flows);
  }

  template <typename agent_t>
  Measurement<double> Dynamics<agent_t>::streetMeanFlow(double threshold,
                                                        bool above) const {
    std::vector<double> flows;
    flows.reserve(m_graph.streetSet().size());
    for (const auto& [streetId, street] : m_graph.streetSet()) {
      if (above && (street->density(true) > threshold)) {
        flows.push_back(street->density() * this->streetMeanSpeed(streetId));
      } else if (!above && (street->density(true) < threshold)) {
        flows.push_back(street->density() * this->streetMeanSpeed(streetId));
      }
    }
    return Measurement<double>(flows);
  }

  template <typename agent_t>
  Measurement<double> Dynamics<agent_t>::meanSpireInputFlow(bool resetValue) {
    auto deltaTime{m_time - m_previousSpireTime};
    if (deltaTime == 0) {
      return Measurement(0., 0.);
    }
    m_previousSpireTime = m_time;
    std::vector<double> flows;
    flows.reserve(m_graph.streetSet().size());
    for (const auto& [streetId, street] : m_graph.streetSet()) {
      if (street->isSpire()) {
        auto& spire = dynamic_cast<SpireStreet&>(*street);
        flows.push_back(static_cast<double>(spire.inputCounts(resetValue)) / deltaTime);
      }
    }
    return Measurement<double>(flows);
  }

  template <typename agent_t>
  Measurement<double> Dynamics<agent_t>::meanSpireOutputFlow(bool resetValue) {
    auto deltaTime{m_time - m_previousSpireTime};
    if (deltaTime == 0) {
      return Measurement(0., 0.);
    }
    m_previousSpireTime = m_time;
    std::vector<double> flows;
    flows.reserve(m_graph.streetSet().size());
    for (auto const& [streetId, street] : m_graph.streetSet()) {
      if (street->isSpire()) {
        auto& spire = dynamic_cast<SpireStreet&>(*street);
        flows.push_back(static_cast<double>(spire.outputCounts(resetValue)) / deltaTime);
      }
    }
    return Measurement<double>(flows);
  }

  template <typename agent_t>
  void Dynamics<agent_t>::saveStreetDensities(const std::string& filename,
                                              bool normalized,
                                              char const separator) const {
    bool bEmptyFile{false};
    {
      std::ifstream file(filename);
      bEmptyFile = file.peek() == std::ifstream::traits_type::eof();
    }
    std::ofstream file(filename, std::ios::app);
    if (!file.is_open()) {
      Logger::error(std::format("Error opening file \"{}\" for writing.", filename));
    }
    if (bEmptyFile) {
      file << "time";
      for (auto const& [streetId, _] : this->m_graph.streetSet()) {
        file << separator << streetId;
      }
      file << std::endl;
    }
    file << this->time();
    for (auto const& [_, pStreet] : this->m_graph.streetSet()) {
      // keep 2 decimal digits;
      file << separator << std::fixed << std::setprecision(2)
           << pStreet->density(normalized);
    }
    file << std::endl;
    file.close();
  }
  template <typename agent_t>
  void Dynamics<agent_t>::saveInputStreetCounts(const std::string& filename,
                                                bool reset,
                                                char const separator) {
    bool bEmptyFile{false};
    {
      std::ifstream file(filename);
      bEmptyFile = file.peek() == std::ifstream::traits_type::eof();
    }
    std::ofstream file(filename, std::ios::app);
    if (!file.is_open()) {
      Logger::error(std::format("Error opening file \"{}\" for writing.", filename));
    }
    if (bEmptyFile) {
      file << "time";
      for (auto const& [streetId, _] : this->m_graph.streetSet()) {
        file << separator << streetId;
      }
      file << std::endl;
    }
    file << this->time();
    for (auto const& [_, pStreet] : this->m_graph.streetSet()) {
      int value{0};
      if (pStreet->isSpire()) {
        if (pStreet->isStochastic()) {
          value = dynamic_cast<StochasticSpireStreet&>(*pStreet).inputCounts(reset);
        } else {
          value = dynamic_cast<SpireStreet&>(*pStreet).inputCounts(reset);
        }
      }
      file << separator << value;
    }
    file << std::endl;
    file.close();
  }
  template <typename agent_t>
  void Dynamics<agent_t>::saveOutputStreetCounts(const std::string& filename,
                                                 bool reset,
                                                 char const separator) {
    bool bEmptyFile{false};
    {
      std::ifstream file(filename);
      bEmptyFile = file.peek() == std::ifstream::traits_type::eof();
    }
    std::ofstream file(filename, std::ios::app);
    if (!file.is_open()) {
      Logger::error(std::format("Error opening file \"{}\" for writing.", filename));
    }
    if (bEmptyFile) {
      file << "time";
      for (auto const& [streetId, _] : this->m_graph.streetSet()) {
        file << separator << streetId;
      }
      file << std::endl;
    }
    file << this->time();
    for (auto const& [_, pStreet] : this->m_graph.streetSet()) {
      int value{0};
      if (pStreet->isSpire()) {
        if (pStreet->isStochastic()) {
          value = dynamic_cast<StochasticSpireStreet&>(*pStreet).outputCounts(reset);
        } else {
          value = dynamic_cast<SpireStreet&>(*pStreet).outputCounts(reset);
        }
      }
      file << separator << value;
    }
    file << std::endl;
    file.close();
  }
};  // namespace dsm<|MERGE_RESOLUTION|>--- conflicted
+++ resolved
@@ -169,11 +169,7 @@
         }
       }
 
-<<<<<<< HEAD
       if (path.empty()) {
-=======
-      if (path.size() == 0) {
->>>>>>> 1848e837
         Logger::error(
             std::format("Path with id {} and destination {} is empty. Please check the "
                         "adjacency matrix.",
@@ -279,11 +275,6 @@
     /// @throws std::invalid_argument If the itinerary already exists
     /// @throws std::invalid_argument If the itinerary's destination is not a node of the graph
     void addItinerary(std::unique_ptr<Itinerary> itinerary);
-<<<<<<< HEAD
-
-    void enableCache();
-=======
->>>>>>> 1848e837
 
     /// @brief Reset the simulation time
     void resetTime();
@@ -384,16 +375,9 @@
       Logger::info(std::format("Cache enabled (default folder is {})", g_cacheFolder));
     }
     for (const auto& nodeId : this->m_graph.outputNodes()) {
-<<<<<<< HEAD
-      addItinerary(Itinerary{nodeId, nodeId});
-      m_updatePath(m_itineraries.at(nodeId));
-    }
-    // updatePaths();
-=======
       addItinerary(nodeId, nodeId);
     }
     updatePaths();
->>>>>>> 1848e837
   }
 
   template <typename agent_t>
