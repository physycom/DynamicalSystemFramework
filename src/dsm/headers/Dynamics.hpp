--- conflicted
+++ resolved
@@ -134,11 +134,7 @@
 
     /// @brief Get the graph
     /// @return const Graph<Id, Size>&, The graph
-<<<<<<< HEAD
-    const Graph<Id, Size>& graph() { return m_graph; }
-=======
     const Graph<Id, Size>& graph() const { return m_graph; };
->>>>>>> e8bfe15e
     /// @brief Get the itineraries
     /// @return const std::unordered_map<Id, Itinerary<Id>>&, The itineraries
     const std::unordered_map<Id, std::unique_ptr<Itinerary<Id>>>& itineraries() const {
@@ -487,8 +483,6 @@
   template <typename Id, typename Size, typename Delay>
     requires(std::unsigned_integral<Id> && std::unsigned_integral<Size> &&
              is_numeric_v<Delay>)
-<<<<<<< HEAD
-=======
   const std::unordered_map<Id, std::unique_ptr<Itinerary<Id>>>&
   Dynamics<Id, Size, Delay>::itineraries() const {
     return m_itineraries;
@@ -512,7 +506,6 @@
   template <typename Id, typename Size, typename Delay>
     requires(std::unsigned_integral<Id> && std::unsigned_integral<Size> &&
              is_numeric_v<Delay>)
->>>>>>> e8bfe15e
   void Dynamics<Id, Size, Delay>::addAgent(const Agent<Id, Size, Delay>& agent) {
     if (this->m_agents.contains(agent.id())) {
       throw std::invalid_argument(
@@ -874,12 +867,8 @@
         ++n;
       }
     }
-<<<<<<< HEAD
+
     for (const auto& [angle, agentId] : this->m_graph.nodeSet().at(street->nodePair().second)->agents()) {
-=======
-    for (const auto& [angle, agentId] :
-         this->m_graph.nodeSet().at(street->nodePair().second)->agents()) {
->>>>>>> e8bfe15e
       const auto& agent{this->m_agents.at(agentId)};
       if (agent->streetId().has_value() && agent->streetId().value() == streetId) {
         meanSpeed += agent->speed();
