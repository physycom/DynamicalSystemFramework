/// @file       /src/dsm/headers/Dynamics.hpp
/// @brief      Defines the Dynamics class.
///
/// @details    This file contains the definition of the Dynamics class.
///             The Dynamics class represents the dynamics of the network. It is templated by the type
///             of the graph's id and the type of the graph's capacity.
///             The graph's id and capacity must be unsigned integral types.

#pragma once

#include <algorithm>
#include <cassert>
#include <concepts>
#include <vector>
#include <random>
#include <span>
#include <numeric>
#include <unordered_map>
#include <cmath>
#include <cassert>
#include <format>
#include <thread>
#include <exception>
#include <fstream>
#include <filesystem>
#include <tbb/parallel_for_each.h>

#include "DijkstraWeights.hpp"
#include "Itinerary.hpp"
#include "Graph.hpp"
#include "SparseMatrix.hpp"
#include "../utility/TypeTraits/is_agent.hpp"
#include "../utility/TypeTraits/is_itinerary.hpp"
#include "../utility/Logger.hpp"
#include "../utility/Typedef.hpp"

static auto constexpr g_cacheFolder = "./.dsmcache/";

namespace dsm {
  /// @brief The Measurement struct represents the mean of a quantity and its standard deviation
  /// @tparam T The type of the quantity
  /// @param mean The mean
  /// @param std The standard deviation of the sample
  template <typename T>
  struct Measurement {
    T mean;
    T std;

    Measurement(T mean, T std) : mean{mean}, std{std} {}
    Measurement(std::span<T> data) {
      auto x_mean = static_cast<T>(0), x2_mean = static_cast<T>(0);
      if (data.empty()) {
        mean = static_cast<T>(0);
        std = static_cast<T>(0);
        return;
      }

      std::for_each(data.begin(), data.end(), [&x_mean, &x2_mean](auto value) -> void {
        x_mean += value;
        x2_mean += value * value;
      });
      mean = x_mean / data.size();
      std = std::sqrt(x2_mean / data.size() - mean * mean);
    }
  };

  /// @brief The Dynamics class represents the dynamics of the network.
  /// @tparam Id, The type of the graph's id. It must be an unsigned integral type.
  /// @tparam Size, The type of the graph's capacity. It must be an unsigned integral type.
  template <typename agent_t>
  class Dynamics {
  private:
    std::map<Id, std::unique_ptr<agent_t>> m_agents;
    std::unordered_map<Id, std::unique_ptr<Itinerary>> m_itineraries;
    bool m_bCacheEnabled;

  protected:
    Graph m_graph;
    Time m_time, m_previousSpireTime;
    std::mt19937_64 m_generator;

    virtual void m_evolveStreet(const std::unique_ptr<Street>& pStreet,
                                bool reinsert_agents) = 0;
    virtual bool m_evolveNode(const std::unique_ptr<Node>& pNode) = 0;
    virtual void m_evolveAgents() = 0;

    /// @brief Update the path of a single itinerary using Dijsktra's algorithm
    /// @param pItinerary An std::unique_prt to the itinerary
    void m_updatePath(const std::unique_ptr<Itinerary>& pItinerary) {
      if (m_bCacheEnabled) {
        auto const& file = std::format("{}it{}.adj", g_cacheFolder, pItinerary->id());
        if (std::filesystem::exists(file)) {
<<<<<<< HEAD
          pItinerary->setPath(AdjacencyMatrix(file));
          Logger::info(
=======
          auto path = SparseMatrix<bool>{};
          path.load(file);
          pItinerary->setPath(std::move(path));
          Logger::debug(
>>>>>>> 6032b257
              std::format("Loaded cached path for itinerary {}", pItinerary->id()));
          return;
        }
      }

      auto const dimension = static_cast<Size>(m_graph.nNodes());
      auto const destinationID = pItinerary->destination();
      std::vector<double> shortestDistances(m_graph.nNodes());
      tbb::parallel_for_each(
          m_graph.nodeSet().cbegin(),
          m_graph.nodeSet().cend(),
          [this, &shortestDistances, &destinationID](auto const& it) -> void {
            auto const nodeId{it.first};
            if (nodeId == destinationID) {
              shortestDistances[nodeId] = -1.;
            } else {
              auto result = m_graph.shortestPath(nodeId, destinationID);
              if (result.has_value()) {
                shortestDistances[nodeId] = result.value().distance();
              } else {
                Logger::warning(std::format(
                    "No path found from node {} to node {}", nodeId, destinationID));
                shortestDistances[nodeId] = -1.;
              }
            }
          });
      AdjacencyMatrix path;
      // cycle over the nodes
      for (const auto& [nodeId, node] : m_graph.nodeSet()) {
        if (nodeId == destinationID) {
          continue;
        }
        // save the minimum distance between i and the destination
        const auto minDistance{shortestDistances[nodeId]};
        if (minDistance < 0.) {
          continue;
        }
        auto const& row{m_graph.adjMatrix().getRow(nodeId)};
        for (const auto nextNodeId : row) {
          if (nextNodeId == destinationID) {
            if (std::abs(m_graph.street(nodeId * dimension + nextNodeId)->length() -
                         minDistance) < 1.)  // 1 meter tolerance between shortest paths
            {
              path.insert(nodeId, nextNodeId);
            } else {
              Logger::debug(
                  std::format("Found a path from {} to {} which differs for more than {} "
                              "meter(s) from the shortest one.",
                              nodeId,
                              destinationID,
                              1.));
            }
            continue;
          }
          auto const distance{shortestDistances[nextNodeId]};
          if (distance < 0.) {
            continue;
          }
          bool const bIsMinDistance{
              std::abs(m_graph.street(nodeId * dimension + nextNodeId)->length() +
                       distance - minDistance) <
              1.};  // 1 meter tolerance between shortest paths
          if (bIsMinDistance) {
            path.insert(nodeId, nextNodeId);
          } else {
            Logger::debug(
                std::format("Found a path from {} to {} which differs for more than {} "
                            "meter(s) from the shortest one.",
                            nodeId,
                            destinationID,
                            1.));
          }
        }
      }

      if (path.empty()) {
        Logger::error(
            std::format("Path with id {} and destination {} is empty. Please check the "
                        "adjacency matrix.",
                        pItinerary->id(),
                        pItinerary->destination()));
      }

      pItinerary->setPath(path);
      if (m_bCacheEnabled) {
<<<<<<< HEAD
        pItinerary->path()->save(
            std::format("{}it{}.adj", g_cacheFolder, pItinerary->id()));
        Logger::info(
=======
        pItinerary->path().cache(
            std::format("{}it{}.dsmcache", g_cacheFolder, pItinerary->id()));
        Logger::debug(
>>>>>>> 6032b257
            std::format("Saved path in cache for itinerary {}", pItinerary->id()));
      }
    }

  public:
    /// @brief Construct a new Dynamics object
    /// @param graph The graph representing the network
    /// @param useCache If true, the paths are cached (default is false)
    /// @param seed The seed for the random number generator (default is std::nullopt)
    Dynamics(Graph& graph,
             bool useCache = false,
             std::optional<unsigned int> seed = std::nullopt);

    virtual void setAgentSpeed(Size agentId) = 0;
    virtual void evolve(bool reinsert_agents = false) = 0;

    /// @brief Update the paths of the itineraries based on the actual travel times
    virtual void updatePaths();

    /// @brief Set the destination nodes
    /// @param destinationNodes The destination nodes (as an initializer list)
    /// @param updatePaths If true, the paths are updated
    void setDestinationNodes(std::initializer_list<Id> destinationNodes,
                             bool updatePaths = true);
    /// @brief Set the destination nodes
    /// @param destinationNodes A container of destination nodes ids
    /// @param updatePaths If true, the paths are updated
    /// @details The container must have a value_type convertible to Id and begin() and end() methods
    template <typename TContainer>
      requires(std::is_convertible_v<typename TContainer::value_type, Id>)
    void setDestinationNodes(TContainer const& destinationNodes, bool updatePaths = true);

    /// @brief Add an agent to the simulation
    /// @param agent std::unique_ptr to the agent
    void addAgent(std::unique_ptr<agent_t> agent);

    template <typename... TArgs>
      requires(std::is_constructible_v<agent_t, TArgs...>)
    void addAgent(TArgs&&... args);

    template <typename... TArgs>
      requires(std::is_constructible_v<agent_t, Id, TArgs...>)
    void addAgents(Size nAgents, TArgs&&... args);

    /// @brief Add a pack of agents to the simulation
    /// @param agents Parameter pack of agents
    template <typename... Tn>
      requires(is_agent_v<Tn> && ...)
    void addAgents(Tn... agents);
    /// @brief Add a pack of agents to the simulation
    /// @param agent An agent
    /// @param agents Parameter pack of agents
    template <typename T1, typename... Tn>
      requires(is_agent_v<T1> && (is_agent_v<Tn> && ...))
    void addAgents(T1 agent, Tn... agents);
    /// @brief Add a set of agents to the simulation
    /// @param agents Generic container of agents, represented by an std::span
    void addAgents(std::span<agent_t> agents);

    /// @brief Remove an agent from the simulation
    /// @param agentId the id of the agent to remove
    void removeAgent(Size agentId);
    template <typename T1, typename... Tn>
      requires(std::is_convertible_v<T1, Id> && (std::is_convertible_v<Tn, Size> && ...))
    /// @brief Remove a pack of agents from the simulation
    /// @param id the id of the first agent to remove
    /// @param ids the pack of ides of the agents to remove
    void removeAgents(T1 id, Tn... ids);

    /// @brief Add an itinerary
    /// @param ...args The arguments to construct the itinerary
    /// @details The arguments must be compatible with any constructor of the Itinerary class
    template <typename... TArgs>
      requires(std::is_constructible_v<Itinerary, TArgs...>)
    void addItinerary(TArgs&&... args);
    /// @brief Add an itinerary
    /// @param itinerary std::unique_ptr to the itinerary
    /// @throws std::invalid_argument If the itinerary already exists
    /// @throws std::invalid_argument If the itinerary's destination is not a node of the graph
    void addItinerary(std::unique_ptr<Itinerary> itinerary);

    void enableCache();

    /// @brief Reset the simulation time
    void resetTime();

    /// @brief Get the graph
    /// @return const Graph&, The graph
    const Graph& graph() const { return m_graph; };
    /// @brief Get the itineraries
    /// @return const std::unordered_map<Id, Itinerary>&, The itineraries
    const std::unordered_map<Id, std::unique_ptr<Itinerary>>& itineraries() const {
      return m_itineraries;
    }
    /// @brief Get the agents
    /// @return const std::unordered_map<Id, Agent<Id>>&, The agents
    const std::map<Id, std::unique_ptr<agent_t>>& agents() const { return m_agents; }
    /// @brief Get the number of agents currently in the simulation
    /// @return Size The number of agents
    Size nAgents() const { return m_agents.size(); }
    /// @brief Get the time
    /// @return Time The time
    Time time() const { return m_time; }

    /// @brief Get the mean speed of the agents in \f$m/s\f$
    /// @return Measurement<double> The mean speed of the agents and the standard deviation
    Measurement<double> agentMeanSpeed() const;
    // TODO: implement the following functions
    // We can implement the base version of these functions by cycling over agents... I won't do it for now.
    // Grufoony - 19/02/2024
    virtual double streetMeanSpeed(Id streetId) const;
    virtual Measurement<double> streetMeanSpeed() const;
    virtual Measurement<double> streetMeanSpeed(double, bool) const;
    /// @brief Get the mean density of the streets in \f$m^{-1}\f$
    /// @return Measurement<double> The mean density of the streets and the standard deviation
    Measurement<double> streetMeanDensity(bool normalized = false) const;
    /// @brief Get the mean flow of the streets in \f$s^{-1}\f$
    /// @return Measurement<double> The mean flow of the streets and the standard deviation
    Measurement<double> streetMeanFlow() const;
    /// @brief Get the mean flow of the streets in \f$s^{-1}\f$
    /// @param threshold The density threshold to consider
    /// @param above If true, the function returns the mean flow of the streets with a density above the threshold, otherwise below
    /// @return Measurement<double> The mean flow of the streets and the standard deviation
    Measurement<double> streetMeanFlow(double threshold, bool above) const;
    /// @brief Get the mean spire input flow of the streets in \f$s^{-1}\f$
    /// @param resetValue If true, the spire input/output flows are cleared after the computation
    /// @return Measurement<double> The mean spire input flow of the streets and the standard deviation
    /// @details The spire input flow is computed as the sum of counts over the product of the number of spires and the time delta
    Measurement<double> meanSpireInputFlow(bool resetValue = true);
    /// @brief Get the mean spire output flow of the streets in \f$s^{-1}\f$
    /// @param resetValue If true, the spire output/input flows are cleared after the computation
    /// @return Measurement<double> The mean spire output flow of the streets and the standard deviation
    /// @details The spire output flow is computed as the sum of counts over the product of the number of spires and the time delta
    Measurement<double> meanSpireOutputFlow(bool resetValue = true);
    /// @brief Get the mean travel time of the agents in \f$s\f$
    /// @param clearData If true, the travel times are cleared after the computation
    /// @return Measurement<double> The mean travel time of the agents and the standard
    Measurement<double> meanTravelTime(bool clearData = false);

    /// @brief Save the street densities in csv format
    /// @param filename The name of the file
    /// @param normalized If true, the densities are normalized in [0, 1]
    void saveStreetDensities(const std::string& filename,
                             bool normalized = true,
                             char const separator = ';') const;
    /// @brief Save the street input counts in csv format
    /// @param filename The name of the file
    /// @param reset If true, the input counts are cleared after the computation
    /// @details NOTE: counts are printed only if the street is a spire
    void saveInputStreetCounts(const std::string& filename,
                               bool reset = false,
                               char const separator = ';');
    /// @brief Save the street output counts in csv format
    /// @param filename The name of the file
    /// @param reset If true, the output counts are cleared after the computation
    /// @details NOTE: counts are printed only if the street is a spire
    void saveOutputStreetCounts(const std::string& filename,
                                bool reset = false,
                                char const separator = ';');
  };

  template <typename agent_t>
  Dynamics<agent_t>::Dynamics(Graph& graph,
                              bool useCache,
                              std::optional<unsigned int> seed)
      : m_bCacheEnabled{useCache},
        m_graph{std::move(graph)},
        m_time{0},
        m_previousSpireTime{0},
        m_generator{std::random_device{}()} {
    if (seed.has_value()) {
      m_generator.seed(seed.value());
    }
    if (m_bCacheEnabled) {
      if (!std::filesystem::exists(g_cacheFolder)) {
        std::filesystem::create_directory(g_cacheFolder);
      }
      Logger::info(std::format("Cache enabled (default folder is {})", g_cacheFolder));
    }
    for (const auto& nodeId : this->m_graph.outputNodes()) {
      addItinerary(Itinerary{nodeId, nodeId});
      m_updatePath(m_itineraries.at(nodeId));
    }
    // updatePaths();
  }

  template <typename agent_t>
  void Dynamics<agent_t>::updatePaths() {
    tbb::parallel_for_each(
        m_itineraries.cbegin(), m_itineraries.cend(), [this](auto const& pair) -> void {
          this->m_updatePath(pair.second);
        });
  }

  template <typename agent_t>
  void Dynamics<agent_t>::setDestinationNodes(std::initializer_list<Id> destinationNodes,
                                              bool updatePaths) {
    std::for_each(
        destinationNodes.begin(),
        destinationNodes.end(),
        [this](auto const& nodeId) -> void { this->addItinerary(nodeId, nodeId); });
    if (updatePaths) {
      this->updatePaths();
    }
  }
  template <typename agent_t>
  template <typename TContainer>
    requires(std::is_convertible_v<typename TContainer::value_type, Id>)
  void Dynamics<agent_t>::setDestinationNodes(TContainer const& destinationNodes,
                                              bool updatePaths) {
    std::for_each(
        destinationNodes.begin(),
        destinationNodes.end(),
        [this](auto const& nodeId) -> void { this->addItinerary(nodeId, nodeId); });
    if (updatePaths) {
      this->updatePaths();
    }
  }

  template <typename agent_t>
  void Dynamics<agent_t>::addAgent(std::unique_ptr<agent_t> agent) {
    if (m_agents.size() + 1 > m_graph.maxCapacity()) {
      throw std::overflow_error(Logger::buildExceptionMessage(
          std::format("Graph is already holding the max possible number of agents ({})",
                      m_graph.maxCapacity())));
    }
    if (m_agents.contains(agent->id())) {
      throw std::invalid_argument(Logger::buildExceptionMessage(
          std::format("Agent with id {} already exists.", agent->id())));
    }
    m_agents.emplace(agent->id(), std::move(agent));
    // Logger::debug(std::format("Added agent with id {} from node {} to node {}",
    //                           m_agents.rbegin()->first,
    //                           m_agents.rbegin()->second->srcNodeId().value_or(-1),
    //                           m_agents.rbegin()->second->itineraryId()));
  }

  template <typename agent_t>
  template <typename... TArgs>
    requires(std::is_constructible_v<agent_t, TArgs...>)
  void Dynamics<agent_t>::addAgent(TArgs&&... args) {
    addAgent(std::make_unique<agent_t>(std::forward<TArgs>(args)...));
  }

  template <typename agent_t>
  template <typename... TArgs>
    requires(std::is_constructible_v<agent_t, Id, TArgs...>)
  void Dynamics<agent_t>::addAgents(Size nAgents, TArgs&&... args) {
    Id agentId{0};
    if (!m_agents.empty()) {
      agentId = m_agents.rbegin()->first + 1;
    }
    for (size_t i{0}; i < nAgents; ++i, ++agentId) {
      addAgent(std::make_unique<agent_t>(agentId, std::forward<TArgs>(args)...));
    }
  }

  template <typename agent_t>
  template <typename... Tn>
    requires(is_agent_v<Tn> && ...)
  void Dynamics<agent_t>::addAgents(Tn... agents) {}

  template <typename agent_t>
  template <typename T1, typename... Tn>
    requires(is_agent_v<T1> && (is_agent_v<Tn> && ...))
  void Dynamics<agent_t>::addAgents(T1 agent, Tn... agents) {
    addAgent(std::make_unique<agent_t>(agent));
    addAgents(agents...);
  }

  template <typename agent_t>
  void Dynamics<agent_t>::addAgents(std::span<agent_t> agents) {
    std::ranges::for_each(agents, [this](const auto& agent) -> void {
      addAgent(std::make_unique<agent_t>(agent));
    });
  }

  template <typename agent_t>
  void Dynamics<agent_t>::removeAgent(Size agentId) {
    m_agents.erase(agentId);
    Logger::debug(std::format("Removed agent with id {}", agentId));
  }

  template <typename agent_t>
  template <typename T1, typename... Tn>
    requires(std::is_convertible_v<T1, Size> && (std::is_convertible_v<Tn, Size> && ...))
  void Dynamics<agent_t>::removeAgents(T1 id, Tn... ids) {
    removeAgent(id);
    removeAgents(ids...);
  }

  template <typename agent_t>
  template <typename... TArgs>
    requires(std::is_constructible_v<Itinerary, TArgs...>)
  void Dynamics<agent_t>::addItinerary(TArgs&&... args) {
    addItinerary(std::make_unique<Itinerary>(std::forward<TArgs>(args)...));
  }

  template <typename agent_t>
  void Dynamics<agent_t>::addItinerary(std::unique_ptr<Itinerary> itinerary) {
    if (m_itineraries.contains(itinerary->id())) {
      throw std::invalid_argument(Logger::buildExceptionMessage(
          std::format("Itinerary with id {} already exists.", itinerary->id())));
    }
    if (!m_graph.nodeSet().contains(itinerary->destination())) {
      throw std::invalid_argument(Logger::buildExceptionMessage(std::format(
          "Destination node with id {} not found", itinerary->destination())));
    }
    m_itineraries.emplace(itinerary->id(), std::move(itinerary));
  }

  template <typename agent_t>
<<<<<<< HEAD
=======
  template <typename... Tn>
    requires(is_itinerary_v<Tn> && ...)
  void Dynamics<agent_t>::addItineraries(Tn... itineraries) {
    (this->addItinerary(itineraries), ...);
  }
  template <typename agent_t>
  void Dynamics<agent_t>::addItineraries(std::span<Itinerary> itineraries) {
    std::ranges::for_each(itineraries, [this](const auto& itinerary) -> void {
      m_itineraries.insert(std::make_unique<Itinerary>(itinerary));
    });
  }

  template <typename agent_t>
  void Dynamics<agent_t>::enableCache() {
    m_bCacheEnabled = true;
    Logger::info(std::format("Cache enabled (default folder is {})", g_cacheFolder));
  }

  template <typename agent_t>
>>>>>>> 6032b257
  void Dynamics<agent_t>::resetTime() {
    m_time = 0;
  }

  template <typename agent_t>
  Measurement<double> Dynamics<agent_t>::agentMeanSpeed() const {
    std::vector<double> speeds;
    if (!m_agents.empty()) {
      speeds.reserve(m_agents.size());
      for (const auto& [agentId, agent] : m_agents) {
        speeds.push_back(agent->speed());
      }
    }
    return Measurement<double>(speeds);
  }

  template <typename agent_t>
  double Dynamics<agent_t>::streetMeanSpeed(Id streetId) const {
    auto const& pStreet{m_graph.street(streetId)};
    auto const nAgents{pStreet->nAgents()};
    if (nAgents == 0) {
      return 0.;
    }
    double speed{0.};
    for (auto const& agentId : pStreet->movingAgents()) {
      speed += m_agents.at(agentId)->speed();
    }
    return speed / nAgents;
  }

  template <typename agent_t>
  Measurement<double> Dynamics<agent_t>::streetMeanSpeed() const {
    std::vector<double> speeds;
    speeds.reserve(m_graph.streetSet().size());
    for (const auto& [streetId, street] : m_graph.streetSet()) {
      speeds.push_back(streetMeanSpeed(streetId));
    }
    return Measurement<double>(speeds);
  }

  template <typename agent_t>
  Measurement<double> Dynamics<agent_t>::streetMeanSpeed(double threshold,
                                                         bool above) const {
    std::vector<double> speeds;
    speeds.reserve(m_graph.streetSet().size());
    for (const auto& [streetId, street] : m_graph.streetSet()) {
      if (above && (street->density(true) > threshold)) {
        speeds.push_back(streetMeanSpeed(streetId));
      } else if (!above && (street->density(true) < threshold)) {
        speeds.push_back(streetMeanSpeed(streetId));
      }
    }
    return Measurement<double>(speeds);
  }

  template <typename agent_t>
  Measurement<double> Dynamics<agent_t>::streetMeanDensity(bool normalized) const {
    if (m_graph.streetSet().size() == 0) {
      return Measurement(0., 0.);
    }
    std::vector<double> densities;
    densities.reserve(m_graph.streetSet().size());
    if (normalized) {
      for (const auto& [streetId, street] : m_graph.streetSet()) {
        densities.push_back(street->density(true));
      }
    } else {
      double sum{0.};
      for (const auto& [streetId, street] : m_graph.streetSet()) {
        densities.push_back(street->density(false) * street->length());
        sum += street->length();
      }
      if (sum == 0) {
        return Measurement(0., 0.);
      }
      auto meanDensity{std::accumulate(densities.begin(), densities.end(), 0.) / sum};
      return Measurement(meanDensity, 0.);
    }
    return Measurement<double>(densities);
  }

  template <typename agent_t>
  Measurement<double> Dynamics<agent_t>::streetMeanFlow() const {
    std::vector<double> flows;
    flows.reserve(m_graph.streetSet().size());
    for (const auto& [streetId, street] : m_graph.streetSet()) {
      flows.push_back(street->density() * this->streetMeanSpeed(streetId));
    }
    return Measurement<double>(flows);
  }

  template <typename agent_t>
  Measurement<double> Dynamics<agent_t>::streetMeanFlow(double threshold,
                                                        bool above) const {
    std::vector<double> flows;
    flows.reserve(m_graph.streetSet().size());
    for (const auto& [streetId, street] : m_graph.streetSet()) {
      if (above && (street->density(true) > threshold)) {
        flows.push_back(street->density() * this->streetMeanSpeed(streetId));
      } else if (!above && (street->density(true) < threshold)) {
        flows.push_back(street->density() * this->streetMeanSpeed(streetId));
      }
    }
    return Measurement<double>(flows);
  }

  template <typename agent_t>
  Measurement<double> Dynamics<agent_t>::meanSpireInputFlow(bool resetValue) {
    auto deltaTime{m_time - m_previousSpireTime};
    if (deltaTime == 0) {
      return Measurement(0., 0.);
    }
    m_previousSpireTime = m_time;
    std::vector<double> flows;
    flows.reserve(m_graph.streetSet().size());
    for (const auto& [streetId, street] : m_graph.streetSet()) {
      if (street->isSpire()) {
        auto& spire = dynamic_cast<SpireStreet&>(*street);
        flows.push_back(static_cast<double>(spire.inputCounts(resetValue)) / deltaTime);
      }
    }
    return Measurement<double>(flows);
  }

  template <typename agent_t>
  Measurement<double> Dynamics<agent_t>::meanSpireOutputFlow(bool resetValue) {
    auto deltaTime{m_time - m_previousSpireTime};
    if (deltaTime == 0) {
      return Measurement(0., 0.);
    }
    m_previousSpireTime = m_time;
    std::vector<double> flows;
    flows.reserve(m_graph.streetSet().size());
    for (auto const& [streetId, street] : m_graph.streetSet()) {
      if (street->isSpire()) {
        auto& spire = dynamic_cast<SpireStreet&>(*street);
        flows.push_back(static_cast<double>(spire.outputCounts(resetValue)) / deltaTime);
      }
    }
    return Measurement<double>(flows);
  }

  template <typename agent_t>
  void Dynamics<agent_t>::saveStreetDensities(const std::string& filename,
                                              bool normalized,
                                              char const separator) const {
    bool bEmptyFile{false};
    {
      std::ifstream file(filename);
      bEmptyFile = file.peek() == std::ifstream::traits_type::eof();
    }
    std::ofstream file(filename, std::ios::app);
    if (!file.is_open()) {
      Logger::error(std::format("Error opening file \"{}\" for writing.", filename));
    }
    if (bEmptyFile) {
      file << "time";
      for (auto const& [streetId, _] : this->m_graph.streetSet()) {
        file << separator << streetId;
      }
      file << std::endl;
    }
    file << this->time();
    for (auto const& [_, pStreet] : this->m_graph.streetSet()) {
      // keep 2 decimal digits;
      file << separator << std::fixed << std::setprecision(2)
           << pStreet->density(normalized);
    }
    file << std::endl;
    file.close();
  }
  template <typename agent_t>
  void Dynamics<agent_t>::saveInputStreetCounts(const std::string& filename,
                                                bool reset,
                                                char const separator) {
    bool bEmptyFile{false};
    {
      std::ifstream file(filename);
      bEmptyFile = file.peek() == std::ifstream::traits_type::eof();
    }
    std::ofstream file(filename, std::ios::app);
    if (!file.is_open()) {
      Logger::error(std::format("Error opening file \"{}\" for writing.", filename));
    }
    if (bEmptyFile) {
      file << "time";
      for (auto const& [streetId, _] : this->m_graph.streetSet()) {
        file << separator << streetId;
      }
      file << std::endl;
    }
    file << this->time();
    for (auto const& [_, pStreet] : this->m_graph.streetSet()) {
      int value{0};
      if (pStreet->isSpire()) {
        if (pStreet->isStochastic()) {
          value = dynamic_cast<StochasticSpireStreet&>(*pStreet).inputCounts(reset);
        } else {
          value = dynamic_cast<SpireStreet&>(*pStreet).inputCounts(reset);
        }
      }
      file << separator << value;
    }
    file << std::endl;
    file.close();
  }
  template <typename agent_t>
  void Dynamics<agent_t>::saveOutputStreetCounts(const std::string& filename,
                                                 bool reset,
                                                 char const separator) {
    bool bEmptyFile{false};
    {
      std::ifstream file(filename);
      bEmptyFile = file.peek() == std::ifstream::traits_type::eof();
    }
    std::ofstream file(filename, std::ios::app);
    if (!file.is_open()) {
      Logger::error(std::format("Error opening file \"{}\" for writing.", filename));
    }
    if (bEmptyFile) {
      file << "time";
      for (auto const& [streetId, _] : this->m_graph.streetSet()) {
        file << separator << streetId;
      }
      file << std::endl;
    }
    file << this->time();
    for (auto const& [_, pStreet] : this->m_graph.streetSet()) {
      int value{0};
      if (pStreet->isSpire()) {
        if (pStreet->isStochastic()) {
          value = dynamic_cast<StochasticSpireStreet&>(*pStreet).outputCounts(reset);
        } else {
          value = dynamic_cast<SpireStreet&>(*pStreet).outputCounts(reset);
        }
      }
      file << separator << value;
    }
    file << std::endl;
    file.close();
  }
};  // namespace dsm<|MERGE_RESOLUTION|>--- conflicted
+++ resolved
@@ -90,15 +90,8 @@
       if (m_bCacheEnabled) {
         auto const& file = std::format("{}it{}.adj", g_cacheFolder, pItinerary->id());
         if (std::filesystem::exists(file)) {
-<<<<<<< HEAD
           pItinerary->setPath(AdjacencyMatrix(file));
-          Logger::info(
-=======
-          auto path = SparseMatrix<bool>{};
-          path.load(file);
-          pItinerary->setPath(std::move(path));
           Logger::debug(
->>>>>>> 6032b257
               std::format("Loaded cached path for itinerary {}", pItinerary->id()));
           return;
         }
@@ -174,7 +167,7 @@
         }
       }
 
-      if (path.empty()) {
+      if (path.size() == 0) {
         Logger::error(
             std::format("Path with id {} and destination {} is empty. Please check the "
                         "adjacency matrix.",
@@ -184,15 +177,9 @@
 
       pItinerary->setPath(path);
       if (m_bCacheEnabled) {
-<<<<<<< HEAD
         pItinerary->path()->save(
             std::format("{}it{}.adj", g_cacheFolder, pItinerary->id()));
-        Logger::info(
-=======
-        pItinerary->path().cache(
-            std::format("{}it{}.dsmcache", g_cacheFolder, pItinerary->id()));
         Logger::debug(
->>>>>>> 6032b257
             std::format("Saved path in cache for itinerary {}", pItinerary->id()));
       }
     }
@@ -273,8 +260,6 @@
     /// @throws std::invalid_argument If the itinerary already exists
     /// @throws std::invalid_argument If the itinerary's destination is not a node of the graph
     void addItinerary(std::unique_ptr<Itinerary> itinerary);
-
-    void enableCache();
 
     /// @brief Reset the simulation time
     void resetTime();
@@ -373,10 +358,9 @@
       Logger::info(std::format("Cache enabled (default folder is {})", g_cacheFolder));
     }
     for (const auto& nodeId : this->m_graph.outputNodes()) {
-      addItinerary(Itinerary{nodeId, nodeId});
-      m_updatePath(m_itineraries.at(nodeId));
-    }
-    // updatePaths();
+      addItinerary(nodeId, nodeId);
+    }
+    updatePaths();
   }
 
   template <typename agent_t>
@@ -505,28 +489,6 @@
   }
 
   template <typename agent_t>
-<<<<<<< HEAD
-=======
-  template <typename... Tn>
-    requires(is_itinerary_v<Tn> && ...)
-  void Dynamics<agent_t>::addItineraries(Tn... itineraries) {
-    (this->addItinerary(itineraries), ...);
-  }
-  template <typename agent_t>
-  void Dynamics<agent_t>::addItineraries(std::span<Itinerary> itineraries) {
-    std::ranges::for_each(itineraries, [this](const auto& itinerary) -> void {
-      m_itineraries.insert(std::make_unique<Itinerary>(itinerary));
-    });
-  }
-
-  template <typename agent_t>
-  void Dynamics<agent_t>::enableCache() {
-    m_bCacheEnabled = true;
-    Logger::info(std::format("Cache enabled (default folder is {})", g_cacheFolder));
-  }
-
-  template <typename agent_t>
->>>>>>> 6032b257
   void Dynamics<agent_t>::resetTime() {
     m_time = 0;
   }
