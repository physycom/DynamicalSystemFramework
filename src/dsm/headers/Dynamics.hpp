/// @file       /src/dsm/headers/Dynamics.hpp
/// @brief      Defines the Dynamics class.
///
/// @details    This file contains the definition of the Dynamics class.
///             The Dynamics class represents the dynamics of the network. It is templated by the type
///             of the graph's id and the type of the graph's capacity.
///             The graph's id and capacity must be unsigned integral types.

#pragma once

#include <algorithm>
#include <cassert>
#include <concepts>
#include <vector>
#include <random>
#include <span>
#include <numeric>
#include <unordered_map>
#include <cmath>
#include <cassert>
#include <format>
#include <thread>
#include <exception>
#include <fstream>
#include <filesystem>
#include <tbb/parallel_for_each.h>

#include "DijkstraWeights.hpp"
#include "Itinerary.hpp"
#include "Graph.hpp"
#include "SparseMatrix.hpp"
#include "../utility/TypeTraits/is_agent.hpp"
#include "../utility/TypeTraits/is_itinerary.hpp"
#include "../utility/Logger.hpp"
#include "../utility/Typedef.hpp"

static auto constexpr g_cacheFolder = "./.dsmcache/";

namespace dsm {
  /// @brief The Measurement struct represents the mean of a quantity and its standard deviation
  /// @tparam T The type of the quantity
  /// @param mean The mean
  /// @param std The standard deviation of the sample
  template <typename T>
  struct Measurement {
    T mean;
    T std;

    Measurement(T mean, T std) : mean{mean}, std{std} {}
    Measurement(std::span<T> data) {
      auto x_mean = static_cast<T>(0), x2_mean = static_cast<T>(0);
      if (data.empty()) {
        mean = static_cast<T>(0);
        std = static_cast<T>(0);
        return;
      }

      std::for_each(data.begin(), data.end(), [&x_mean, &x2_mean](auto value) -> void {
        x_mean += value;
        x2_mean += value * value;
      });
      mean = x_mean / data.size();
      std = std::sqrt(x2_mean / data.size() - mean * mean);
    }
  };

  /// @brief The Dynamics class represents the dynamics of the network.
  /// @tparam Id, The type of the graph's id. It must be an unsigned integral type.
  /// @tparam Size, The type of the graph's capacity. It must be an unsigned integral type.
  template <typename agent_t>
  class Dynamics {
  private:
    std::map<Id, std::unique_ptr<agent_t>> m_agents;
    std::unordered_map<Id, std::unique_ptr<Itinerary>> m_itineraries;
    bool m_bCacheEnabled;

  protected:
    Graph m_graph;
    Time m_time, m_previousSpireTime;
    std::mt19937_64 m_generator;

    virtual void m_evolveStreet(const std::unique_ptr<Street>& pStreet,
                                bool reinsert_agents) = 0;
    virtual bool m_evolveNode(const std::unique_ptr<Node>& pNode) = 0;
    virtual void m_evolveAgents() = 0;

    /// @brief Update the path of a single itinerary using Dijsktra's algorithm
    /// @param pItinerary An std::unique_prt to the itinerary
    void m_updatePath(const std::unique_ptr<Itinerary>& pItinerary) {
      if (m_bCacheEnabled) {
        auto const& file = std::format("{}it{}.adj", g_cacheFolder, pItinerary->id());
        if (std::filesystem::exists(file)) {
<<<<<<< HEAD
          auto path = SparseMatrix<bool>{};
          path.load(file);
          pItinerary->setPath(std::move(path));
          Logger::debug(
=======
          pItinerary->setPath(AdjacencyMatrix(file));
          Logger::info(
>>>>>>> 3e168902
              std::format("Loaded cached path for itinerary {}", pItinerary->id()));
          return;
        }
      }

      auto const dimension = static_cast<Size>(m_graph.nNodes());
      auto const destinationID = pItinerary->destination();
      std::vector<double> shortestDistances(m_graph.nNodes());
      tbb::parallel_for_each(
          m_graph.nodeSet().cbegin(),
          m_graph.nodeSet().cend(),
          [this, &shortestDistances, &destinationID](auto const& it) -> void {
            auto const nodeId{it.first};
            if (nodeId == destinationID) {
              shortestDistances[nodeId] = -1.;
            } else {
              auto result = m_graph.shortestPath(nodeId, destinationID);
              if (result.has_value()) {
                shortestDistances[nodeId] = result.value().distance();
              } else {
                Logger::warning(std::format(
                    "No path found from node {} to node {}", nodeId, destinationID));
                shortestDistances[nodeId] = -1.;
              }
            }
          });
      AdjacencyMatrix path;
      // cycle over the nodes
      for (const auto& [nodeId, node] : m_graph.nodeSet()) {
        if (nodeId == destinationID) {
          continue;
        }
        // save the minimum distance between i and the destination
        const auto minDistance{shortestDistances[nodeId]};
        if (minDistance < 0.) {
          continue;
        }
        auto const& row{m_graph.adjMatrix().getRow(nodeId)};
        for (const auto nextNodeId : row) {
          if (nextNodeId == destinationID) {
            if (std::abs(m_graph.street(nodeId * dimension + nextNodeId)->length() -
                         minDistance) < 1.)  // 1 meter tolerance between shortest paths
            {
              path.insert(nodeId, nextNodeId);
            } else {
              Logger::debug(
                  std::format("Found a path from {} to {} which differs for more than {} "
                              "meter(s) from the shortest one.",
                              nodeId,
                              destinationID,
                              1.));
            }
            continue;
          }
          auto const distance{shortestDistances[nextNodeId]};
          if (distance < 0.) {
            continue;
          }
          bool const bIsMinDistance{
              std::abs(m_graph.street(nodeId * dimension + nextNodeId)->length() +
                       distance - minDistance) <
              1.};  // 1 meter tolerance between shortest paths
          if (bIsMinDistance) {
            path.insert(nodeId, nextNodeId);
          } else {
            Logger::debug(
                std::format("Found a path from {} to {} which differs for more than {} "
                            "meter(s) from the shortest one.",
                            nodeId,
                            destinationID,
                            1.));
          }
        }
      }

      if (path.empty()) {
        Logger::error(
            std::format("Path with id {} and destination {} is empty. Please check the "
                        "adjacency matrix.",
                        pItinerary->id(),
                        pItinerary->destination()));
      }

      pItinerary->setPath(path);
      if (m_bCacheEnabled) {
<<<<<<< HEAD
        pItinerary->path().cache(
            std::format("{}it{}.dsmcache", g_cacheFolder, pItinerary->id()));
        Logger::debug(
=======
        pItinerary->path()->save(
            std::format("{}it{}.adj", g_cacheFolder, pItinerary->id()));
        Logger::info(
>>>>>>> 3e168902
            std::format("Saved path in cache for itinerary {}", pItinerary->id()));
      }
    }

  public:
    /// @brief Construct a new Dynamics object
    /// @param graph The graph representing the network
    /// @param useCache If true, the paths are cached (default is false)
    /// @param seed The seed for the random number generator (default is std::nullopt)
    Dynamics(Graph& graph,
             bool useCache = false,
             std::optional<unsigned int> seed = std::nullopt);

    virtual void setAgentSpeed(Size agentId) = 0;
    virtual void evolve(bool reinsert_agents = false) = 0;

    /// @brief Update the paths of the itineraries based on the actual travel times
    virtual void updatePaths();

    /// @brief Set the destination nodes
    /// @param destinationNodes The destination nodes (as an initializer list)
    /// @param updatePaths If true, the paths are updated
    void setDestinationNodes(std::initializer_list<Id> destinationNodes,
                             bool updatePaths = true);
    /// @brief Set the destination nodes
    /// @param destinationNodes A container of destination nodes ids
    /// @param updatePaths If true, the paths are updated
    /// @details The container must have a value_type convertible to Id and begin() and end() methods
    template <typename TContainer>
      requires(std::is_convertible_v<typename TContainer::value_type, Id>)
    void setDestinationNodes(TContainer const& destinationNodes, bool updatePaths = true);

    /// @brief Add an agent to the simulation
    /// @param agent std::unique_ptr to the agent
    void addAgent(std::unique_ptr<agent_t> agent);

    template <typename... TArgs>
      requires(std::is_constructible_v<agent_t, TArgs...>)
    void addAgent(TArgs&&... args);

    template <typename... TArgs>
      requires(std::is_constructible_v<agent_t, Id, TArgs...>)
    void addAgents(Size nAgents, TArgs&&... args);

    /// @brief Add a pack of agents to the simulation
    /// @param agents Parameter pack of agents
    template <typename... Tn>
      requires(is_agent_v<Tn> && ...)
    void addAgents(Tn... agents);
    /// @brief Add a pack of agents to the simulation
    /// @param agent An agent
    /// @param agents Parameter pack of agents
    template <typename T1, typename... Tn>
      requires(is_agent_v<T1> && (is_agent_v<Tn> && ...))
    void addAgents(T1 agent, Tn... agents);
    /// @brief Add a set of agents to the simulation
    /// @param agents Generic container of agents, represented by an std::span
    void addAgents(std::span<agent_t> agents);

    /// @brief Remove an agent from the simulation
    /// @param agentId the id of the agent to remove
    void removeAgent(Size agentId);
    template <typename T1, typename... Tn>
      requires(std::is_convertible_v<T1, Id> && (std::is_convertible_v<Tn, Size> && ...))
    /// @brief Remove a pack of agents from the simulation
    /// @param id the id of the first agent to remove
    /// @param ids the pack of ides of the agents to remove
    void removeAgents(T1 id, Tn... ids);

    /// @brief Add an itinerary
    /// @param ...args The arguments to construct the itinerary
    /// @details The arguments must be compatible with any constructor of the Itinerary class
    template <typename... TArgs>
      requires(std::is_constructible_v<Itinerary, TArgs...>)
    void addItinerary(TArgs&&... args);
    /// @brief Add an itinerary
    /// @param itinerary std::unique_ptr to the itinerary
    /// @throws std::invalid_argument If the itinerary already exists
    /// @throws std::invalid_argument If the itinerary's destination is not a node of the graph
    void addItinerary(std::unique_ptr<Itinerary> itinerary);

    void enableCache();

    /// @brief Reset the simulation time
    void resetTime();

    /// @brief Get the graph
    /// @return const Graph&, The graph
    const Graph& graph() const { return m_graph; };
    /// @brief Get the itineraries
    /// @return const std::unordered_map<Id, Itinerary>&, The itineraries
    const std::unordered_map<Id, std::unique_ptr<Itinerary>>& itineraries() const {
      return m_itineraries;
    }
    /// @brief Get the agents
    /// @return const std::unordered_map<Id, Agent<Id>>&, The agents
    const std::map<Id, std::unique_ptr<agent_t>>& agents() const { return m_agents; }
    /// @brief Get the number of agents currently in the simulation
    /// @return Size The number of agents
    Size nAgents() const { return m_agents.size(); }
    /// @brief Get the time
    /// @return Time The time
    Time time() const { return m_time; }

    /// @brief Get the mean speed of the agents in \f$m/s\f$
    /// @return Measurement<double> The mean speed of the agents and the standard deviation
    Measurement<double> agentMeanSpeed() const;
    // TODO: implement the following functions
    // We can implement the base version of these functions by cycling over agents... I won't do it for now.
    // Grufoony - 19/02/2024
    virtual double streetMeanSpeed(Id streetId) const;
    virtual Measurement<double> streetMeanSpeed() const;
    virtual Measurement<double> streetMeanSpeed(double, bool) const;
    /// @brief Get the mean density of the streets in \f$m^{-1}\f$
    /// @return Measurement<double> The mean density of the streets and the standard deviation
    Measurement<double> streetMeanDensity(bool normalized = false) const;
    /// @brief Get the mean flow of the streets in \f$s^{-1}\f$
    /// @return Measurement<double> The mean flow of the streets and the standard deviation
    Measurement<double> streetMeanFlow() const;
    /// @brief Get the mean flow of the streets in \f$s^{-1}\f$
    /// @param threshold The density threshold to consider
    /// @param above If true, the function returns the mean flow of the streets with a density above the threshold, otherwise below
    /// @return Measurement<double> The mean flow of the streets and the standard deviation
    Measurement<double> streetMeanFlow(double threshold, bool above) const;
    /// @brief Get the mean spire input flow of the streets in \f$s^{-1}\f$
    /// @param resetValue If true, the spire input/output flows are cleared after the computation
    /// @return Measurement<double> The mean spire input flow of the streets and the standard deviation
    /// @details The spire input flow is computed as the sum of counts over the product of the number of spires and the time delta
    Measurement<double> meanSpireInputFlow(bool resetValue = true);
    /// @brief Get the mean spire output flow of the streets in \f$s^{-1}\f$
    /// @param resetValue If true, the spire output/input flows are cleared after the computation
    /// @return Measurement<double> The mean spire output flow of the streets and the standard deviation
    /// @details The spire output flow is computed as the sum of counts over the product of the number of spires and the time delta
    Measurement<double> meanSpireOutputFlow(bool resetValue = true);
    /// @brief Get the mean travel time of the agents in \f$s\f$
    /// @param clearData If true, the travel times are cleared after the computation
    /// @return Measurement<double> The mean travel time of the agents and the standard
    Measurement<double> meanTravelTime(bool clearData = false);

    /// @brief Save the street densities in csv format
    /// @param filename The name of the file
    /// @param normalized If true, the densities are normalized in [0, 1]
    void saveStreetDensities(const std::string& filename,
                             bool normalized = true,
                             char const separator = ';') const;
    /// @brief Save the street input counts in csv format
    /// @param filename The name of the file
    /// @param reset If true, the input counts are cleared after the computation
    /// @details NOTE: counts are printed only if the street is a spire
    void saveInputStreetCounts(const std::string& filename,
                               bool reset = false,
                               char const separator = ';');
    /// @brief Save the street output counts in csv format
    /// @param filename The name of the file
    /// @param reset If true, the output counts are cleared after the computation
    /// @details NOTE: counts are printed only if the street is a spire
    void saveOutputStreetCounts(const std::string& filename,
                                bool reset = false,
                                char const separator = ';');
  };

  template <typename agent_t>
  Dynamics<agent_t>::Dynamics(Graph& graph,
                              bool useCache,
                              std::optional<unsigned int> seed)
      : m_bCacheEnabled{useCache},
        m_graph{std::move(graph)},
        m_time{0},
        m_previousSpireTime{0},
        m_generator{std::random_device{}()} {
    if (seed.has_value()) {
      m_generator.seed(seed.value());
    }
    if (m_bCacheEnabled) {
      if (!std::filesystem::exists(g_cacheFolder)) {
        std::filesystem::create_directory(g_cacheFolder);
      }
      Logger::info(std::format("Cache enabled (default folder is {})", g_cacheFolder));
    }
    for (const auto& nodeId : this->m_graph.outputNodes()) {
      addItinerary(Itinerary{nodeId, nodeId});
      m_updatePath(m_itineraries.at(nodeId));
    }
    // updatePaths();
  }

  template <typename agent_t>
  void Dynamics<agent_t>::updatePaths() {
    tbb::parallel_for_each(
        m_itineraries.cbegin(), m_itineraries.cend(), [this](auto const& pair) -> void {
          this->m_updatePath(pair.second);
        });
  }

  template <typename agent_t>
  void Dynamics<agent_t>::setDestinationNodes(std::initializer_list<Id> destinationNodes,
                                              bool updatePaths) {
    std::for_each(
        destinationNodes.begin(),
        destinationNodes.end(),
        [this](auto const& nodeId) -> void { this->addItinerary(nodeId, nodeId); });
    if (updatePaths) {
      this->updatePaths();
    }
  }
  template <typename agent_t>
  template <typename TContainer>
    requires(std::is_convertible_v<typename TContainer::value_type, Id>)
  void Dynamics<agent_t>::setDestinationNodes(TContainer const& destinationNodes,
                                              bool updatePaths) {
    std::for_each(
        destinationNodes.begin(),
        destinationNodes.end(),
        [this](auto const& nodeId) -> void { this->addItinerary(nodeId, nodeId); });
    if (updatePaths) {
      this->updatePaths();
    }
  }

  template <typename agent_t>
  void Dynamics<agent_t>::addAgent(std::unique_ptr<agent_t> agent) {
    if (m_agents.size() + 1 > m_graph.maxCapacity()) {
      throw std::overflow_error(Logger::buildExceptionMessage(
          std::format("Graph is already holding the max possible number of agents ({})",
                      m_graph.maxCapacity())));
    }
    if (m_agents.contains(agent->id())) {
      throw std::invalid_argument(Logger::buildExceptionMessage(
          std::format("Agent with id {} already exists.", agent->id())));
    }
    m_agents.emplace(agent->id(), std::move(agent));
    // Logger::debug(std::format("Added agent with id {} from node {} to node {}",
    //                           m_agents.rbegin()->first,
    //                           m_agents.rbegin()->second->srcNodeId().value_or(-1),
    //                           m_agents.rbegin()->second->itineraryId()));
  }

  template <typename agent_t>
  template <typename... TArgs>
    requires(std::is_constructible_v<agent_t, TArgs...>)
  void Dynamics<agent_t>::addAgent(TArgs&&... args) {
    addAgent(std::make_unique<agent_t>(std::forward<TArgs>(args)...));
  }

  template <typename agent_t>
  template <typename... TArgs>
    requires(std::is_constructible_v<agent_t, Id, TArgs...>)
  void Dynamics<agent_t>::addAgents(Size nAgents, TArgs&&... args) {
    Id agentId{0};
    if (!m_agents.empty()) {
      agentId = m_agents.rbegin()->first + 1;
    }
    for (size_t i{0}; i < nAgents; ++i, ++agentId) {
      addAgent(std::make_unique<agent_t>(agentId, std::forward<TArgs>(args)...));
    }
  }

  template <typename agent_t>
  template <typename... Tn>
    requires(is_agent_v<Tn> && ...)
  void Dynamics<agent_t>::addAgents(Tn... agents) {}

  template <typename agent_t>
  template <typename T1, typename... Tn>
    requires(is_agent_v<T1> && (is_agent_v<Tn> && ...))
  void Dynamics<agent_t>::addAgents(T1 agent, Tn... agents) {
    addAgent(std::make_unique<agent_t>(agent));
    addAgents(agents...);
  }

  template <typename agent_t>
  void Dynamics<agent_t>::addAgents(std::span<agent_t> agents) {
    std::ranges::for_each(agents, [this](const auto& agent) -> void {
      addAgent(std::make_unique<agent_t>(agent));
    });
  }

  template <typename agent_t>
  void Dynamics<agent_t>::removeAgent(Size agentId) {
    m_agents.erase(agentId);
    Logger::debug(std::format("Removed agent with id {}", agentId));
  }

  template <typename agent_t>
  template <typename T1, typename... Tn>
    requires(std::is_convertible_v<T1, Size> && (std::is_convertible_v<Tn, Size> && ...))
  void Dynamics<agent_t>::removeAgents(T1 id, Tn... ids) {
    removeAgent(id);
    removeAgents(ids...);
  }

  template <typename agent_t>
  template <typename... TArgs>
    requires(std::is_constructible_v<Itinerary, TArgs...>)
  void Dynamics<agent_t>::addItinerary(TArgs&&... args) {
    addItinerary(std::make_unique<Itinerary>(std::forward<TArgs>(args)...));
  }

  template <typename agent_t>
  void Dynamics<agent_t>::addItinerary(std::unique_ptr<Itinerary> itinerary) {
    if (m_itineraries.contains(itinerary->id())) {
      throw std::invalid_argument(Logger::buildExceptionMessage(
          std::format("Itinerary with id {} already exists.", itinerary->id())));
    }
    if (!m_graph.nodeSet().contains(itinerary->destination())) {
      throw std::invalid_argument(Logger::buildExceptionMessage(std::format(
          "Destination node with id {} not found", itinerary->destination())));
    }
    m_itineraries.emplace(itinerary->id(), std::move(itinerary));
  }

  template <typename agent_t>
<<<<<<< HEAD
  template <typename... Tn>
    requires(is_itinerary_v<Tn> && ...)
  void Dynamics<agent_t>::addItineraries(Tn... itineraries) {
    (this->addItinerary(itineraries), ...);
  }
  template <typename agent_t>
  void Dynamics<agent_t>::addItineraries(std::span<Itinerary> itineraries) {
    std::ranges::for_each(itineraries, [this](const auto& itinerary) -> void {
      m_itineraries.insert(std::make_unique<Itinerary>(itinerary));
    });
  }

  template <typename agent_t>
  void Dynamics<agent_t>::enableCache() {
    m_bCacheEnabled = true;
    Logger::info(std::format("Cache enabled (default folder is {})", g_cacheFolder));
  }

  template <typename agent_t>
=======
>>>>>>> 3e168902
  void Dynamics<agent_t>::resetTime() {
    m_time = 0;
  }

  template <typename agent_t>
  Measurement<double> Dynamics<agent_t>::agentMeanSpeed() const {
    std::vector<double> speeds;
    if (!m_agents.empty()) {
      speeds.reserve(m_agents.size());
      for (const auto& [agentId, agent] : m_agents) {
        speeds.push_back(agent->speed());
      }
    }
    return Measurement<double>(speeds);
  }

  template <typename agent_t>
  double Dynamics<agent_t>::streetMeanSpeed(Id streetId) const {
    auto const& pStreet{m_graph.street(streetId)};
    auto const nAgents{pStreet->nAgents()};
    if (nAgents == 0) {
      return 0.;
    }
    double speed{0.};
    for (auto const& agentId : pStreet->movingAgents()) {
      speed += m_agents.at(agentId)->speed();
    }
    return speed / nAgents;
  }

  template <typename agent_t>
  Measurement<double> Dynamics<agent_t>::streetMeanSpeed() const {
    std::vector<double> speeds;
    speeds.reserve(m_graph.streetSet().size());
    for (const auto& [streetId, street] : m_graph.streetSet()) {
      speeds.push_back(streetMeanSpeed(streetId));
    }
    return Measurement<double>(speeds);
  }

  template <typename agent_t>
  Measurement<double> Dynamics<agent_t>::streetMeanSpeed(double threshold,
                                                         bool above) const {
    std::vector<double> speeds;
    speeds.reserve(m_graph.streetSet().size());
    for (const auto& [streetId, street] : m_graph.streetSet()) {
      if (above && (street->density(true) > threshold)) {
        speeds.push_back(streetMeanSpeed(streetId));
      } else if (!above && (street->density(true) < threshold)) {
        speeds.push_back(streetMeanSpeed(streetId));
      }
    }
    return Measurement<double>(speeds);
  }

  template <typename agent_t>
  Measurement<double> Dynamics<agent_t>::streetMeanDensity(bool normalized) const {
    if (m_graph.streetSet().size() == 0) {
      return Measurement(0., 0.);
    }
    std::vector<double> densities;
    densities.reserve(m_graph.streetSet().size());
    if (normalized) {
      for (const auto& [streetId, street] : m_graph.streetSet()) {
        densities.push_back(street->density(true));
      }
    } else {
      double sum{0.};
      for (const auto& [streetId, street] : m_graph.streetSet()) {
        densities.push_back(street->density(false) * street->length());
        sum += street->length();
      }
      if (sum == 0) {
        return Measurement(0., 0.);
      }
      auto meanDensity{std::accumulate(densities.begin(), densities.end(), 0.) / sum};
      return Measurement(meanDensity, 0.);
    }
    return Measurement<double>(densities);
  }

  template <typename agent_t>
  Measurement<double> Dynamics<agent_t>::streetMeanFlow() const {
    std::vector<double> flows;
    flows.reserve(m_graph.streetSet().size());
    for (const auto& [streetId, street] : m_graph.streetSet()) {
      flows.push_back(street->density() * this->streetMeanSpeed(streetId));
    }
    return Measurement<double>(flows);
  }

  template <typename agent_t>
  Measurement<double> Dynamics<agent_t>::streetMeanFlow(double threshold,
                                                        bool above) const {
    std::vector<double> flows;
    flows.reserve(m_graph.streetSet().size());
    for (const auto& [streetId, street] : m_graph.streetSet()) {
      if (above && (street->density(true) > threshold)) {
        flows.push_back(street->density() * this->streetMeanSpeed(streetId));
      } else if (!above && (street->density(true) < threshold)) {
        flows.push_back(street->density() * this->streetMeanSpeed(streetId));
      }
    }
    return Measurement<double>(flows);
  }

  template <typename agent_t>
  Measurement<double> Dynamics<agent_t>::meanSpireInputFlow(bool resetValue) {
    auto deltaTime{m_time - m_previousSpireTime};
    if (deltaTime == 0) {
      return Measurement(0., 0.);
    }
    m_previousSpireTime = m_time;
    std::vector<double> flows;
    flows.reserve(m_graph.streetSet().size());
    for (const auto& [streetId, street] : m_graph.streetSet()) {
      if (street->isSpire()) {
        auto& spire = dynamic_cast<SpireStreet&>(*street);
        flows.push_back(static_cast<double>(spire.inputCounts(resetValue)) / deltaTime);
      }
    }
    return Measurement<double>(flows);
  }

  template <typename agent_t>
  Measurement<double> Dynamics<agent_t>::meanSpireOutputFlow(bool resetValue) {
    auto deltaTime{m_time - m_previousSpireTime};
    if (deltaTime == 0) {
      return Measurement(0., 0.);
    }
    m_previousSpireTime = m_time;
    std::vector<double> flows;
    flows.reserve(m_graph.streetSet().size());
    for (auto const& [streetId, street] : m_graph.streetSet()) {
      if (street->isSpire()) {
        auto& spire = dynamic_cast<SpireStreet&>(*street);
        flows.push_back(static_cast<double>(spire.outputCounts(resetValue)) / deltaTime);
      }
    }
    return Measurement<double>(flows);
  }

  template <typename agent_t>
  void Dynamics<agent_t>::saveStreetDensities(const std::string& filename,
                                              bool normalized,
                                              char const separator) const {
    bool bEmptyFile{false};
    {
      std::ifstream file(filename);
      bEmptyFile = file.peek() == std::ifstream::traits_type::eof();
    }
    std::ofstream file(filename, std::ios::app);
    if (!file.is_open()) {
      Logger::error(std::format("Error opening file \"{}\" for writing.", filename));
    }
    if (bEmptyFile) {
      file << "time";
      for (auto const& [streetId, _] : this->m_graph.streetSet()) {
        file << separator << streetId;
      }
      file << std::endl;
    }
    file << this->time();
    for (auto const& [_, pStreet] : this->m_graph.streetSet()) {
      // keep 2 decimal digits;
      file << separator << std::fixed << std::setprecision(2)
           << pStreet->density(normalized);
    }
    file << std::endl;
    file.close();
  }
  template <typename agent_t>
  void Dynamics<agent_t>::saveInputStreetCounts(const std::string& filename,
                                                bool reset,
                                                char const separator) {
    bool bEmptyFile{false};
    {
      std::ifstream file(filename);
      bEmptyFile = file.peek() == std::ifstream::traits_type::eof();
    }
    std::ofstream file(filename, std::ios::app);
    if (!file.is_open()) {
      Logger::error(std::format("Error opening file \"{}\" for writing.", filename));
    }
    if (bEmptyFile) {
      file << "time";
      for (auto const& [streetId, _] : this->m_graph.streetSet()) {
        file << separator << streetId;
      }
      file << std::endl;
    }
    file << this->time();
    for (auto const& [_, pStreet] : this->m_graph.streetSet()) {
      int value{0};
      if (pStreet->isSpire()) {
        if (pStreet->isStochastic()) {
          value = dynamic_cast<StochasticSpireStreet&>(*pStreet).inputCounts(reset);
        } else {
          value = dynamic_cast<SpireStreet&>(*pStreet).inputCounts(reset);
        }
      }
      file << separator << value;
    }
    file << std::endl;
    file.close();
  }
  template <typename agent_t>
  void Dynamics<agent_t>::saveOutputStreetCounts(const std::string& filename,
                                                 bool reset,
                                                 char const separator) {
    bool bEmptyFile{false};
    {
      std::ifstream file(filename);
      bEmptyFile = file.peek() == std::ifstream::traits_type::eof();
    }
    std::ofstream file(filename, std::ios::app);
    if (!file.is_open()) {
      Logger::error(std::format("Error opening file \"{}\" for writing.", filename));
    }
    if (bEmptyFile) {
      file << "time";
      for (auto const& [streetId, _] : this->m_graph.streetSet()) {
        file << separator << streetId;
      }
      file << std::endl;
    }
    file << this->time();
    for (auto const& [_, pStreet] : this->m_graph.streetSet()) {
      int value{0};
      if (pStreet->isSpire()) {
        if (pStreet->isStochastic()) {
          value = dynamic_cast<StochasticSpireStreet&>(*pStreet).outputCounts(reset);
        } else {
          value = dynamic_cast<SpireStreet&>(*pStreet).outputCounts(reset);
        }
      }
      file << separator << value;
    }
    file << std::endl;
    file.close();
  }
};  // namespace dsm<|MERGE_RESOLUTION|>--- conflicted
+++ resolved
@@ -90,15 +90,8 @@
       if (m_bCacheEnabled) {
         auto const& file = std::format("{}it{}.adj", g_cacheFolder, pItinerary->id());
         if (std::filesystem::exists(file)) {
-<<<<<<< HEAD
-          auto path = SparseMatrix<bool>{};
-          path.load(file);
-          pItinerary->setPath(std::move(path));
+          pItinerary->setPath(AdjacencyMatrix(file));
           Logger::debug(
-=======
-          pItinerary->setPath(AdjacencyMatrix(file));
-          Logger::info(
->>>>>>> 3e168902
               std::format("Loaded cached path for itinerary {}", pItinerary->id()));
           return;
         }
@@ -184,15 +177,9 @@
 
       pItinerary->setPath(path);
       if (m_bCacheEnabled) {
-<<<<<<< HEAD
-        pItinerary->path().cache(
-            std::format("{}it{}.dsmcache", g_cacheFolder, pItinerary->id()));
-        Logger::debug(
-=======
         pItinerary->path()->save(
             std::format("{}it{}.adj", g_cacheFolder, pItinerary->id()));
-        Logger::info(
->>>>>>> 3e168902
+        Logger::debug(
             std::format("Saved path in cache for itinerary {}", pItinerary->id()));
       }
     }
@@ -505,28 +492,6 @@
   }
 
   template <typename agent_t>
-<<<<<<< HEAD
-  template <typename... Tn>
-    requires(is_itinerary_v<Tn> && ...)
-  void Dynamics<agent_t>::addItineraries(Tn... itineraries) {
-    (this->addItinerary(itineraries), ...);
-  }
-  template <typename agent_t>
-  void Dynamics<agent_t>::addItineraries(std::span<Itinerary> itineraries) {
-    std::ranges::for_each(itineraries, [this](const auto& itinerary) -> void {
-      m_itineraries.insert(std::make_unique<Itinerary>(itinerary));
-    });
-  }
-
-  template <typename agent_t>
-  void Dynamics<agent_t>::enableCache() {
-    m_bCacheEnabled = true;
-    Logger::info(std::format("Cache enabled (default folder is {})", g_cacheFolder));
-  }
-
-  template <typename agent_t>
-=======
->>>>>>> 3e168902
   void Dynamics<agent_t>::resetTime() {
     m_time = 0;
   }
