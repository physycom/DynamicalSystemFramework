
#include "Node.hpp"

#include <cassert>

namespace dsm {

  void Intersection::setCapacity(Size capacity) {
    if (capacity < m_agents.size()) {
      pConsoleLogger->critical(
          "New capacity ({}) is smaller than the current agent size ({}).",
          capacity,
          m_agents.size());
      std::abort();
    }
    Node::setCapacity(capacity);
  }

  void Intersection::addAgent(double angle, Id agentId) {
    if (isFull()) {
<<<<<<< HEAD
      pConsoleLogger->critical("Intersection is full.");
      std::abort();
=======
      throw std::runtime_error(buildLog("Intersection is full."));
>>>>>>> f0b6fd31
    }
    for (auto const [angle, id] : m_agents) {
      if (id == agentId) {
        pConsoleLogger->critical("Agent with id {} is already on the node.", agentId);
        std::abort();
      }
    }
    auto iAngle{static_cast<int16_t>(angle * 100)};
    m_agents.emplace(iAngle, agentId);
    ++m_agentCounter;
  }

  void Intersection::addAgent(Id agentId) {
<<<<<<< HEAD
    int16_t lastKey{0};
    if (!m_agents.empty()) {
      lastKey = m_agents.rbegin()->first + 1;
    }
    addAgent(lastKey, agentId);
=======
    int lastKey{0};
    if (!m_agents.empty()) {
      lastKey = m_agents.rbegin()->first + 1;
    }
    addAgent(static_cast<double>(lastKey), agentId);
>>>>>>> f0b6fd31
  }

  void Intersection::removeAgent(Id agentId) {
    std::erase_if(m_agents,
                  [agentId](const auto& pair) { return pair.second == agentId; });
  }

  Size Intersection::agentCounter() {
    Size copy{m_agentCounter};
    m_agentCounter = 0;
    return copy;
  }

  Roundabout::Roundabout(const Node& node) : Node{node.id()} {
    if (node.coords().has_value()) {
      this->setCoords(node.coords().value());
    }
    this->setCapacity(node.capacity());
  }

  void Roundabout::enqueue(Id agentId) {
    if (isFull()) {
<<<<<<< HEAD
      pConsoleLogger->critical("Roundabout is full.");
      std::abort();
=======
      throw std::runtime_error(buildLog("Roundabout is full."));
>>>>>>> f0b6fd31
    }
    for (const auto id : m_agents) {
      if (id == agentId) {
        pConsoleLogger->critical("Agent with id {} is already on the roundabout.",
                                 agentId);
        std::abort();
      }
    }
    m_agents.push(agentId);
  }

  Id Roundabout::dequeue() {
    if (m_agents.empty()) {
      pConsoleLogger->critical("Roundabout is empty.");
      std::abort();
    }
    Id agentId{m_agents.front()};
    m_agents.pop();
    return agentId;
  }

};  // namespace dsm<|MERGE_RESOLUTION|>--- conflicted
+++ resolved
@@ -18,12 +18,8 @@
 
   void Intersection::addAgent(double angle, Id agentId) {
     if (isFull()) {
-<<<<<<< HEAD
       pConsoleLogger->critical("Intersection is full.");
       std::abort();
-=======
-      throw std::runtime_error(buildLog("Intersection is full."));
->>>>>>> f0b6fd31
     }
     for (auto const [angle, id] : m_agents) {
       if (id == agentId) {
@@ -37,19 +33,11 @@
   }
 
   void Intersection::addAgent(Id agentId) {
-<<<<<<< HEAD
-    int16_t lastKey{0};
-    if (!m_agents.empty()) {
-      lastKey = m_agents.rbegin()->first + 1;
-    }
-    addAgent(lastKey, agentId);
-=======
     int lastKey{0};
     if (!m_agents.empty()) {
       lastKey = m_agents.rbegin()->first + 1;
     }
     addAgent(static_cast<double>(lastKey), agentId);
->>>>>>> f0b6fd31
   }
 
   void Intersection::removeAgent(Id agentId) {
@@ -72,12 +60,8 @@
 
   void Roundabout::enqueue(Id agentId) {
     if (isFull()) {
-<<<<<<< HEAD
       pConsoleLogger->critical("Roundabout is full.");
       std::abort();
-=======
-      throw std::runtime_error(buildLog("Roundabout is full."));
->>>>>>> f0b6fd31
     }
     for (const auto id : m_agents) {
       if (id == agentId) {
