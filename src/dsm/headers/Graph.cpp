
#include "Graph.hpp"

namespace dsm {
  Graph::Graph()
      : m_adjacency{SparseMatrix<bool>()},
        m_maxAgentCapacity{std::numeric_limits<unsigned long long>::max()} {}

  Graph::Graph(const SparseMatrix<bool>& adj)
      : m_adjacency{adj},
        m_maxAgentCapacity{std::numeric_limits<unsigned long long>::max()} {
    assert(adj.getRowDim() == adj.getColDim());
    auto n{static_cast<Size>(adj.getRowDim())};
    for (const auto& [id, value] : adj) {
      const auto srcId{static_cast<Id>(id / n)};
      const auto dstId{static_cast<Id>(id % n)};
      if (!m_nodes.contains(srcId)) {
        m_nodes.emplace(srcId, std::make_unique<Intersection>(srcId));
      }
      if (!m_nodes.contains(dstId)) {
        m_nodes.emplace(dstId, std::make_unique<Intersection>(dstId));
      }
      m_streets.emplace(id, std::make_unique<Street>(id, std::make_pair(srcId, dstId)));
    }
  }

  Graph::Graph(const std::unordered_map<Id, std::unique_ptr<Street>>& streetSet)
      : m_adjacency{SparseMatrix<bool>()} {
    for (auto& street : streetSet) {
      m_streets.emplace(street.second->id(), street.second.get());

      Id node1 = street.second->nodePair().first;
      Id node2 = street.second->nodePair().second;
      m_nodes.emplace(node1, std::make_unique<Intersection>(node1));
      m_nodes.emplace(node2, std::make_unique<Intersection>(node2));
    }

    buildAdj();
  }

  void Graph::m_reassignIds() {
    // not sure about this, might need a bit more work
    const auto oldStreetSet{std::move(m_streets)};
    m_streets.clear();
    const auto n{static_cast<Size>(m_nodes.size())};
    std::unordered_map<Id, Id> newStreetIds;
    for (const auto& [streetId, street] : oldStreetSet) {
      const auto srcId{street->u()};
      const auto dstId{street->v()};
      const auto newStreetId{static_cast<Id>(srcId * n + dstId)};
      if (m_streets.contains(newStreetId)) {
        throw std::invalid_argument(buildLog("Street with same id already exists."));
      }
<<<<<<< HEAD
      if (street->isSpire() && street->isStochastic()) {
        m_streets.emplace(newStreetId,
                          std::make_unique<StochasticSpireStreet>(StochasticSpireStreet{
                              newStreetId,
                              *street,
                              dynamic_cast<StochasticSpireStreet&>(*street).flowRate()}));
      } else if (street->isStochastic()) {
        m_streets.emplace(newStreetId,
                          std::make_unique<StochasticStreet>(StochasticStreet{
                              newStreetId,
                              *street,
                              dynamic_cast<StochasticStreet&>(*street).flowRate()}));
      } else if (street->isSpire()) {
        m_streets.emplace(
            newStreetId,
            std::make_unique<SpireStreet>(SpireStreet{newStreetId, *street}));
=======
      if (street->isSpire()) {
        m_streets.emplace(newStreetId,
                          std::make_unique<SpireStreet>(newStreetId, *street));
>>>>>>> e9f9ed25
      } else {
        m_streets.emplace(newStreetId,
                          std::make_unique<Street>(Street{newStreetId, *street}));
      }
      newStreetIds.emplace(streetId, newStreetId);
    }
    for (const auto& [nodeId, node] : m_nodes) {
      // This is probably not the best way to do this
      if (node->isIntersection()) {
        auto& intersection = dynamic_cast<Intersection&>(*node);
        const auto& oldStreetPriorities{intersection.streetPriorities()};
        std::set<Id> newStreetPriorities;
        for (const auto streetId : oldStreetPriorities) {
          newStreetPriorities.emplace(newStreetIds[streetId]);
        }
        intersection.setStreetPriorities(newStreetPriorities);
      }
      if (node->isTrafficLight()) {
        auto& trafficLight = dynamic_cast<TrafficLight&>(*node);
        std::unordered_map<Id, std::vector<TrafficLightCycle>> newCycles;
        for (auto const& [streetId, cycles] : trafficLight.cycles()) {
          newCycles.emplace(newStreetIds[streetId], std::move(cycles));
        }
        trafficLight.setCycles(newCycles);
      }
    }
  }

  void Graph::m_setStreetAngles() {
    for (const auto& [streetId, street] : m_streets) {
      const auto& srcNode{m_nodes[street->nodePair().first]};
      const auto& dstNode{m_nodes[street->nodePair().second]};
      if (srcNode->coords().has_value() && dstNode->coords().has_value()) {
        street->setAngle(srcNode->coords().value(), dstNode->coords().value());
      }
    }
  }

  void Graph::buildAdj() {
    // find max values in streets node pairs
    m_maxAgentCapacity = 0;
    const auto maxNode{static_cast<Id>(m_nodes.size())};
    m_adjacency.reshape(maxNode, maxNode);
    for (const auto& [streetId, street] : m_streets) {
      m_maxAgentCapacity += street->capacity();
      m_adjacency.insert(street->nodePair().first, street->nodePair().second, true);
    }
    this->m_reassignIds();
    this->m_setStreetAngles();
  }

  void Graph::buildStreetAngles() {
    for (const auto& street : m_streets) {
      const auto& node1{m_nodes[street.second->nodePair().first]};
      const auto& node2{m_nodes[street.second->nodePair().second]};
      street.second->setAngle(node1->coords().value(), node2->coords().value());
    }
  }

  void Graph::adjustNodeCapacities() {
    int16_t value;
    for (Id nodeId = 0; nodeId < m_nodes.size(); ++nodeId) {
      value = 0;
      for (const auto& [streetId, _] : m_adjacency.getCol(nodeId, true)) {
        value += m_streets[streetId]->nLanes() * m_streets[streetId]->transportCapacity();
      }
      m_nodes[nodeId]->setCapacity(value);
      value = 0;
      for (const auto& [streetId, _] : m_adjacency.getRow(nodeId, true)) {
        value += m_streets[streetId]->nLanes() * m_streets[streetId]->transportCapacity();
      }
      m_nodes[nodeId]->setTransportCapacity(value == 0 ? 1 : value);
      if (m_nodes[nodeId]->capacity() == 0) {
        m_nodes[nodeId]->setCapacity(value);
      }
    }
  }

  void Graph::importMatrix(const std::string& fileName, bool isAdj, double defaultSpeed) {
    // check the file extension
    std::string fileExt = fileName.substr(fileName.find_last_of(".") + 1);
    if (fileExt == "dsm") {
      std::ifstream file{fileName};
      if (!file.is_open()) {
        throw std::invalid_argument(buildLog("Cannot find file: " + fileName));
      }
      Size rows, cols;
      file >> rows >> cols;
      if (rows != cols) {
        throw std::invalid_argument(buildLog("Adjacency matrix must be square"));
      }
      Size n{rows};
      m_adjacency = SparseMatrix<bool>(n, n);
      // each line has 2 elements
      while (!file.eof()) {
        Id index;
        double val;
        file >> index >> val;
        m_adjacency.insert(index, val);
        const auto srcId{static_cast<Id>(index / n)};
        const auto dstId{static_cast<Id>(index % n)};
        if (!m_nodes.contains(srcId)) {
          m_nodes.emplace(srcId, std::make_unique<Intersection>(srcId));
        }
        if (!m_nodes.contains(dstId)) {
          m_nodes.emplace(dstId, std::make_unique<Intersection>(dstId));
        }
        assert(index == srcId * n + dstId);
        if (isAdj) {
          addEdge<Street>(index, std::make_pair(srcId, dstId));
        } else {
          addEdge<Street>(index, std::make_pair(srcId, dstId), val);
        }
        m_streets[index]->setMaxSpeed(defaultSpeed);
      }
    } else {
      // default case: read the file as a matrix with the first two elements being the number of rows and columns and
      // the following elements being the matrix elements
      std::ifstream file{fileName};
      if (!file.is_open()) {
        throw std::invalid_argument(buildLog("Cannot find file: " + fileName));
      }
      Size rows, cols;
      file >> rows >> cols;
      if (rows != cols) {
        throw std::invalid_argument(
            buildLog("Adjacency matrix must be square. Rows: " + std::to_string(rows) +
                     " Cols: " + std::to_string(cols)));
      }
      Size n{rows};
      if (n * n > std::numeric_limits<Id>::max()) {
        throw std::invalid_argument(
            buildLog("Matrix size is too large for the current type of Id."));
      }
      m_adjacency = SparseMatrix<bool>(n, n);
      Id index{0};
      while (!file.eof()) {
        double value;
        file >> value;
        if (value < 0) {
          throw std::invalid_argument(
              buildLog("Adjacency matrix elements must be positive"));
        }
        if (value > 0) {
          m_adjacency.insert(index, true);
          const auto srcId{static_cast<Id>(index / n)};
          const auto dstId{static_cast<Id>(index % n)};
          if (!m_nodes.contains(srcId)) {
            m_nodes.emplace(srcId, std::make_unique<Intersection>(srcId));
          }
          if (!m_nodes.contains(dstId)) {
            m_nodes.emplace(dstId, std::make_unique<Intersection>(dstId));
          }
          assert(index == srcId * n + dstId);
          if (isAdj) {
            addEdge<Street>(index, std::make_pair(srcId, dstId));
          } else {
            addEdge<Street>(index, std::make_pair(srcId, dstId), value);
          }
          m_streets[index]->setMaxSpeed(defaultSpeed);
        }
        ++index;
      }
    }
  }

  void Graph::importCoordinates(const std::string& fileName) {
    std::string fileExt = fileName.substr(fileName.find_last_of(".") + 1);
    if (fileExt == "dsm") {
      // first input number is the number of nodes
      std::ifstream file{fileName};
      assert((void("Coordinates file not found."), file.is_open()));
      Size n;
      file >> n;
      if (n < m_nodes.size()) {
        throw std::invalid_argument(
            buildLog("Number of node cordinates in file is too small."));
      }
      double lat, lon;
      for (Size i{0}; i < n; ++i) {
        file >> lat >> lon;
        if (m_nodes.contains(i)) {
          m_nodes[i]->setCoords(std::make_pair(lat, lon));
        }
      }
    } else if (fileExt == "csv") {
      std::ifstream ifs{fileName};
      if (!ifs.is_open()) {
        throw std::invalid_argument(buildLog("Cannot find file: " + fileName));
      }
      // Check if the first line is nodeId;lat;lon
      std::string line;
      std::getline(ifs, line);
      if (line != "nodeId;lat;lon") {
        throw std::invalid_argument(buildLog("Invalid file format."));
      }
      double dLat, dLon;
      while (!ifs.eof()) {
        std::getline(ifs, line);
        if (line.empty()) {
          continue;
        }
        std::istringstream iss{line};
        std::string nodeId, lat, lon;
        std::getline(iss, nodeId, ';');
        std::getline(iss, lat, ';');
        std::getline(iss, lon, '\n');
        dLat = lat == "Nan" ? 0. : std::stod(lat);
        dLon = lon == "Nan" ? 0. : std::stod(lon);
        if (m_nodes.contains(std::stoul(nodeId))) {
          m_nodes[std::stoul(nodeId)]->setCoords(std::make_pair(dLat, dLon));
        } else {
          std::cerr << std::format("WARNING: Node with id {} not found.", nodeId)
                    << std::endl;
        }
      }
    } else {
      throw std::invalid_argument(buildLog("File extension not supported."));
    }
  }

  void Graph::importOSMNodes(const std::string& fileName) {
    std::string fileExt = fileName.substr(fileName.find_last_of(".") + 1);
    if (fileExt == "csv") {
      std::ifstream file{fileName};
      if (!file.is_open()) {
        throw std::invalid_argument(buildLog("Cannot find file: " + fileName));
      }
      std::string line;
      std::getline(file, line);  // skip first line
      Id nodeIndex{0};
      while (!file.eof()) {
        std::getline(file, line);
        if (line.empty()) {
          continue;
        }
        std::istringstream iss{line};
        std::string id, lat, lon, highway;
        // osmid;x;y;highway
        std::getline(iss, id, ';');
        std::getline(iss, lon, ';');
        std::getline(iss, lat, ';');
        std::getline(iss, highway, ';');
        auto const nodeId{static_cast<Id>(std::stoul(id))};
        if (highway.find("traffic_signals") != std::string::npos) {
          addNode<TrafficLight>(
              nodeIndex, 60, std::make_pair(std::stod(lat), std::stod(lon)));
        } else if (highway.find("roundabout") != std::string::npos) {
          addNode<Roundabout>(nodeIndex, std::make_pair(std::stod(lat), std::stod(lon)));
        } else {
          addNode<Intersection>(nodeIndex,
                                std::make_pair(std::stod(lat), std::stod(lon)));
        }
        m_nodeMapping.emplace(std::make_pair(nodeId, nodeIndex));
        ++nodeIndex;
      }
    } else {
      throw std::invalid_argument(buildLog("File extension not supported"));
    }
  }

  void Graph::importOSMEdges(const std::string& fileName) {
    std::string fileExt = fileName.substr(fileName.find_last_of(".") + 1);
    if (fileExt == "csv") {
      std::ifstream file{fileName};
      if (!file.is_open()) {
        throw std::invalid_argument(
            buildLog(std::format("File \'{}\' not found", fileName)));
      }
      std::string line;
      std::getline(file, line);  // skip first line
      while (!file.eof()) {
        std::getline(file, line);
        if (line.empty()) {
          continue;
        }
        std::istringstream iss{line};
        std::string sourceId, targetId, length, oneway, lanes, highway, maxspeed, name;
        // u;v;length;oneway;highway;maxspeed;name
        std::getline(iss, sourceId, ';');
        std::getline(iss, targetId, ';');
        std::getline(iss, length, ';');
        std::getline(iss, oneway, ';');
        std::getline(iss, lanes, ';');
        std::getline(iss, highway, ';');
        std::getline(iss, maxspeed, ';');
        std::getline(iss, name, ';');
        if (maxspeed.empty()) {
          maxspeed = "30";  // Default to 30 km/h if no maxspeed is provided
        } else {
          try {
            std::stod(maxspeed);
          } catch (const std::invalid_argument& e) {
            maxspeed = "30";  // Default to 30 km/h if maxspeed is invalid
          }
        }

        if (lanes.empty()) {
          lanes = "1";  // Default to 1 lane if no value is provided
        } else {
          try {
            std::stoul(lanes);
          } catch (const std::invalid_argument& e) {
            lanes = "1";  // Default to 1 lane if lanes is invalid
          }
        }

        Id streetId = std::stoul(sourceId) + std::stoul(targetId) * m_nodes.size();
        addEdge<Street>(streetId,
                        std::make_pair(m_nodeMapping[std::stoul(sourceId)],
                                       m_nodeMapping[std::stoul(targetId)]),
                        std::stod(length),
                        std::stod(maxspeed),
                        std::stoul(lanes),
                        name);
      }
    } else {
      throw std::invalid_argument(buildLog("File extension not supported"));
    }
  }

  void Graph::exportMatrix(std::string path, bool isAdj) {
    std::ofstream file{path};
    if (!file.is_open()) {
      throw std::invalid_argument(buildLog("Cannot open file: " + path));
    }
    if (isAdj) {
      file << m_adjacency.getRowDim() << '\t' << m_adjacency.getColDim();
      for (const auto& [id, value] : m_adjacency) {
        file << '\n' << id << '\t' << value;
      }
    } else {
      file << m_adjacency.getRowDim() << '\t' << m_adjacency.getColDim();
      for (const auto& [id, street] : m_streets) {
        file << '\n' << id << '\t' << street->length();
      }
    }
  }

  void Graph::exportCoordinates(std::string const& path) {
    // assert that path ends with ".csv"
    assert((void("Only csv export is supported."),
            path.substr(path.find_last_of(".")) == ".csv"));
    std::ofstream file{path};
    // Column names
    file << "nodeId;lat;lon\n";
    for (const auto& [id, node] : m_nodes) {
      file << id << ';';
      if (node->coords().has_value()) {
        file << node->coords().value().first << ';' << node->coords().value().second;
      } else {
        file << "Nan;Nan";
      }
      file << '\n';
    }
    file.close();
  }

  void Graph::addNode(std::unique_ptr<Node> node) {
    m_nodes.emplace(std::make_pair(node->id(), std::move(node)));
  }

  TrafficLight& Graph::makeTrafficLight(Id const nodeId,
                                        Delay const cycleTime,
                                        Delay const counter) {
    if (!m_nodes.contains(nodeId)) {
      throw std::invalid_argument(buildLog("Node does not exist."));
    }
    auto& pNode = m_nodes[nodeId];
    pNode = std::make_unique<TrafficLight>(*pNode, cycleTime, counter);
    return dynamic_cast<TrafficLight&>(*pNode);
  }

  Roundabout& Graph::makeRoundabout(Id nodeId) {
    if (!m_nodes.contains(nodeId)) {
      throw std::invalid_argument(buildLog("Node does not exist."));
    }
    auto& pNode = m_nodes[nodeId];
    pNode = std::make_unique<Roundabout>(*pNode);
    return dynamic_cast<Roundabout&>(*pNode);
  }

  Station& Graph::makeStation(Id nodeId, const unsigned int managementTime) {
    if (!m_nodes.contains(nodeId)) {
      throw std::invalid_argument(buildLog("Node does not exist."));
    }
    auto& pNode = m_nodes[nodeId];
    pNode = std::make_unique<Station>(*pNode, managementTime);
    return dynamic_cast<Station&>(*pNode);
  }
  StochasticStreet& Graph::makeStochasticStreet(Id streetId, double const flowRate) {
    if (!m_streets.contains(streetId)) {
      throw std::invalid_argument(
          buildLog(std::format("Street with id {} does not exist.", streetId)));
    }
    auto& pStreet = m_streets[streetId];
    pStreet = std::make_unique<StochasticStreet>(pStreet->id(), *pStreet, flowRate);
    return dynamic_cast<StochasticStreet&>(*pStreet);
  }
  void Graph::makeSpireStreet(Id streetId) {
    if (!m_streets.contains(streetId)) {
      throw std::invalid_argument(
          buildLog(std::format("Street with id {} does not exist.", streetId)));
    }
    auto& pStreet = m_streets[streetId];
    if (pStreet->isStochastic()) {
      pStreet = std::make_unique<StochasticSpireStreet>(
          pStreet->id(), *pStreet, dynamic_cast<StochasticStreet&>(*pStreet).flowRate());
      return;
    }
    pStreet = std::make_unique<SpireStreet>(pStreet->id(), *pStreet);
  }

  void Graph::addStreet(std::unique_ptr<Street> street) {
    if (m_streets.contains(street->id())) {
      throw std::invalid_argument(
          buildLog(std::format("Street with id {} from {} to {} already exists.",
                               street->id(),
                               street->nodePair().first,
                               street->nodePair().second)));
    }
    // emplace nodes
    const auto srcId{street->nodePair().first};
    const auto dstId{street->nodePair().second};
    if (!m_nodes.contains(srcId)) {
      m_nodes.emplace(srcId, std::make_unique<Intersection>(srcId));
    }
    if (!m_nodes.contains(dstId)) {
      m_nodes.emplace(dstId, std::make_unique<Intersection>(dstId));
    }
    // emplace street
    m_streets.emplace(std::make_pair(street->id(), std::move(street)));
  }

  void Graph::addStreet(const Street& street) {
    if (m_streets.contains(street.id())) {
      throw std::invalid_argument(
          buildLog(std::format("Street with id {} from {} to {} already exists.",
                               street.id(),
                               street.nodePair().first,
                               street.nodePair().second)));
    }
    // emplace nodes
    const auto srcId{street.nodePair().first};
    const auto dstId{street.nodePair().second};
    if (!m_nodes.contains(srcId)) {
      m_nodes.emplace(srcId, std::make_unique<Intersection>(srcId));
    }
    if (!m_nodes.contains(dstId)) {
      m_nodes.emplace(dstId, std::make_unique<Intersection>(dstId));
    }
    // emplace street
    m_streets.emplace(std::make_pair(street.id(), std::make_unique<Street>(street)));
  }

  const std::unique_ptr<Street>* Graph::street(Id source, Id destination) const {
    auto streetIt = std::find_if(m_streets.begin(),
                                 m_streets.end(),
                                 [source, destination](const auto& street) -> bool {
                                   return street.second->nodePair().first == source &&
                                          street.second->nodePair().second == destination;
                                 });
    if (streetIt == m_streets.end()) {
      return nullptr;
    }
    Size n = m_nodes.size();
    auto id1 = streetIt->first;
    auto id2 = source * n + destination;
    assert(id1 == id2);
    if (id1 != id2) {
      std::cout << "node size: " << n << std::endl;
      std::cout << "Street id: " << id1 << std::endl;
      std::cout << "Nodes: " << id2 << std::endl;
    }
    return &(streetIt->second);
  }

  const std::unique_ptr<Street>* Graph::oppositeStreet(Id streetId) const {
    if (!m_streets.contains(streetId)) {
      throw std::invalid_argument(
          buildLog(std::format("Street with id {} does not exist: maybe it has changed "
                               "id once called buildAdj.",
                               streetId)));
    }
    const auto& nodePair = m_streets.at(streetId)->nodePair();
    return this->street(nodePair.second, nodePair.first);
  }
};  // namespace dsm<|MERGE_RESOLUTION|>--- conflicted
+++ resolved
@@ -51,31 +51,23 @@
       if (m_streets.contains(newStreetId)) {
         throw std::invalid_argument(buildLog("Street with same id already exists."));
       }
-<<<<<<< HEAD
       if (street->isSpire() && street->isStochastic()) {
         m_streets.emplace(newStreetId,
-                          std::make_unique<StochasticSpireStreet>(StochasticSpireStreet{
+                          std::make_unique<StochasticSpireStreet>(
                               newStreetId,
                               *street,
-                              dynamic_cast<StochasticSpireStreet&>(*street).flowRate()}));
+                              dynamic_cast<StochasticSpireStreet&>(*street).flowRate()));
       } else if (street->isStochastic()) {
         m_streets.emplace(newStreetId,
-                          std::make_unique<StochasticStreet>(StochasticStreet{
+                          std::make_unique<StochasticStreet>(
                               newStreetId,
                               *street,
-                              dynamic_cast<StochasticStreet&>(*street).flowRate()}));
+                              dynamic_cast<StochasticStreet&>(*street).flowRate()));
       } else if (street->isSpire()) {
-        m_streets.emplace(
-            newStreetId,
-            std::make_unique<SpireStreet>(SpireStreet{newStreetId, *street}));
-=======
-      if (street->isSpire()) {
         m_streets.emplace(newStreetId,
                           std::make_unique<SpireStreet>(newStreetId, *street));
->>>>>>> e9f9ed25
       } else {
-        m_streets.emplace(newStreetId,
-                          std::make_unique<Street>(Street{newStreetId, *street}));
+        m_streets.emplace(newStreetId, std::make_unique<Street>(newStreetId, *street));
       }
       newStreetIds.emplace(streetId, newStreetId);
     }
