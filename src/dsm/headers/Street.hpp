/// @file       /src/dsm/headers/Street.hpp
/// @brief      Defines the Street class.
///
/// @details    This file contains the definition of the Street class.
///             The Street class represents a street in the network. It is templated by the
///             type of the street's id and the type of the street's capacity.
///             The street's id and capacity must be unsigned integral types.

#pragma once

#include <optional>
#include <queue>
#include <type_traits>
#include <utility>
#include <stdexcept>
#include <cmath>
#include <numbers>
#include <format>
#include <cassert>
#include <string>
#include <vector>

#include "Agent.hpp"
#include "Road.hpp"
#include "Sensors.hpp"
#include "../utility/TypeTraits/is_numeric.hpp"
#include "../utility/queue.hpp"
#include "../utility/Logger.hpp"
#include "../utility/Typedef.hpp"

namespace dsm {

  class Agent;

  /// @brief The Street class represents a street in the network.
  class Street : public Road {
  private:
    std::vector<dsm::queue<std::unique_ptr<Agent>>> m_exitQueues;
    std::priority_queue<std::unique_ptr<Agent>> m_movingAgents;
    std::vector<Direction> m_laneMapping;

  public:
<<<<<<< HEAD
    /// @brief Construct a new Street object starting from an existing street
    /// @details The new street has different id but same capacity, length, speed limit, and node pair as the
    ///          existing street.
    /// @param Street The existing street
    /// @param id The new street's id
    Street(Id id, Street&&);
=======
>>>>>>> a29862f3
    /// @brief Construct a new Street object
    /// @param id The street's id
    /// @param nodePair The street's node pair
    /// @param length The street's length, in meters (default is the mean vehicle length)
    /// @param nLanes The street's number of lanes (default is 1)
    /// @param maxSpeed The street's speed limit, in m/s (default is 50 km/h)
    /// @param name The street's name (default is an empty string)
    /// @param capacity The street's capacity (default is the maximum number of vehicles that can fit in the street)
    /// @param transportCapacity The street's transport capacity (default is 1)
    Street(Id id,
           std::pair<Id, Id> nodePair,
           double length = Road::meanVehicleLength(),
           double maxSpeed = 13.8888888889,
           int nLanes = 1,
           std::string name = std::string(),
           std::vector<std::pair<double, double>> geometry = {},
           std::optional<int> capacity = std::nullopt,
           int transportCapacity = 1);
    Street(Street&&) = default;
    Street(Street const&) = delete;

    /// @brief Set the street's queue
    /// @param queue The street's queue
    inline void setQueue(dsm::queue<std::unique_ptr<Agent>> queue, size_t index) {
      m_exitQueues[index] = std::move(queue);
    }
    /// @brief Set the mean vehicle length
    /// @param meanVehicleLength The mean vehicle length
    /// @throw std::invalid_argument If the mean vehicle length is negative
    static void setMeanVehicleLength(double meanVehicleLength);

    /// @brief Get the street's queue
    /// @return dsm::queue<Size>, The street's queue
    const dsm::queue<std::unique_ptr<Agent>>& queue(size_t const& index) const {
      return m_exitQueues[index];
    }
    /// @brief Get the street's queues
    /// @return std::vector<dsm::queue<Size>> The street's queues
    const std::vector<dsm::queue<std::unique_ptr<Agent>>>& exitQueues() const {
      return m_exitQueues;
    }
    /// @brief  Get the number of agents on the street
    /// @return Size, The number of agents on the street
    int nAgents() const final;
    /// @brief Get the street's density in \f$m^{-1}\f$ or in \f$a.u.\f$, if normalized
    /// @param normalized If true, the street's density is normalized by the street's capacity
    /// @return double, The street's density
    double density(bool normalized = false) const final;
    /// @brief Check if the street is full
    /// @return bool, True if the street is full, false otherwise
    bool isFull() const final { return nAgents() == m_capacity; }

    std::priority_queue<std::unique_ptr<Agent>>& movingAgents() { return m_movingAgents; }
    int nMovingAgents() const override { return m_movingAgents.size(); }
    /// @brief Get the number of agents on all queues
    /// @return Size The number of agents on all queues
    int nExitingAgents() const final;

    inline std::vector<Direction> const& laneMapping() const { return m_laneMapping; }

    virtual void addAgent(std::unique_ptr<Agent> pAgent);
    /// @brief Add an agent to the street's queue
    /// @param agentId The id of the agent to add to the street's queue
    /// @throw std::runtime_error If the street's queue is full
    void enqueue(size_t const& queueId);
    /// @brief Remove an agent from the street's queue
    /// @return Id The id of the agent removed from the street's queue
    virtual std::unique_ptr<Agent> dequeue(size_t index);
    /// @brief Check if the street is a spire
    /// @return bool True if the street is a spire, false otherwise
    virtual bool isSpire() const { return false; };
    virtual bool isStochastic() const { return false; };
  };

  /// @brief A stochastic street is a street with a flow rate parameter
  /// @details The Stochastic Street is used to replace traffic lights with a lower level of detail.
  ///          The idea is to model the flow of agents in a street as a stochastic process, limiting
  ///          the number of agents that can exit using a parameter in [0, 1].
  ///          Thus, the flow rate parameter represents the ratio between the green time of the
  ///          traffic light and the total time of the traffic light cycle.
  class StochasticStreet : public Street {
  private:
    double m_flowRate;

  public:
    StochasticStreet(Street&&, double flowRate);
    StochasticStreet(Id id,
                     std::pair<Id, Id> nodePair,
                     double length = Road::meanVehicleLength(),
                     double maxSpeed = 13.8888888889,
                     int nLanes = 1,
                     std::string name = std::string(),
                     std::vector<std::pair<double, double>> geometry = {},
                     double flowRate = 1.,
                     std::optional<int> capacity = std::nullopt,
                     int transportCapacity = 1);

    void setFlowRate(double const flowRate);
    double flowRate() const;

    bool isStochastic() const final;
  };

  /// @brief The SpireStreet class represents a street which is able to count agent flows in both input and output.
  /// @tparam Id The type of the street's id
  /// @tparam Size The type of the street's capacity
  class SpireStreet : public Street, public Counter {
  private:
  public:
    using Street::Street;
    SpireStreet(Street&& street) : Street(std::move(street)) {}
    SpireStreet(SpireStreet&&) = default;
    SpireStreet(SpireStreet const&) = delete;
    ~SpireStreet() = default;

    /// @brief Add an agent to the street's queue
    /// @param agentId The id of the agent to add to the street's queue
    /// @throw std::runtime_error If the street's queue is full
    void addAgent(std::unique_ptr<Agent> pAgent) final;

    /// @brief Get the mean flow of the street
    /// @return int The flow of the street, i.e. the difference between input and output flows
    /// @details Once the flow is retrieved, bothh the input and output flows are reset to 0.
    ///     Notice that this flow is positive iff the input flow is greater than the output flow.
    int meanFlow();
    /// @brief Remove an agent from the street's queue
    /// @return Id The id of the agent removed from the street's queue
    std::unique_ptr<Agent> dequeue(size_t index) final;
    /// @brief Check if the street is a spire
    /// @return bool True if the street is a spire, false otherwise
    bool isSpire() const final { return true; };
  };

  class StochasticSpireStreet : public StochasticStreet, public Counter {
  public:
    using StochasticStreet::StochasticStreet;
    /// @brief Add an agent to the street's queue
    /// @param agentId The id of the agent to add to the street's queue
    /// @throw std::runtime_error If the street's queue is full
    void addAgent(std::unique_ptr<Agent> pAgent) final;

    /// @brief Get the mean flow of the street
    /// @return int The flow of the street, i.e. the difference between input and output flows
    /// @details Once the flow is retrieved, bothh the input and output flows are reset to 0.
    ///     Notice that this flow is positive iff the input flow is greater than the output flow.
    int meanFlow();
    /// @brief Remove an agent from the street's queue
    /// @return std::optional<Id> The id of the agent removed from the street's queue
    std::unique_ptr<Agent> dequeue(size_t index) final;
    /// @brief Check if the street is a spire
    /// @return bool True if the street is a spire, false otherwise
    bool isSpire() const final { return true; };
  };

};  // namespace dsm<|MERGE_RESOLUTION|>--- conflicted
+++ resolved
@@ -40,15 +40,6 @@
     std::vector<Direction> m_laneMapping;
 
   public:
-<<<<<<< HEAD
-    /// @brief Construct a new Street object starting from an existing street
-    /// @details The new street has different id but same capacity, length, speed limit, and node pair as the
-    ///          existing street.
-    /// @param Street The existing street
-    /// @param id The new street's id
-    Street(Id id, Street&&);
-=======
->>>>>>> a29862f3
     /// @brief Construct a new Street object
     /// @param id The street's id
     /// @param nodePair The street's node pair
