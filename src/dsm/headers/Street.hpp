--- conflicted
+++ resolved
@@ -120,13 +120,8 @@
 
   template <typename Id, typename Size>
     requires(std::unsigned_integral<Id> && std::unsigned_integral<Size>)
-<<<<<<< HEAD
   Street<Id, Size>::Street(Id index, std::pair<Id, Id> pair)
       : m_nodePair{std::move(pair)}, m_maxSpeed{30.}, m_id{index}, m_size{0}, m_capacity{1} {}
-=======
-  Street<Id, Size>::Street(Id id, std::pair<Id, Id> pair)
-      : m_nodePair{std::move(pair)}, m_maxSpeed{30.}, m_id{id}, m_size{0} {}
->>>>>>> 5e0b50a1
 
   template <typename Id, typename Size>
     requires(std::unsigned_integral<Id> && std::unsigned_integral<Size>)
