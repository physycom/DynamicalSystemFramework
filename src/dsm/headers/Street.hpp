--- conflicted
+++ resolved
@@ -305,14 +305,7 @@
     }
     for (auto const& id : m_queue) {
       if (id == agentId) {
-        std::string errorMsg{"Error at line " + std::to_string(__LINE__) + " in file " +
-<<<<<<< HEAD
-                             __FILE__ + ": " + "The agent is already in the street's queue."};
-=======
-                             __FILE__ + ": " +
-                             "The agent is already in the street's queue."};
->>>>>>> 2931b51a
-        throw std::runtime_error(errorMsg);
+        throw std::runtime_error(buildLog("The agent is already on the street."));
       }
     }
     m_queue.push(agentId);
