/// @file src/dsm/headers/TrafficLight.hpp
/// @brief Header file for the TrafficLight class

/// @details This file contains the definition of the TrafficLightCycle and TrafficLight classes.
///          The TrafficLightCycle class represents a cycle of a traffic light, with a green time
///          and a phase. The TrafficLight class represents a traffic light intersection node in
///          the road network. It is derived from the Intersection class and has a map of cycles for each
///          street queue.

#pragma once

#include "Intersection.hpp"

namespace dsm {
  class TrafficLightCycle {
  private:
    Delay m_greenTime;
    Delay m_phase;
    std::pair<Delay, Delay> m_defaultValues;

  public:
    /// @brief Construct a new TrafficLightCycle object
    /// @param greenTime Delay, the green time
    /// @param phase Delay, the phase
    TrafficLightCycle(Delay greenTime, Delay phase)
        : m_greenTime{greenTime},
          m_phase{phase},
          m_defaultValues{std::make_pair(m_greenTime, m_phase)} {}

    inline Delay greenTime() const { return m_greenTime; }
    inline Delay phase() const { return m_phase; }
    /// @brief Returns true if the cycle has its default values
    inline bool isDefault() const {
      return m_greenTime == m_defaultValues.first && m_phase == m_defaultValues.second;
    }
    /// @brief Returns true if the current green time is greater than the default one
    inline bool isGreenTimeIncreased() const {
      return m_greenTime > m_defaultValues.first;
    }
    /// @brief Returns true if the current green time is smaller than the default one
    inline bool isRedTimeIncreased() const { return m_greenTime < m_defaultValues.first; }
    /// @brief Returns true if the traffic light is green
    /// @param cycleTime Delay, the total time of a red-green cycle
    /// @param counter Delay, the current counter
    /// @return true if counter < m_phase || (counter >= m_phase + m_greenTime && counter < cycleTime)
    bool isGreen(Delay const cycleTime, Delay const counter) const;
    /// @brief Reset the green and phase values to the default values
    /// @details The default values are the values that the cycle had when it was created
    void reset();
  };

  class TrafficLight : public Intersection {
  private:
<<<<<<< HEAD
    std::unordered_map<Id, std::vector<TrafficLightCycle>> m_cycles;
    std::unordered_map<Id, std::vector<TrafficLightCycle>> m_defaultCycles;
=======
    std::unordered_map<Id, std::array<TrafficLightCycle, 3>> m_cycles;
>>>>>>> 99a702ab
    Delay m_cycleTime;  // The total time of a red-green cycle
    Delay m_counter;

  public:
    /// @brief Construct a new TrafficLight object
    /// @param id The node's id
    /// @param cycleTime The node's cycle time
    TrafficLight(Id id, Delay cycleTime)
        : Intersection{id}, m_cycleTime{cycleTime}, m_counter{0} {}

    TrafficLight(Id id, Delay cycleTime, std::pair<double, double> coords)
        : Intersection{id, std::move(coords)}, m_cycleTime{cycleTime}, m_counter{0} {}

    TrafficLight(RoadJunction const& node, Delay const cycleTime, Delay const counter = 0)
        : Intersection{node}, m_cycleTime{cycleTime}, m_counter{counter} {}

    ~TrafficLight() = default;

    TrafficLight& operator++();
    /// @brief Get the maximum green time over every cycle
    /// @param priorityStreets bool, if true, only the priority streets are considered;
    ///        if false, only the non-priority streets are considered
    /// @return Delay The maximum green time
    /// @details The maximum green time is the maximum green time of all the cycles for
    ///          the priority streets if priorityStreets is true, or for the non-priority
    ///          streets if priorityStreets is false.
    Delay maxGreenTime(bool priorityStreets) const;
    /// @brief Get the minimum green time over every cycle
    /// @param priorityStreets bool, if true, only the priority streets are considered;
    ///        if false, only the non-priority streets are considered
    /// @return Delay The minimum green time
    /// @details The minimum green time is the minimum green time of all the cycles for
    ///          the priority streets if priorityStreets is true, or for the non-priority
    ///          streets if priorityStreets is false.
    Delay minGreenTime(bool priorityStreets) const;
    /// @brief Get the mean green time over every cycle
    /// @param priorityStreets bool, if true, only the priority streets are considered;
    ///        if false, only the non-priority streets are considered
    /// @return double The mean green time
    /// @details The mean green time is the mean green time of all the cycles for
    ///          the priority streets if priorityStreets is true, or for the non-priority
    ///          streets if priorityStreets is false.
    double meanGreenTime(bool priorityStreets) const;
    /// @brief Get the traffic light's total cycle time
    /// @return Delay The traffic light's cycle time
    inline Delay cycleTime() const { return m_cycleTime; }
    /// @brief Set the cycle for a street and a direction
    /// @param streetId The street's id
    /// @param direction The direction
    /// @param cycle The traffic light cycle
    void setCycle(Id const streetId, Direction direction, TrafficLightCycle const& cycle);
    /// @brief Set the traffic light's cycles
    /// @param cycles std::unordered_map<Id, std::array<TrafficLightCycle, 3>> The traffic light's cycles
    inline void setCycles(
        std::unordered_map<Id, std::array<TrafficLightCycle, 3>> cycles) {
      m_cycles = std::move(cycles);
    }
    /// @brief Set the complementary cycle for a street
    /// @param streetId Id, The street's id
    /// @param existingCycle Id, The street's id associated with the existing cycle
    /// @throws std::invalid_argument if the street id does not exist
    /// @throws std::invalid_argument if the cycle does not exist
    /// @details The complementary cycle is a cycle that has as green time the total cycle time minus
    ///          the green time of the existing cycle. The phase is the total cycle time minus the
    ///          green time of the existing cycle, plus the phase of the existing cycle.
    void setComplementaryCycle(Id const streetId, Id const existingCycle);
    /// @brief Move a cycle from one street to another
    /// @param oldStreetId Id, the old street id
    /// @param newStreetId Id, the new street id
    void moveCycle(Id const oldStreetId, Id const newStreetId);
    /// @brief Increase the green times of the traffic light for priority streets and decrease the green times for non-priority streets
    /// @param delta Delay, the time to increase or decrease the green times
    void increaseGreenTimes(Delay const delta);
    /// @brief Decrease the green times of the traffic light for priority streets and increase the green times for non-priority streets
    /// @param delta Delay, the time to increase or decrease the green times
    void decreaseGreenTimes(Delay const delta);
    /// @brief Get the traffic light's cycles
    /// @return std::unordered_map<Id, std::array<TrafficLightCycle, 3>>& The traffic light's cycles
    inline std::unordered_map<Id, std::array<TrafficLightCycle, 3>> const& cycles() const {
      return m_cycles;
    }
    /// @brief Returns true if all the cycles are set to their default values
    bool isDefault() const;
    /// @brief Returns true if the traffic light is green for a street and a direction
    /// @param streetId Id, the street's id
    /// @param direction Direction, the direction
    /// @return true if the traffic light is green for the street and direction
    bool isGreen(Id const streetId, Direction direction) const;
    /// @brief Returns true if the traffic light has green increased for all the cycles with priority
    /// @param priority bool, if true, only the priority streets are considered; else, only the non-priority streets are considered
    /// @return true if the traffic light has green increased for all the cycles with priority
    bool isFavouringDirection(bool const priority) const;
    /// @brief Resets all traffic light cycles
    /// @details For more info, see @ref TrafficLightCycle::reset()
    void resetCycles();
    inline bool isTrafficLight() const noexcept final { return true; }
  };
}  // namespace dsm<|MERGE_RESOLUTION|>--- conflicted
+++ resolved
@@ -51,12 +51,8 @@
 
   class TrafficLight : public Intersection {
   private:
-<<<<<<< HEAD
-    std::unordered_map<Id, std::vector<TrafficLightCycle>> m_cycles;
-    std::unordered_map<Id, std::vector<TrafficLightCycle>> m_defaultCycles;
-=======
     std::unordered_map<Id, std::array<TrafficLightCycle, 3>> m_cycles;
->>>>>>> 99a702ab
+    std::unordered_map<Id, std::array<TrafficLightCycle, 3>> m_defaultCycles;
     Delay m_cycleTime;  // The total time of a red-green cycle
     Delay m_counter;
 
