--- conflicted
+++ resolved
@@ -8,12 +8,8 @@
 
 #pragma once
 
-<<<<<<< HEAD
 #include "Agent.hpp"
-#include "Node.hpp"
-=======
 #include "RoadJunction.hpp"
->>>>>>> 5cdcb526
 
 #include <map>
 #include <memory>
