/// @file       /src/dsm/headers/Graph.hpp
/// @file       /src/dsm/headers/Graph.hpp
/// @brief      Defines the Graph class.
///
/// @details    This file contains the definition of the Graph class.
///             The Graph class represents a graph in the network. It is templated by the type
///             of the graph's id and the type of the graph's capacity.
///             The graph's id and capacity must be unsigned integral types.

#ifndef Graph_hpp
#define Graph_hpp

#include <algorithm>
#include <concepts>
#include <limits>
#include <memory>
#include <optional>
#include <ranges>
#include <unordered_map>
#include <unordered_set>
#include <queue>
#include <type_traits>
#include <utility>
#include <string>
#include <fstream>
#include <sstream>
#include <cassert>

#include "Node.hpp"
#include "SparseMatrix.hpp"
#include "Street.hpp"
#include "../utility/DijkstraResult.hpp"
#include "../utility/Logger.hpp"
#include "../utility/TypeTraits/is_node.hpp"
#include "../utility/TypeTraits/is_street.hpp"

namespace dsm {

  // Alias for shared pointers
  template <typename T>
  using shared = std::shared_ptr<T>;
  using std::make_shared;

  /// @brief The Graph class represents a graph in the network.
  /// @tparam Id, The type of the graph's id. It must be an unsigned integral type.
  /// @tparam Size, The type of the graph's capacity. It must be an unsigned integral type.
  template <typename Id, typename Size>
    requires(std::unsigned_integral<Id> && std::unsigned_integral<Size>)
  class Graph {
  private:
    std::unordered_map<Id, shared<Node<Id, Size>>> m_nodes;
    std::unordered_map<Id, shared<Street<Id, Size>>> m_streets;
    shared<SparseMatrix<Id, bool>> m_adjacency;
    std::unordered_map<Id, Id> m_nodeMapping;

    /// @brief Reassign the street ids using the max node id
    /// @details The street ids are reassigned using the max node id, i.e.
    /// newStreetId = srcId * n + dstId, where n is the max node id.
    void m_reassignIds();

  public:
    Graph();
    /// @brief Construct a new Graph object
    /// @param adj An adjacency matrix made by a SparseMatrix representing the graph's adjacency matrix
    Graph(const SparseMatrix<Id, bool>& adj);
    /// @brief Construct a new Graph object
    /// @param streetSet A map of streets representing the graph's streets
    Graph(const std::unordered_map<Id, shared<Street<Id, Size>>>& streetSet);

    /// @brief Build the graph's adjacency matrix
    /// @details The adjacency matrix is built using the graph's streets and nodes. N.B.: The street ids
    /// are reassigned using the max node id, i.e. newStreetId = srcId * n + dstId, where n is the max node id.
    void buildAdj();
    /// @brief Build the graph's street angles using the node's coordinates
    void buildStreetAngles();

    /// @brief Import the graph's adjacency matrix from a file.
    /// If the file is not of a supported format, it will read the file as a matrix with the first two elements being
    /// the number of rows and columns and the following elements being the matrix elements.
    /// @param fileName The name of the file to import the adjacency matrix from.
    /// @param isAdj A boolean value indicating if the file contains the adjacency matrix or the distance matrix.
    /// @throws std::invalid_argument if the file is not found or invalid
    /// The matrix format is deduced from the file extension. Currently only .dsm files are supported.
    void importMatrix(const std::string& fileName, bool isAdj = true);
    /// @brief Import the graph's nodes from a file
    /// @param fileName The name of the file to import the nodes from.
    /// @throws std::invalid_argument if the file is not found, invalid or the format is not supported
<<<<<<< HEAD
=======
    /// @details The file format is deduced from the file extension. Currently only .dsm files are supported.
    ///           The first input number is the number of nodes, followed by the coordinates of each node.
    ///           In the i-th row of the file, the (i - 1)-th node's coordinates are expected.
>>>>>>> 62570b29
    void importCoordinates(const std::string& fileName);
    /// @brief Import the graph's nodes from a file
    /// @param fileName The name of the file to import the nodes from.
    /// @throws std::invalid_argument if the file is not found, invalid or the format is not supported
    void importOSMNodes(const std::string& fileName);
    /// @brief Import the graph's streets from a file
    /// @param fileName The name of the file to import the streets from.
    /// @throws std::invalid_argument if the file is not found, invalid or the format is not supported
    void importOSMEdges(const std::string& fileName);

    /// @brief Export the graph's adjacency matrix to a file
    /// @param path The path to the file to export the adjacency matrix to.
    /// @param isAdj A boolean value indicating if the file contains the adjacency matrix or the distance matrix.
    /// @throws std::invalid_argument if the file is not found or invalid
    void exportMatrix(std::string path = "./matrix.dsm", bool isAdj = true);

    /// @brief Add a node to the graph
    /// @param node A std::shared_ptr to the node to add
    void addNode(shared<Node<Id, Size>> node);
    /// @brief Add a node to the graph
    /// @param node A reference to the node to add
    void addNode(const Node<Id, Size>& node);

    template <typename... Tn>
      requires(is_node_v<std::remove_reference_t<Tn>> && ...)
    void addNodes(Tn&&... nodes);

    template <typename T1, typename... Tn>
      requires is_node_v<std::remove_reference_t<T1>> &&
               (is_node_v<std::remove_reference_t<Tn>> && ...)
    void addNodes(T1&& node, Tn&&... nodes);

    /// @brief Add a street to the graph
    /// @param street A std::shared_ptr to the street to add
    void addStreet(shared<Street<Id, Size>> street);
    /// @brief Add a street to the graph
    /// @param street A reference to the street to add
    void addStreet(const Street<Id, Size>& street);

    template <typename T1>
      requires is_street_v<std::remove_reference_t<T1>>
    void addStreets(T1&& street);

    template <typename T1, typename... Tn>
      requires is_street_v<std::remove_reference_t<T1>> &&
               (is_street_v<std::remove_reference_t<Tn>> && ...)
    void addStreets(T1&& street, Tn&&... streets);

    /// @brief Get the graph's adjacency matrix
    /// @return A std::shared_ptr to the graph's adjacency matrix
    shared<SparseMatrix<Id, bool>> adjMatrix() const;
    /// @brief Get the graph's node map
    /// @return A std::unordered_map containing the graph's nodes
    std::unordered_map<Id, shared<Node<Id, Size>>> nodeSet() const;
    /// @brief Get the graph's street map
    /// @return A std::unordered_map containing the graph's streets
    std::unordered_map<Id, shared<Street<Id, Size>>> streetSet() const;
    /// @brief Get a street from the graph
    /// @param source The source node
    /// @param destination The destination node
    /// @return A std::optional containing a std::shared_ptr to the street if it exists, otherwise
    /// std::nullopt
    std::optional<shared<Street<Id, Size>>> street(Id source, Id destination) const;

    /// @brief Get the shortest path between two nodes using dijkstra algorithm
    /// @param source The source node
    /// @param destination The destination node
    /// @return A DijkstraResult object containing the path and the distance
    std::optional<DijkstraResult<Id>> shortestPath(
        const Node<Id, Size>& source, const Node<Id, Size>& destination) const;
    /// @brief Get the shortest path between two nodes using dijkstra algorithm
    /// @param source The source node id
    /// @param destination The destination node id
    /// @return A DijkstraResult object containing the path and the distance
    std::optional<DijkstraResult<Id>> shortestPath(Id source, Id destination) const;
  };

  template <typename Id, typename Size>
    requires(std::unsigned_integral<Id> && std::unsigned_integral<Size>)
  Graph<Id, Size>::Graph() : m_adjacency{make_shared<SparseMatrix<Id, bool>>()} {}

  template <typename Id, typename Size>
    requires(std::unsigned_integral<Id> && std::unsigned_integral<Size>)
  Graph<Id, Size>::Graph(const SparseMatrix<Id, bool>& adj)
      : m_adjacency{make_shared<SparseMatrix<Id, bool>>(adj)} {
    assert(adj.getRowDim() == adj.getColDim());
    auto n{static_cast<Size>(adj.getRowDim())};
    for (const auto& [id, value] : adj) {
      const auto srcId{static_cast<Id>(id / n)};
      const auto dstId{static_cast<Id>(id % n)};
      if (!m_nodes.contains(srcId)) {
        m_nodes.emplace(srcId, make_shared<Node<Id, Size>>(srcId));
      }
      if (!m_nodes.contains(dstId)) {
        m_nodes.emplace(dstId, make_shared<Node<Id, Size>>(dstId));
      }
      m_streets.emplace(id,
                        make_shared<Street<Id, Size>>(id, std::make_pair(srcId, dstId)));
    }
  }

  template <typename Id, typename Size>
    requires(std::unsigned_integral<Id> && std::unsigned_integral<Size>)
  Graph<Id, Size>::Graph(const std::unordered_map<Id, shared<Street<Id, Size>>>& streetSet)
      : m_adjacency{make_shared<SparseMatrix<Id, bool>>()} {
    for (const auto& street : streetSet) {
      m_streets.emplace(std::make_pair(street->id(), street));

      Id node1 = street->nodePair().first;
      Id node2 = street->nodePair().second;
      m_nodes.emplace(node1, make_shared<Node<Id, Size>>(node1));
      m_nodes.emplace(node2, make_shared<Node<Id, Size>>(node2));
    }

    buildAdj();
  }

  template <typename Id, typename Size>
    requires(std::unsigned_integral<Id> && std::unsigned_integral<Size>)
  void Graph<Id, Size>::m_reassignIds() {
    const auto oldStreetSet{m_streets};
    m_streets.clear();
    const auto n{static_cast<Size>(m_nodes.size())};
    std::unordered_map<Id, Id> newStreetIds;
    for (const auto& [streetId, street] : oldStreetSet) {
      const auto srcId{street->nodePair().first};
      const auto dstId{street->nodePair().second};
      const auto newStreetId{static_cast<Id>(srcId * n + dstId)};
      if (m_streets.contains(newStreetId)) {
        throw std::invalid_argument(buildLog("Street with same id already exists."));
      }
      auto newStreet = Street(newStreetId, *street);
      m_streets.emplace(newStreetId, make_shared<Street<Id, Size>>(newStreet));
      newStreetIds.emplace(streetId, newStreetId);
    }
    for (auto [nodeId, node] : m_nodes) {
      // This is probably not the best way to do this
      if (std::dynamic_pointer_cast<TrafficLight<Id, Size, uint32_t>>(node)) {
        const auto& oldStreetPriorities{node->streetPriorities()};
        std::set<Id> newStreetPriorities;
        for (const auto streetId : oldStreetPriorities) {
          newStreetPriorities.emplace(newStreetIds[streetId]);
        }
        node->setStreetPriorities(newStreetPriorities);
      }
    }
  }

  template <typename Id, typename Size>
    requires(std::unsigned_integral<Id> && std::unsigned_integral<Size>)
  void Graph<Id, Size>::buildAdj() {
    // find max values in streets node pairs
    const auto maxNode{static_cast<Id>(m_nodes.size())};
    m_adjacency->reshape(maxNode, maxNode);
    for (const auto& [streetId, street] : m_streets) {
      m_adjacency->insert(street->nodePair().first, street->nodePair().second, true);
    }
    this->m_reassignIds();
  }
  template <typename Id, typename Size>
    requires(std::unsigned_integral<Id> && std::unsigned_integral<Size>)
  void Graph<Id, Size>::buildStreetAngles() {
    for (const auto& street : m_streets) {
      const auto node1{m_nodes[street.second->nodePair().first]};
      const auto node2{m_nodes[street.second->nodePair().second]};
      street.second->setAngle(node1->coordinates(), node2->coordinates());
    }
  }

  template <typename Id, typename Size>
    requires(std::unsigned_integral<Id> && std::unsigned_integral<Size>)
  void Graph<Id, Size>::importMatrix(const std::string& fileName, bool isAdj) {
    // check the file extension
    std::string fileExt = fileName.substr(fileName.find_last_of(".") + 1);
    if (fileExt == "dsm") {
      std::ifstream file{fileName};
      if (!file.is_open()) {
        throw std::invalid_argument(buildLog("Cannot find file: " + fileName));
      }
      Size rows, cols;
      file >> rows >> cols;
      if (rows != cols) {
        throw std::invalid_argument(buildLog("Adjacency matrix must be square"));
      }
      Size n{rows};
      m_adjacency = make_shared<SparseMatrix<Id, bool>>(n, n);
      // each line has 2 elements
      while (!file.eof()) {
        Id index;
        double val;
        file >> index >> val;
        m_adjacency->insert(index, val);
        const auto srcId{static_cast<Id>(index / n)};
        const auto dstId{static_cast<Id>(index % n)};
        if (!m_nodes.contains(srcId)) {
          m_nodes.emplace(srcId, make_shared<Node<Id, Size>>(srcId));
        }
        if (!m_nodes.contains(dstId)) {
          m_nodes.emplace(dstId, make_shared<Node<Id, Size>>(dstId));
        }
        m_streets.emplace(
            index, make_shared<Street<Id, Size>>(index, std::make_pair(srcId, dstId)));
        assert(index == srcId * n + dstId);
        if (!isAdj) {
          m_streets[index]->setLength(val);
        }
      }
    } else {
      // default case: read the file as a matrix with the first two elements being the number of rows and columns and
      // the following elements being the matrix elements
      std::ifstream file{fileName};
      if (!file.is_open()) {
        throw std::invalid_argument(buildLog("Cannot find file: " + fileName));
      }
      Size rows, cols;
      file >> rows >> cols;
      if (rows != cols) {
        throw std::invalid_argument(
            buildLog("Adjacency matrix must be square. Rows: " + std::to_string(rows) +
                     " Cols: " + std::to_string(cols)));
      }
      Size n{rows};
      if (n * n > std::numeric_limits<Id>::max()) {
        throw std::invalid_argument(
            buildLog("Matrix size is too large for the current type of Id."));
      }
      m_adjacency = make_shared<SparseMatrix<Id, bool>>(n, n);
      Id index{0};
      while (!file.eof()) {
        double value;
        file >> value;
        if (value < 0) {
          throw std::invalid_argument(
              buildLog("Adjacency matrix elements must be positive"));
        }
        if (value > 0) {
          m_adjacency->insert(index, true);
          const auto srcId{static_cast<Id>(index / n)};
          const auto dstId{static_cast<Id>(index % n)};
          if (!m_nodes.contains(srcId)) {
            m_nodes.emplace(srcId, make_shared<Node<Id, Size>>(srcId));
          }
          if (!m_nodes.contains(dstId)) {
            m_nodes.emplace(dstId, make_shared<Node<Id, Size>>(dstId));
          }
          m_streets.emplace(
              index, make_shared<Street<Id, Size>>(index, std::make_pair(srcId, dstId)));
          assert(index == srcId * n + dstId);
          if (!isAdj) {
            m_streets[index]->setLength(value);
          }
        }
        ++index;
      }
    }
  }

  template <typename Id, typename Size>
    requires(std::unsigned_integral<Id> && std::unsigned_integral<Size>)
  void Graph<Id, Size>::importCoordinates(const std::string& fileName) {
    std::string fileExt = fileName.substr(fileName.find_last_of(".") + 1);
    if (fileExt == "dsm") {
      // first input number is the number of nodes
      std::ifstream file{fileName};
      if (!file.is_open()) {
        throw std::invalid_argument(buildLog("Cannot find file: " + fileName));
      }
      Size n;
      file >> n;
      if (n < m_nodes.size()) {
<<<<<<< HEAD
        throw std::invalid_argument(buildLog("Number of node cordinates in file is too small."));
=======
        throw std::invalid_argument(
            buildLog("Number of node cordinates in file is too small."));
>>>>>>> 62570b29
      }
      double lat, lon;
      for (Size i{0}; i < n; ++i) {
        file >> lat >> lon;
        if (m_nodes.contains(i)) {
          m_nodes[i]->setCoords(std::make_pair(lat, lon));
        }
      }
    } else {
      throw std::invalid_argument(buildLog("File extension not supported."));
    }
  }

  template <typename Id, typename Size>
    requires(std::unsigned_integral<Id> && std::unsigned_integral<Size>)
  void Graph<Id, Size>::importOSMNodes(const std::string& fileName) {
    std::string fileExt = fileName.substr(fileName.find_last_of(".") + 1);
    if (fileExt == "csv") {
      std::ifstream file{fileName};
      if (!file.is_open()) {
        throw std::invalid_argument(buildLog("Cannot find file: " + fileName));
      }
      std::string line;
      std::getline(file, line);  // skip first line
      Id nodeIndex{0};
      while (!file.eof()) {
        std::getline(file, line);
        if (line.empty()) {
          continue;
        }
        std::istringstream iss{line};
        std::string id, lat, lon, highway;
        // osmid;x;y;highway
        std::getline(iss, id, ';');
        std::getline(iss, lat, ';');
        std::getline(iss, lon, ';');
        std::getline(iss, highway, ';');
        Id nodeId{static_cast<Id>(std::stoul(id))};
        m_nodes.emplace(nodeIndex,
                        make_shared<Node<Id, Size>>(
                            nodeIndex, std::make_pair(std::stod(lat), std::stod(lon))));
        m_nodeMapping.emplace(std::make_pair(nodeId, nodeIndex));
        ++nodeIndex;
      }
    } else {
      throw std::invalid_argument(buildLog("File extension not supported"));
    }
  }

  template <typename Id, typename Size>
    requires(std::unsigned_integral<Id> && std::unsigned_integral<Size>)
  void Graph<Id, Size>::importOSMEdges(const std::string& fileName) {
    std::string fileExt = fileName.substr(fileName.find_last_of(".") + 1);
    if (fileExt == "csv") {
      std::ifstream file{fileName};
      if (!file.is_open()) {
        std::string errrorMsg{"Error at line " + std::to_string(__LINE__) + " in file " +
                              __FILE__ + ": " + "File not found"};
        throw std::invalid_argument(errrorMsg);
      }
      std::string line;
      std::getline(file, line);  // skip first line
      while (!file.eof()) {
        std::getline(file, line);
        if (line.empty()) {
          continue;
        }
        std::istringstream iss{line};
        std::string sourceId, targetId, length, oneway, highway, maxspeed, bridge;
        // u;v;length;oneway;highway;maxspeed;bridge
        std::getline(iss, sourceId, ';');
        std::getline(iss, targetId, ';');
        std::getline(iss, length, ';');
        std::getline(iss, oneway, ';');
        std::getline(iss, highway, ';');
        std::getline(iss, maxspeed, ';');
        std::getline(iss, bridge, ';');
        try {
          std::stod(maxspeed);
        } catch (const std::invalid_argument& e) {
          maxspeed = "30";
        }
        Id streetId = std::stoul(sourceId) + std::stoul(targetId) * m_nodes.size();
        m_streets.emplace(streetId,
                          make_shared<Street<Id, Size>>(
                              streetId,
                              1,
                              std::stod(maxspeed),
                              std::stod(length),
                              std::make_pair(m_nodeMapping[std::stoul(sourceId)],
                                             m_nodeMapping[std::stoul(targetId)])));
      }
    } else {
      std::string errrorMsg{"Error at line " + std::to_string(__LINE__) + " in file " +
                            __FILE__ + ": " + "File extension not supported"};
      throw std::invalid_argument(errrorMsg);
    }
  }

  template <typename Id, typename Size>
    requires(std::unsigned_integral<Id> && std::unsigned_integral<Size>)
  void Graph<Id, Size>::exportMatrix(std::string path, bool isAdj) {
    std::ofstream file{path};
    if (!file.is_open()) {
      throw std::invalid_argument(buildLog("Cannot open file: " + path));
    }
    if (isAdj) {
      file << m_adjacency->getRowDim() << '\t' << m_adjacency->getColDim() << '\n';
      for (const auto& [id, value] : *m_adjacency) {
        file << id << '\t' << value << '\n';
      }
    } else {
      file << m_adjacency->getRowDim() << " " << m_adjacency->getColDim() << '\n';
      for (const auto& [id, street] : m_streets) {
        file << id << '\t' << street->length() << '\n';
      }
    }
  }

  template <typename Id, typename Size>
    requires(std::unsigned_integral<Id> && std::unsigned_integral<Size>)
  void Graph<Id, Size>::addNode(shared<Node<Id, Size>> node) {
    m_nodes.emplace(std::make_pair(node->id(), node));
  }

  template <typename Id, typename Size>
    requires(std::unsigned_integral<Id> && std::unsigned_integral<Size>)
  void Graph<Id, Size>::addNode(const Node<Id, Size>& node) {
    m_nodes.emplace(std::make_pair(node.id(), make_shared<Node<Id, Size>>(node)));
  }

  template <typename Id, typename Size>
    requires(std::unsigned_integral<Id> && std::unsigned_integral<Size>)
  template <typename... Tn>
    requires(is_node_v<std::remove_reference_t<Tn>> && ...)
  void Graph<Id, Size>::addNodes(Tn&&... nodes) {}

  template <typename Id, typename Size>
    requires(std::unsigned_integral<Id> && std::unsigned_integral<Size>)
  template <typename T1, typename... Tn>
    requires is_node_v<std::remove_reference_t<T1>> &&
             (is_node_v<std::remove_reference_t<Tn>> && ...)
  void Graph<Id, Size>::addNodes(T1&& node, Tn&&... nodes) {
    addNode(std::forward<T1>(node));
    addNodes(std::forward<Tn>(nodes)...);
  }

  template <typename Id, typename Size>
    requires(std::unsigned_integral<Id> && std::unsigned_integral<Size>)
  void Graph<Id, Size>::addStreet(shared<Street<Id, Size>> street) {
    if (m_streets.contains(street->id())) {
      throw std::invalid_argument(buildLog("Street with same id already exists."));
    }
    // emplace nodes
    const auto srcId{street.nodePair().first};
    const auto dstId{street.nodePair().second};
    if (!m_nodes.contains(srcId)) {
      m_nodes.emplace(srcId, make_shared<Node<Id, Size>>(srcId));
    }
    if (!m_nodes.contains(dstId)) {
      m_nodes.emplace(dstId, make_shared<Node<Id, Size>>(dstId));
    }
    // emplace street
    m_streets.emplace(std::make_pair(street->id(), street));
  }

  template <typename Id, typename Size>
    requires(std::unsigned_integral<Id> && std::unsigned_integral<Size>)
  void Graph<Id, Size>::addStreet(const Street<Id, Size>& street) {
    if (m_streets.contains(street.id())) {
      throw std::invalid_argument(buildLog("Street with same id already exists."));
    }
    // emplace nodes
    const auto srcId{street.nodePair().first};
    const auto dstId{street.nodePair().second};
    if (!m_nodes.contains(srcId)) {
      m_nodes.emplace(srcId, make_shared<Node<Id, Size>>(srcId));
    }
    if (!m_nodes.contains(dstId)) {
      m_nodes.emplace(dstId, make_shared<Node<Id, Size>>(dstId));
    }
    // emplace street
    m_streets.emplace(std::make_pair(street.id(), make_shared<Street<Id, Size>>(street)));
  }

  template <typename Id, typename Size>
    requires(std::unsigned_integral<Id> && std::unsigned_integral<Size>)
  template <typename T1>
    requires is_street_v<std::remove_reference_t<T1>>
  void Graph<Id, Size>::addStreets(T1&& street) {
    if (m_streets.contains(street.id())) {
      throw std::invalid_argument(buildLog("Street with same id already exists."));
    }
    // emplace nodes
    const auto srcId{street.nodePair().first};
    const auto dstId{street.nodePair().second};
    if (!m_nodes.contains(srcId)) {
      m_nodes.emplace(srcId, make_shared<Node<Id, Size>>(srcId));
    }
    if (!m_nodes.contains(dstId)) {
      m_nodes.emplace(dstId, make_shared<Node<Id, Size>>(dstId));
    }
    // emplace street
    m_streets.emplace(std::make_pair(street.id(), make_shared<Street<Id, Size>>(street)));
  }

  template <typename Id, typename Size>
    requires(std::unsigned_integral<Id> && std::unsigned_integral<Size>)
  template <typename T1, typename... Tn>
    requires is_street_v<std::remove_reference_t<T1>> &&
             (is_street_v<std::remove_reference_t<Tn>> && ...)
  void Graph<Id, Size>::addStreets(T1&& street, Tn&&... streets) {
    addStreet(std::forward<T1>(street));
    addStreets(std::forward<Tn>(streets)...);
  }

  template <typename Id, typename Size>
    requires(std::unsigned_integral<Id> && std::unsigned_integral<Size>)
  shared<SparseMatrix<Id, bool>> Graph<Id, Size>::adjMatrix() const {
    return m_adjacency;
  }

  template <typename Id, typename Size>
    requires(std::unsigned_integral<Id> && std::unsigned_integral<Size>)
  std::unordered_map<Id, shared<Node<Id, Size>>> Graph<Id, Size>::nodeSet() const {
    return m_nodes;
  }

  template <typename Id, typename Size>
    requires(std::unsigned_integral<Id> && std::unsigned_integral<Size>)
  std::unordered_map<Id, shared<Street<Id, Size>>> Graph<Id, Size>::streetSet() const {
    return m_streets;
  }

  template <typename Id, typename Size>
    requires(std::unsigned_integral<Id> && std::unsigned_integral<Size>)
  std::optional<shared<Street<Id, Size>>> Graph<Id, Size>::street(Id source,
                                                                  Id destination) const {
    auto streetIt = std::find_if(m_streets.begin(),
                                 m_streets.end(),
                                 [source, destination](const auto& street) -> bool {
                                   return street.second->nodePair().first == source &&
                                          street.second->nodePair().second == destination;
                                 });
    if (streetIt == m_streets.end()) {
      return std::nullopt;
    }
    Size n = m_nodes.size();
    auto id1 = streetIt->first;
    auto id2 = source * n + destination;
    assert(id1 == id2);
    if (id1 != id2) {
      std::cout << "node size: " << n << std::endl;
      std::cout << "Street id: " << id1 << std::endl;
      std::cout << "Nodes: " << id2 << std::endl;
    }
    return streetIt->second;
  }

  template <typename Id, typename Size>
    requires(std::unsigned_integral<Id> && std::unsigned_integral<Size>)
  std::optional<DijkstraResult<Id>> Graph<Id, Size>::shortestPath(
      const Node<Id, Size>& source, const Node<Id, Size>& destination) const {
    return this->shortestPath(source.id(), destination.id());
  }

  template <typename Id, typename Size>
    requires(std::unsigned_integral<Id> && std::unsigned_integral<Size>)
  std::optional<DijkstraResult<Id>> Graph<Id, Size>::shortestPath(Id source,
                                                                  Id destination) const {
    const Id sourceId{source};

    std::unordered_map<Id, shared<Node<Id, Size>>> unvisitedNodes{m_nodes};
    if (!unvisitedNodes.contains(source)) {
      return std::nullopt;
    }
    if (!unvisitedNodes.contains(destination)) {
      return std::nullopt;
    }

    const size_t n_nodes{m_nodes.size()};
    auto adj{*m_adjacency};

    std::unordered_set<Id> visitedNodes;
    std::vector<std::pair<Id, double>> dist(n_nodes);
    std::for_each(dist.begin(), dist.end(), [count = 0](auto& element) mutable -> void {
      element.first = count;
      element.second = std::numeric_limits<double>::max();
      ++count;
    });
    dist[source] = std::make_pair(source, 0.);

    std::vector<std::pair<Id, double>> prev(n_nodes);
    std::for_each(prev.begin(), prev.end(), [](auto& pair) -> void {
      pair.first = std::numeric_limits<Id>::max();
      pair.second = std::numeric_limits<double>::max();
    });
    prev[source].second = 0.;

    while (unvisitedNodes.size() != 0) {
      source = std::min_element(unvisitedNodes.begin(),
                                unvisitedNodes.end(),
                                [&dist](const auto& a, const auto& b) -> bool {
                                  return dist[a.first].second < dist[b.first].second;
                                })
                   ->first;
      unvisitedNodes.erase(source);
      visitedNodes.emplace(source);

      const auto& neighbors{adj.getRow(source)};
      for (const auto& neighbour : neighbors) {
        // if the node has already been visited, skip it
        if (visitedNodes.find(neighbour.first) != visitedNodes.end()) {
          continue;
        }
        double streetLength = this->street(source, neighbour.first).value()->length();
        // if current path is shorter than the previous one, update the distance
        if (streetLength + dist[source].second < dist[neighbour.first].second) {
          dist[neighbour.first].second = streetLength + dist[source].second;
          prev[neighbour.first] = std::make_pair(source, dist[neighbour.first].second);
        }
      }

      adj.emptyColumn(source);
    }

    std::vector<Id> path{destination};
    Id previous{destination};
    while (true) {
      previous = prev[previous].first;
      if (previous == std::numeric_limits<Id>::max()) {
        return std::nullopt;
      }
      path.push_back(previous);
      if (previous == sourceId) {
        break;
      }
    }

    std::reverse(path.begin(), path.end());
    return DijkstraResult<Id>(path, prev[destination].second);
  }
};  // namespace dsm

#endif<|MERGE_RESOLUTION|>--- conflicted
+++ resolved
@@ -85,12 +85,9 @@
     /// @brief Import the graph's nodes from a file
     /// @param fileName The name of the file to import the nodes from.
     /// @throws std::invalid_argument if the file is not found, invalid or the format is not supported
-<<<<<<< HEAD
-=======
     /// @details The file format is deduced from the file extension. Currently only .dsm files are supported.
     ///           The first input number is the number of nodes, followed by the coordinates of each node.
     ///           In the i-th row of the file, the (i - 1)-th node's coordinates are expected.
->>>>>>> 62570b29
     void importCoordinates(const std::string& fileName);
     /// @brief Import the graph's nodes from a file
     /// @param fileName The name of the file to import the nodes from.
@@ -361,12 +358,8 @@
       Size n;
       file >> n;
       if (n < m_nodes.size()) {
-<<<<<<< HEAD
-        throw std::invalid_argument(buildLog("Number of node cordinates in file is too small."));
-=======
         throw std::invalid_argument(
             buildLog("Number of node cordinates in file is too small."));
->>>>>>> 62570b29
       }
       double lat, lon;
       for (Size i{0}; i < n; ++i) {
