/// @file       src/Graph.hpp
/// @brief      Defines the Graph class.
///
/// @details    This file contains the definition of the Graph class.
///             The Graph class represents a graph in the network. It is templated by the type
///             of the graph's id and the type of the graph's capacity.
///             The graph's id and capacity must be unsigned integral types.

#ifndef Graph_hpp
#define Graph_hpp

#include <algorithm>
#include <concepts>
#include <limits>
#include <memory>
#include <optional>
#include <ranges>
#include <unordered_map>
#include <unordered_set>
#include <queue>
#include <type_traits>
#include <utility>
#include <string>
#include <fstream>
#include <sstream>

#include "Node.hpp"
#include "SparseMatrix.hpp"
#include "Street.hpp"
#include "../utility/DijkstraResult.hpp"
#include "../utility/TypeTraits/is_node.hpp"
#include "../utility/TypeTraits/is_street.hpp"

namespace dsm {

  // Alias for shared pointers
  template <typename T>
  using shared = std::shared_ptr<T>;
  using std::make_shared;

  /// @brief The Graph class represents a graph in the network.
  /// @tparam Id, The type of the graph's id. It must be an unsigned integral type.
  /// @tparam Size, The type of the graph's capacity. It must be an unsigned integral type.
  template <typename Id, typename Size>
    requires(std::unsigned_integral<Id> && std::unsigned_integral<Size>)
  class Graph {
  private:
    std::unordered_map<Id, shared<Node<Id, Size>>> m_nodes;
    std::unordered_map<Id, shared<Street<Id, Size>>> m_streets;
    shared<SparseMatrix<Id, bool>> m_adjacency;
    std::unordered_map<Id, Id> m_nodeMapping;

  public:
    Graph();
    /// @brief Construct a new Graph object
    /// @param adj, An adjacency matrix made by a SparseMatrix representing the graph's adjacency matrix
    Graph(const SparseMatrix<Id, bool>& adj);
    /// @brief Construct a new Graph object
    /// @param streetSet, A map of streets representing the graph's streets
    Graph(const std::unordered_map<Id, shared<Street<Id, Size>>>& streetSet);

    /// @brief Build the graph's adjacency matrix
    void buildAdj();

    /// @brief Import the graph's adjacency matrix from a file.
    /// If the file is not of a supported format, it will read the file as a matrix with the first two elements being
    /// the number of rows and columns and the following elements being the matrix elements.
    /// @param fileName, The name of the file to import the adjacency matrix from.
    /// @param isAdj A boolean value indicating if the file contains the adjacency matrix or the distance matrix.
    /// @throws std::invalid_argument if the file is not found or invalid
    /// The matrix format is deduced from the file extension. Currently only .dsm files are supported.
<<<<<<< HEAD
    void importAdj(const std::string& fileName);
    /// @brief Import the graph's nodes from a file
    /// @param fileName The name of the file to import the nodes from.
    /// @throws std::invalid_argument if the file is not found, invalid or the format is not supported
    void importOSMNodes(const std::string& fileName);
    /// @brief Import the graph's streets from a file
    /// @param fileName The name of the file to import the streets from.
    /// @throws std::invalid_argument if the file is not found, invalid or the format is not supported
    void importOSMEdges(const std::string& fileName);
=======
    void importMatrix(const std::string& fileName, bool isAdj = true);
>>>>>>> cfbc86d5

    /// @brief Add a node to the graph
    /// @param node, A std::shared_ptr to the node to add
    void addNode(shared<Node<Id, Size>> node);
    /// @brief Add a node to the graph
    /// @param node, A reference to the node to add
    void addNode(const Node<Id, Size>& node);

    template <typename... Tn>
      requires(is_node_v<std::remove_reference_t<Tn>> && ...)
    void addNodes(Tn&&... nodes);

    template <typename T1, typename... Tn>
      requires is_node_v<std::remove_reference_t<T1>> && (is_node_v<std::remove_reference_t<Tn>> && ...)
    void addNodes(T1&& node, Tn&&... nodes);

    /// @brief Add a street to the graph
    /// @param street, A std::shared_ptr to the street to add
    void addStreet(shared<Street<Id, Size>> street);
    /// @brief Add a street to the graph
    /// @param street, A reference to the street to add
    void addStreet(const Street<Id, Size>& street);

    template <typename T1>
      requires is_street_v<std::remove_reference_t<T1>>
    void addStreets(T1&& street);

    template <typename T1, typename... Tn>
      requires is_street_v<std::remove_reference_t<T1>> && (is_street_v<std::remove_reference_t<Tn>> && ...)
    void addStreets(T1&& street, Tn&&... streets);

    /// @brief Get the graph's adjacency matrix
    /// @return A std::shared_ptr to the graph's adjacency matrix
    shared<SparseMatrix<Id, bool>> adjMatrix() const;
    /// @brief Get the graph's node map
    /// @return A std::unordered_map containing the graph's nodes
    std::unordered_map<Id, shared<Node<Id, Size>>> nodeSet() const;
    /// @brief Get the graph's street map
    /// @return A std::unordered_map containing the graph's streets
    std::unordered_map<Id, shared<Street<Id, Size>>> streetSet() const;

    /// @brief Get the shortest path between two nodes using dijkstra algorithm
    /// @param source, The source node
    /// @param destination, The destination node
    /// @return A DijkstraResult object containing the path and the distance
    std::optional<DijkstraResult<Id>> shortestPath(const Node<Id, Size>& source,
                                                   const Node<Id, Size>& destination) const;
    /// @brief Get the shortest path between two nodes using dijkstra algorithm
    /// @param source, The source node id
    /// @param destination, The destination node id
    /// @return A DijkstraResult object containing the path and the distance
    std::optional<DijkstraResult<Id>> shortestPath(Id source, Id destination) const;
  };

  template <typename Id, typename Size>
    requires(std::unsigned_integral<Id> && std::unsigned_integral<Size>)
  Graph<Id, Size>::Graph() : m_adjacency{make_shared<SparseMatrix<Id, bool>>()} {}

  template <typename Id, typename Size>
    requires(std::unsigned_integral<Id> && std::unsigned_integral<Size>)
  Graph<Id, Size>::Graph(const SparseMatrix<Id, bool>& adj)
      : m_adjacency{make_shared<SparseMatrix<Id, bool>>(adj)} {
    std::ranges::for_each(std::views::iota(0, (int)adj.getColDim()), [this](auto i) -> void {
      m_nodes.insert(std::make_pair(i, make_shared<Node<Id, Size>>(i)));
    });

    std::ranges::for_each(std::views::iota(0, (int)adj.size()), [this, adj](auto i) -> void {
      this->m_streets.insert(std::make_pair(
          i, make_shared<Street<Id, Size>>(i, std::make_pair(i / adj.getColDim(), i % adj.getColDim()))));
    });
  }

  template <typename Id, typename Size>
    requires(std::unsigned_integral<Id> && std::unsigned_integral<Size>)
  Graph<Id, Size>::Graph(const std::unordered_map<Id, shared<Street<Id, Size>>>& streetSet)
      : m_adjacency{make_shared<SparseMatrix<Id, bool>>()} {
    for (const auto& street : streetSet) {
      m_streets.insert(std::make_pair(street->id(), street));

      Id node1 = street->nodePair().first;
      Id node2 = street->nodePair().second;
      m_nodes.insert(node1, make_shared<Node<Id, Size>>(node1));
      m_nodes.insert(node2, make_shared<Node<Id, Size>>(node2));
    }

    buildAdj();
  }

  template <typename Id, typename Size>
    requires(std::unsigned_integral<Id> && std::unsigned_integral<Size>)
  void Graph<Id, Size>::buildAdj() {
    // find max values in streets node pairs
    const size_t maxNode{m_nodes.size()};
    m_adjacency->reshape(maxNode, maxNode);
    for (const auto& street : m_streets) {
      m_adjacency->insert(street.second->nodePair().first, street.second->nodePair().second, true);
    }
  }

  template <typename Id, typename Size>
    requires(std::unsigned_integral<Id> && std::unsigned_integral<Size>)
  void Graph<Id, Size>::importMatrix(const std::string& fileName, bool isAdj) {
    // check the file extension
    std::string fileExt = fileName.substr(fileName.find_last_of(".") + 1);
    if (fileExt == "dsm") {
      std::ifstream file{fileName};
      if (!file.is_open()) {
        std::string errorMsg{"Error at line " + std::to_string(__LINE__) + " in file " + __FILE__ + ": " +
                             "File not found"};
        throw std::invalid_argument(errorMsg);
      }
      Id rows, cols;
      file >> rows >> cols;
      if (rows != cols) {
        std::string errorMsg{"Error at line " + std::to_string(__LINE__) + " in file " + __FILE__ + ": " +
                             "Adjacency matrix must be square"};
        throw std::invalid_argument(errorMsg);
      }
      m_adjacency = make_shared<SparseMatrix<Id, bool>>(rows, cols);
      // each line has (should have) 3 elements
      while (!file.eof()) {
        Id index;
        bool val;
        file >> index >> val;
        m_adjacency->insert(index, val);
        const Id node1{static_cast<Id>(index / rows)};
        const Id node2{static_cast<Id>(index % cols)};
        m_nodes.insert_or_assign(node1, make_shared<Node<Id, Size>>(node1));
        m_nodes.insert_or_assign(node2, make_shared<Node<Id, Size>>(node2));
        m_streets.insert_or_assign(index,
                                   make_shared<Street<Id, Size>>(index, std::make_pair(node1, node2)));
        if (!isAdj) {
          m_streets[index]->setLength(val);
        }
      }
    } else {
      // default case: read the file as a matrix with the first two elements being the number of rows and columns and
      // the following elements being the matrix elements
      std::ifstream file{fileName};
      if (!file.is_open()) {
        std::string errorMsg{"Error at line " + std::to_string(__LINE__) + " in file " + __FILE__ + ": " +
                             "File not found"};
        throw std::invalid_argument(errorMsg);
      }
      Id rows, cols;
      file >> rows >> cols;
      if (rows != cols) {
        std::string errorMsg{"Error at line " + std::to_string(__LINE__) + " in file " + __FILE__ + ": " +
                             "Adjacency matrix must be square"};
        throw std::invalid_argument(errorMsg);
      }
      m_adjacency = make_shared<SparseMatrix<Id, bool>>(rows, cols);
      Id index{0};
      while (!file.eof()) {
        double value;
        file >> value;
        if (value < 0) {
          std::string errorMsg{"Error at line " + std::to_string(__LINE__) + " in file " + __FILE__ + ": " +
                               "Adjacency matrix elements must be positive"};
          throw std::invalid_argument(errorMsg);
        }
        if (value > 0) {
          m_adjacency->insert(index, true);
          const Id node1{static_cast<Id>(index / rows)};
          const Id node2{static_cast<Id>(index % cols)};
          m_nodes.insert_or_assign(node1, make_shared<Node<Id, Size>>(node1));
          m_nodes.insert_or_assign(node2, make_shared<Node<Id, Size>>(node2));
          m_streets.insert_or_assign(index,
                                     make_shared<Street<Id, Size>>(index, std::make_pair(node1, node2)));
          if (!isAdj) {
            m_streets[index]->setLength(value);
          }
        }
        ++index;
      }
    }
  }

  template <typename Id, typename Size>
    requires(std::unsigned_integral<Id> && std::unsigned_integral<Size>)
  void Graph<Id, Size>::importOSMNodes(const std::string& fileName) {
    std::string fileExt = fileName.substr(fileName.find_last_of(".") + 1);
    if (fileExt == "csv") {
      std::ifstream file{fileName};
      if (!file.is_open()) {
        std::string errrorMsg{"Error at line " + std::to_string(__LINE__) + " in file " + __FILE__ + ": " +
                              "File not found"};
        throw std::invalid_argument(errrorMsg);
      }
      std::string line;
      std::getline(file, line);  // skip first line
      Id nodeIndex{0};
      while (!file.eof()) {
        std::getline(file, line);
        if (line.empty()) {
          continue;
        }
        std::istringstream iss{line};
        std::string id, lat, lon, highway;
        // osmid;x;y;highway
        std::getline(iss, id, ';');
        std::getline(iss, lat, ';');
        std::getline(iss, lon, ';');
        std::getline(iss, highway, ';');
        Id nodeId{static_cast<Id>(std::stoul(id))};
        m_nodes.insert_or_assign(nodeIndex, make_shared<Node<Id, Size>>(nodeIndex, std::make_pair(std::stod(lat), std::stod(lon))));
        m_nodeMapping.emplace(std::make_pair(nodeId, nodeIndex));
        ++nodeIndex;
      }
    } else {
      std::string errrorMsg{"Error at line " + std::to_string(__LINE__) + " in file " + __FILE__ + ": " +
                            "File extension not supported"};
      throw std::invalid_argument(errrorMsg);
    }
  }

  template <typename Id, typename Size>
    requires(std::unsigned_integral<Id> && std::unsigned_integral<Size>)
  void Graph<Id, Size>::importOSMEdges(const std::string& fileName) {
    std::string fileExt = fileName.substr(fileName.find_last_of(".") + 1);
    if (fileExt == "csv") {
      std::ifstream file{fileName};
      if (!file.is_open()) {
        std::string errrorMsg{"Error at line " + std::to_string(__LINE__) + " in file " + __FILE__ + ": " +
                              "File not found"};
        throw std::invalid_argument(errrorMsg);
      }
      std::string line;
      std::getline(file, line);  // skip first line
      while (!file.eof()) {
        std::getline(file, line);
        if (line.empty()) {
          continue;
        }
        std::istringstream iss{line};
        std::string sourceId, targetId, length, oneway, highway, maxspeed, bridge;
        // u;v;length;oneway;highway;maxspeed;bridge
        std::getline(iss, sourceId, ';');
        std::getline(iss, targetId, ';');
        std::getline(iss, length, ';');
        std::getline(iss, oneway, ';');
        std::getline(iss, highway, ';');
        std::getline(iss, maxspeed, ';');
        std::getline(iss, bridge, ';');
        try {
          std::stod(maxspeed);
        } catch (const std::invalid_argument& e) {
          maxspeed = "30";
        }
        Id streetId = std::stoul(sourceId) + std::stoul(targetId)*m_nodes.size();
        m_streets.insert_or_assign(streetId,
                                   make_shared<Street<Id, Size>>(streetId, 1, std::stod(maxspeed), std::stod(length),
                                                                  std::make_pair(m_nodeMapping[std::stoul(sourceId)], m_nodeMapping[std::stoul(targetId)])));
      }
    } else {
      std::string errrorMsg{"Error at line " + std::to_string(__LINE__) + " in file " + __FILE__ + ": " +
                            "File extension not supported"};
      throw std::invalid_argument(errrorMsg);
    }
  }

  template <typename Id, typename Size>
    requires(std::unsigned_integral<Id> && std::unsigned_integral<Size>)
  void Graph<Id, Size>::addNode(shared<Node<Id, Size>> node) {
    m_nodes.insert(std::make_pair(node->id(), node));
  }

  template <typename Id, typename Size>
    requires(std::unsigned_integral<Id> && std::unsigned_integral<Size>)
  void Graph<Id, Size>::addNode(const Node<Id, Size>& node) {
    m_nodes.insert(std::make_pair(node.id(), make_shared<Node<Id, Size>>(node)));
  }

  template <typename Id, typename Size>
    requires(std::unsigned_integral<Id> && std::unsigned_integral<Size>)
  template <typename... Tn>
    requires(is_node_v<std::remove_reference_t<Tn>> && ...)
  void Graph<Id, Size>::addNodes(Tn&&... nodes) {}

  template <typename Id, typename Size>
    requires(std::unsigned_integral<Id> && std::unsigned_integral<Size>)
  template <typename T1, typename... Tn>
    requires is_node_v<std::remove_reference_t<T1>> && (is_node_v<std::remove_reference_t<Tn>> && ...)
  void Graph<Id, Size>::addNodes(T1&& node, Tn&&... nodes) {
    addNode(std::forward<T1>(node));
    addNodes(std::forward<Tn>(nodes)...);
  }

  template <typename Id, typename Size>
    requires(std::unsigned_integral<Id> && std::unsigned_integral<Size>)
  void Graph<Id, Size>::addStreet(shared<Street<Id, Size>> street) {
    // insert street
    m_streets.insert(std::make_pair(street->id(), street));
    // insert nodes
    const Id node1{street.nodePair().first};
    const Id node2{street.nodePair().second};
    m_nodes.insert_or_assign(node1);
    m_nodes.insert_or_assign(node2);
  }

  template <typename Id, typename Size>
    requires(std::unsigned_integral<Id> && std::unsigned_integral<Size>)
  void Graph<Id, Size>::addStreet(const Street<Id, Size>& street) {
    // insert street
    m_streets.insert(std::make_pair(street.id(), make_shared<Street<Id, Size>>(street)));
    // insert nodes
    const Id node1{street.nodePair().first};
    const Id node2{street.nodePair().second};
    m_nodes.insert_or_assign(node1, make_shared<Node<Id, Size>>(node1));
    m_nodes.insert_or_assign(node2, make_shared<Node<Id, Size>>(node2));
  }

  template <typename Id, typename Size>
    requires(std::unsigned_integral<Id> && std::unsigned_integral<Size>)
  template <typename T1>
    requires is_street_v<std::remove_reference_t<T1>>
  void Graph<Id, Size>::addStreets(T1&& street) {
    // insert street
    m_streets.insert(std::make_pair(street.id(), make_shared<Street<Id, Size>>(street)));
    // insert nodes
    const Id node1{street.nodePair().first};
    const Id node2{street.nodePair().second};
    m_nodes.insert_or_assign(node1, make_shared<Node<Id, Size>>(node1));
    m_nodes.insert_or_assign(node2, make_shared<Node<Id, Size>>(node2));
  }

  template <typename Id, typename Size>
    requires(std::unsigned_integral<Id> && std::unsigned_integral<Size>)
  template <typename T1, typename... Tn>
    requires is_street_v<std::remove_reference_t<T1>> && (is_street_v<std::remove_reference_t<Tn>> && ...)
  void Graph<Id, Size>::addStreets(T1&& street, Tn&&... streets) {
    addStreet(std::forward<T1>(street));
    addStreets(std::forward<Tn>(streets)...);
  }

  template <typename Id, typename Size>
    requires(std::unsigned_integral<Id> && std::unsigned_integral<Size>)
  shared<SparseMatrix<Id, bool>> Graph<Id, Size>::adjMatrix() const {
    return m_adjacency;
  }

  template <typename Id, typename Size>
    requires(std::unsigned_integral<Id> && std::unsigned_integral<Size>)
  std::unordered_map<Id, shared<Node<Id, Size>>> Graph<Id, Size>::nodeSet() const {
    return m_nodes;
  }

  template <typename Id, typename Size>
    requires(std::unsigned_integral<Id> && std::unsigned_integral<Size>)
  std::unordered_map<Id, shared<Street<Id, Size>>> Graph<Id, Size>::streetSet() const {
    return m_streets;
  }

  template <typename Id, typename Size>
    requires(std::unsigned_integral<Id> && std::unsigned_integral<Size>)
  std::optional<DijkstraResult<Id>> Graph<Id, Size>::shortestPath(const Node<Id, Size>& source,
                                                                  const Node<Id, Size>& destination) const {
    return dijkstra(source.id(), destination.id());
  }

  template <typename Id, typename Size>
    requires(std::unsigned_integral<Id> && std::unsigned_integral<Size>)
  std::optional<DijkstraResult<Id>> Graph<Id, Size>::shortestPath(Id source, Id destination) const {
    std::unordered_map<Id, shared<Node<Id, Size>>> unvisitedNodes{m_nodes};
    if (!unvisitedNodes.contains(source)) {
      return std::nullopt;
    }

    const size_t n_nodes{m_nodes.size()};
    auto adj{*m_adjacency};

    std::unordered_set<Id> visitedNodes;
    std::vector<std::pair<Id, double>> dist(n_nodes);
    std::for_each(dist.begin(), dist.end(), [count = 0](auto& element) mutable -> void {
      element.first = count;
      element.second = std::numeric_limits<double>::max();
      ++count;
    });
    dist[source] = std::make_pair(source, 0.);

    std::vector<Id> prev(n_nodes);
    prev[source] = std::numeric_limits<Id>::max();
    double distance{};

    while (unvisitedNodes.size() != 0) {
      source = std::min_element(unvisitedNodes.begin(),
                                unvisitedNodes.end(),
                                [&dist](const auto& a, const auto& b) -> bool {
                                  return dist[a.first].second < dist[b.first].second;
                                })
                   ->first;
      distance = dist[source].second;
      unvisitedNodes.erase(source);
      visitedNodes.insert(source);

      // if the destination is reached, return the path
      if (source == destination) {
        std::vector<Id> path{source};
        Id previous{source};
        while (true) {
          previous = prev[previous];
          if (previous == std::numeric_limits<Id>::max()) {
            break;
          }
          path.push_back(previous);
        }
        std::reverse(path.begin(), path.end());
        return DijkstraResult<Id>(path, distance);
      }

      const auto& neighbors{adj.getRow(source)};
      // if the node is isolated, stop the algorithm
      if (neighbors.size() == 0) {
        return std::nullopt;
      }

      for (const auto& neighbour : neighbors) {
        // if the node has already been visited, skip it
        if (visitedNodes.find(neighbour.first) != visitedNodes.end()) {
          continue;
        }

        double streetLength{std::find_if(m_streets.cbegin(),
                                         m_streets.cend(),
                                         [source, &neighbour](const auto& street) -> bool {
                                           return street.second->nodePair().first == source &&
                                                  street.second->nodePair().second == neighbour.first;
                                         })
                                ->second->length()};
        // if current path is shorter than the previous one, update the distance
        if (streetLength + dist[source].second < dist[neighbour.first].second) {
          dist[neighbour.first].second = streetLength + dist[source].second;
          prev[neighbour.first] = source;
        }
      }

      adj.emptyColumn(source);
    }

    return std::nullopt;
  }
};  // namespace dsm

#endif<|MERGE_RESOLUTION|>--- conflicted
+++ resolved
@@ -69,8 +69,7 @@
     /// @param isAdj A boolean value indicating if the file contains the adjacency matrix or the distance matrix.
     /// @throws std::invalid_argument if the file is not found or invalid
     /// The matrix format is deduced from the file extension. Currently only .dsm files are supported.
-<<<<<<< HEAD
-    void importAdj(const std::string& fileName);
+    void importMatrix(const std::string& fileName, bool isAdj = true);
     /// @brief Import the graph's nodes from a file
     /// @param fileName The name of the file to import the nodes from.
     /// @throws std::invalid_argument if the file is not found, invalid or the format is not supported
@@ -79,9 +78,6 @@
     /// @param fileName The name of the file to import the streets from.
     /// @throws std::invalid_argument if the file is not found, invalid or the format is not supported
     void importOSMEdges(const std::string& fileName);
-=======
-    void importMatrix(const std::string& fileName, bool isAdj = true);
->>>>>>> cfbc86d5
 
     /// @brief Add a node to the graph
     /// @param node, A std::shared_ptr to the node to add
