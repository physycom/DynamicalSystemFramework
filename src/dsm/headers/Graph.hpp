--- conflicted
+++ resolved
@@ -358,12 +358,8 @@
       Size n;
       file >> n;
       if (n < m_nodes.size()) {
-<<<<<<< HEAD
-        throw std::invalid_argument(buildLog("Number of node cordinates in file is too small."));
-=======
         throw std::invalid_argument(
             buildLog("Number of node cordinates in file is too small."));
->>>>>>> 84249104
       }
       double lat, lon;
       for (Size i{0}; i < n; ++i) {
