/// @file       /src/dsm/headers/Graph.hpp
/// @file       /src/dsm/headers/Graph.hpp
/// @brief      Defines the Graph class.
///
/// @details    This file contains the definition of the Graph class.
///             The Graph class represents a graph in the network. It is templated by the type
///             of the graph's id and the type of the graph's capacity.
///             The graph's id and capacity must be unsigned integral types.

#pragma once

#include <algorithm>
#include <concepts>
#include <limits>
#include <memory>
#include <optional>
#include <ranges>
#include <unordered_map>
#include <unordered_set>
#include <queue>
#include <type_traits>
#include <utility>
#include <string>
#include <fstream>
#include <sstream>
#include <cassert>
#include <format>

#include "Node.hpp"
#include "SparseMatrix.hpp"
#include "Street.hpp"
#include "../utility/DijkstraResult.hpp"
#include "../utility/Logger.hpp"
#include "../utility/Typedef.hpp"
#include "../utility/TypeTraits/is_node.hpp"
#include "../utility/TypeTraits/is_street.hpp"

namespace dsm {

  /// @brief The Graph class represents a graph in the network.
  /// @tparam Id, The type of the graph's id. It must be an unsigned integral type.
  /// @tparam Size, The type of the graph's capacity. It must be an unsigned integral type.
  class Graph {
  private:
    std::unordered_map<Id, std::unique_ptr<Node>> m_nodes;
    std::unordered_map<Id, std::unique_ptr<Street>> m_streets;
    std::unordered_map<Id, Id> m_nodeMapping;
    SparseMatrix<bool> m_adjacency;
    unsigned long long m_maxAgentCapacity;

    /// @brief Reassign the street ids using the max node id
    /// @details The street ids are reassigned using the max node id, i.e.
    /// newStreetId = srcId * n + dstId, where n is the max node id.
    inline void m_reassignIds();
    /// @brief If every node has coordinates, set the street angles
    /// @details The street angles are set using the node's coordinates.
    inline void m_setStreetAngles();

  public:
    Graph();
    /// @brief Construct a new Graph object
    /// @param adj An adjacency matrix made by a SparseMatrix representing the graph's adjacency matrix
    Graph(const SparseMatrix<bool>& adj);
    /// @brief Construct a new Graph object
    /// @param streetSet A map of streets representing the graph's streets
    Graph(const std::unordered_map<Id, std::unique_ptr<Street>>& streetSet);

    inline Graph(const Graph& other) {
      std::for_each(other.m_nodes.begin(), other.m_nodes.end(), [this](const auto& pair) {
        this->m_nodes.emplace(pair.first, pair.second.get());
      });
      std::for_each(
          other.m_streets.begin(), other.m_streets.end(), [this](const auto& pair) {
            this->m_streets.emplace(pair.first, pair.second.get());
          });
      m_nodeMapping = other.m_nodeMapping;
      m_adjacency = other.m_adjacency;
    }

    inline Graph& operator=(const Graph& other) {
      std::for_each(other.m_nodes.begin(), other.m_nodes.end(), [this](const auto& pair) {
        this->m_nodes.insert_or_assign(pair.first,
                                       std::unique_ptr<Node>(pair.second.get()));
      });
      std::for_each(
          other.m_streets.begin(), other.m_streets.end(), [this](const auto& pair) {
            this->m_streets.insert_or_assign(pair.first,
                                             std::make_unique<Street>(*pair.second));
          });
      m_nodeMapping = other.m_nodeMapping;
      m_adjacency = other.m_adjacency;

      return *this;
    }

    inline Graph(Graph&&) = default;
    inline Graph& operator=(Graph&&) = default;

    /// @brief Build the graph's adjacency matrix and computes max capacity
    /// @details The adjacency matrix is built using the graph's streets and nodes. N.B.: The street ids
    /// are reassigned using the max node id, i.e. newStreetId = srcId * n + dstId, where n is the max node id.
    void buildAdj();
    /// @brief Build the graph's street angles using the node's coordinates
    void buildStreetAngles();
    /// @brief Adjust the nodes' transport capacity
    /// @details The nodes' capacity is adjusted using the graph's streets transport capacity, which may vary basing on the number of lanes. The node capacity will be set to the sum of the incoming streets' transport capacity.
    void adjustNodeCapacities();
    /// @brief Normalize the streets' capacities
    /// @param meanVehicleLength The mean vehicle length
    /// @details The streets' capacities are normalized using the mean vehicle length following the formula:
    /// \f$ \text{capacity} = \frac{\text{length} * \text{nLanes}}{\text{meanVehicleLength}} \f$
    void normalizeStreetCapacities(double meanVehicleLength = 5.);

    /// @brief Import the graph's adjacency matrix from a file.
    /// If the file is not of a supported format, it will read the file as a matrix with the first two elements being
    /// the number of rows and columns and the following elements being the matrix elements.
    /// @param fileName The name of the file to import the adjacency matrix from.
    /// @param isAdj A boolean value indicating if the file contains the adjacency matrix or the distance matrix.
    /// @throws std::invalid_argument if the file is not found or invalid
    /// The matrix format is deduced from the file extension. Currently only .dsm files are supported.
    void importMatrix(const std::string& fileName, bool isAdj = true);
    /// @brief Import the graph's nodes from a file
    /// @param fileName The name of the file to import the nodes from.
    /// @throws std::invalid_argument if the file is not found, invalid or the format is not supported
    /// @details The file format is deduced from the file extension. Currently only .dsm files are supported.
    ///           The first input number is the number of nodes, followed by the coordinates of each node.
    ///           In the i-th row of the file, the (i - 1)-th node's coordinates are expected.
    void importCoordinates(const std::string& fileName);
    /// @brief Import the graph's nodes from a file
    /// @param fileName The name of the file to import the nodes from.
    /// @throws std::invalid_argument if the file is not found, invalid or the format is not supported
    void importOSMNodes(const std::string& fileName);
    /// @brief Import the graph's streets from a file
    /// @param fileName The name of the file to import the streets from.
    /// @throws std::invalid_argument if the file is not found, invalid or the format is not supported
    void importOSMEdges(const std::string& fileName);

    /// @brief Export the graph's adjacency matrix to a file
    /// @param path The path to the file to export the adjacency matrix to.
    /// @param isAdj A boolean value indicating if the file contains the adjacency matrix or the distance matrix.
    /// @throws std::invalid_argument if the file is not found or invalid
    void exportMatrix(std::string path = "./matrix.dsm", bool isAdj = true);

    /// @brief Add a node to the graph
    /// @param node A std::unique_ptr to the node to add
    void addNode(std::unique_ptr<Node> node);
    /// @brief Add a node to the graph
    /// @param node A reference to the node to add
    void addNode(const Intersection& node);

    template <typename... Tn>
      requires(is_node_v<std::remove_reference_t<Tn>> && ...)
    void addNodes(Tn&&... nodes);

    template <typename T1, typename... Tn>
      requires is_node_v<std::remove_reference_t<T1>> &&
               (is_node_v<std::remove_reference_t<Tn>> && ...)
    void addNodes(T1&& node, Tn&&... nodes);

    /// @brief Convert an existing node to a traffic light
    /// @tparam Delay The type of the traffic light's delay
    /// @param nodeId The id of the node to convert to a traffic light
    /// @throws std::invalid_argument if the node does not exist
    template <typename Delay>
      requires(std::unsigned_integral<Delay>)
    void makeTrafficLight(Id nodeId);
    /// @brief Convert an existing node into a roundabout
    /// @param nodeId The id of the node to convert to a roundabout
    /// @throws std::invalid_argument if the node does not exist
    void makeRoundabout(Id nodeId);
    /// @brief Convert an existing street into a spire street
    /// @param streetId The id of the street to convert to a spire street
    /// @throws std::invalid_argument if the street does not exist
    void makeSpireStreet(Id streetId);

    /// @brief Add a street to the graph
    /// @param street A std::shared_ptr to the street to add
    void addStreet(std::shared_ptr<Street> street);
    /// @brief Add a street to the graph
    /// @param street A reference to the street to add
    void addStreet(const Street& street);

    template <typename T1>
      requires is_street_v<std::remove_reference_t<T1>>
    void addStreets(T1&& street);

    template <typename T1, typename... Tn>
      requires is_street_v<std::remove_reference_t<T1>> &&
               (is_street_v<std::remove_reference_t<Tn>> && ...)
    void addStreets(T1&& street, Tn&&... streets);

    /// @brief Get the graph's adjacency matrix
    /// @return A std::shared_ptr to the graph's adjacency matrix
    inline const SparseMatrix<bool>& adjMatrix() const { return m_adjacency; }
    /// @brief Get the graph's node map
    /// @return A std::unordered_map containing the graph's nodes
    inline const std::unordered_map<Id, std::unique_ptr<Node>>& nodeSet() const {
      return m_nodes;
    }
    /// @brief Get the graph's node map
    /// @return A std::unordered_map containing the graph's nodes
    inline std::unordered_map<Id, std::unique_ptr<Node>>& nodeSet() { return m_nodes; }
    /// @brief Get the graph's street map
    /// @return A std::unordered_map containing the graph's streets
    inline const std::unordered_map<Id, std::unique_ptr<Street>>& streetSet() const {
      return m_streets;
    }
    /// @brief Get the graph's street map
    /// @return A std::unordered_map containing the graph's streets
    inline std::unordered_map<Id, std::unique_ptr<Street>>& streetSet() {
      return m_streets;
    }
    /// @brief Get a street from the graph
    /// @param source The source node
    /// @param destination The destination node
    /// @return A std::unique_ptr to the street if it exists, nullptr otherwise
    const std::unique_ptr<Street>* street(Id source, Id destination) const;
    /// @brief Get the opposite street of a street in the graph
    /// @param streetId The id of the street
    /// @throws std::invalid_argument if the street does not exist
    /// @return A std::unique_ptr to the street if it exists, nullptr otherwise
    const std::unique_ptr<Street>* oppositeStreet(Id streetId) const;

    /// @brief Get the maximum agent capacity
    /// @return unsigned long long The maximum agent capacity of the graph
    unsigned long long maxCapacity() const { return m_maxAgentCapacity; }

    /// @brief Get the shortest path between two nodes using dijkstra algorithm
    /// @param source The source node
    /// @param destination The destination node
    /// @return A DijkstraResult object containing the path and the distance
    std::optional<DijkstraResult> shortestPath(const Intersection& source,
                                               const Intersection& destination) const;
    /// @brief Get the shortest path between two nodes using dijkstra algorithm
    /// @param source The source node id
    /// @param destination The destination node id
    /// @return A DijkstraResult object containing the path and the distance
    std::optional<DijkstraResult> shortestPath(Id source, Id destination) const;
  };

<<<<<<< HEAD
  template <typename Id, typename Size>
    requires(std::unsigned_integral<Id> && std::unsigned_integral<Size>)
  Graph<Id, Size>::Graph()
      : m_adjacency{SparseMatrix<Id, bool>()},
        m_maxAgentCapacity{std::numeric_limits<unsigned long long>::max()} {}

  template <typename Id, typename Size>
    requires(std::unsigned_integral<Id> && std::unsigned_integral<Size>)
  Graph<Id, Size>::Graph(const SparseMatrix<Id, bool>& adj)
      : m_adjacency{adj},
        m_maxAgentCapacity{std::numeric_limits<unsigned long long>::max()} {
    assert(adj.getRowDim() == adj.getColDim());
    auto n{static_cast<Size>(adj.getRowDim())};
    for (const auto& [id, value] : adj) {
      const auto srcId{static_cast<Id>(id / n)};
      const auto dstId{static_cast<Id>(id % n)};
      if (!m_nodes.contains(srcId)) {
        m_nodes.emplace(srcId, std::make_unique<Intersection<Id, Size>>(srcId));
      }
      if (!m_nodes.contains(dstId)) {
        m_nodes.emplace(dstId, std::make_unique<Intersection<Id, Size>>(dstId));
      }
      m_streets.emplace(
          id, std::make_unique<Street<Id, Size>>(id, std::make_pair(srcId, dstId)));
    }
  }

  template <typename Id, typename Size>
    requires(std::unsigned_integral<Id> && std::unsigned_integral<Size>)
  Graph<Id, Size>::Graph(
      const std::unordered_map<Id, std::unique_ptr<Street<Id, Size>>>& streetSet)
      : m_adjacency{std::make_unique<SparseMatrix<Id, bool>>()} {
    for (const auto& street : streetSet) {
      m_streets.emplace(std::make_pair(street->id(), street));

      Id node1 = street->nodePair().first;
      Id node2 = street->nodePair().second;
      m_nodes.emplace(node1, std::make_unique<Intersection<Id, Size>>(node1));
      m_nodes.emplace(node2, std::make_unique<Intersection<Id, Size>>(node2));
    }

    buildAdj();
  }

  template <typename Id, typename Size>
    requires(std::unsigned_integral<Id> && std::unsigned_integral<Size>)
  void Graph<Id, Size>::m_reassignIds() {
    // not sure about this, might need a bit more work
    const auto oldStreetSet{std::move(m_streets)};
    m_streets.clear();
    const auto n{static_cast<Size>(m_nodes.size())};
    std::unordered_map<Id, Id> newStreetIds;
    for (const auto& [streetId, street] : oldStreetSet) {
      const auto srcId{street->nodePair().first};
      const auto dstId{street->nodePair().second};
      const auto newStreetId{static_cast<Id>(srcId * n + dstId)};
      if (m_streets.contains(newStreetId)) {
        throw std::invalid_argument(buildLog("Street with same id already exists."));
      }
      auto newStreet = Street(newStreetId, *street);
      m_streets.emplace(newStreetId, std::make_unique<Street<Id, Size>>(newStreet));
      newStreetIds.emplace(streetId, newStreetId);
    }
    for (const auto& [nodeId, node] : m_nodes) {
      // This is probably not the best way to do this
      if (node->isIntersection()) {
        auto& intersection = dynamic_cast<Intersection<Id, Size>&>(*node);
        const auto& oldStreetPriorities{intersection.streetPriorities()};
        std::set<Id> newStreetPriorities;
        for (const auto streetId : oldStreetPriorities) {
          newStreetPriorities.emplace(newStreetIds[streetId]);
        }
        intersection.setStreetPriorities(newStreetPriorities);
      }
    }
  }

  template <typename Id, typename Size>
    requires(std::unsigned_integral<Id> && std::unsigned_integral<Size>)
  void Graph<Id, Size>::m_setStreetAngles() {
    for (const auto& [streetId, street] : m_streets) {
      const auto& srcNode{m_nodes[street->nodePair().first]};
      const auto& dstNode{m_nodes[street->nodePair().second]};
      if (srcNode->coords().has_value() && dstNode->coords().has_value()) {
        street->setAngle(srcNode->coords().value(), dstNode->coords().value());
      }
    }
  }

  template <typename Id, typename Size>
    requires(std::unsigned_integral<Id> && std::unsigned_integral<Size>)
  void Graph<Id, Size>::buildAdj() {
    // find max values in streets node pairs
    m_maxAgentCapacity = 0;
    const auto maxNode{static_cast<Id>(m_nodes.size())};
    m_adjacency.reshape(maxNode, maxNode);
    for (const auto& [streetId, street] : m_streets) {
      m_maxAgentCapacity += street->capacity();
      m_adjacency.insert(street->nodePair().first, street->nodePair().second, true);
    }
    this->m_reassignIds();
    this->m_setStreetAngles();
  }

  template <typename Id, typename Size>
    requires(std::unsigned_integral<Id> && std::unsigned_integral<Size>)
  void Graph<Id, Size>::buildStreetAngles() {
    for (const auto& street : m_streets) {
      const auto& node1{m_nodes[street.second->nodePair().first]};
      const auto& node2{m_nodes[street.second->nodePair().second]};
      street.second->setAngle(node1->coords(), node2->coords());
    }
  }

  template <typename Id, typename Size>
    requires(std::unsigned_integral<Id> && std::unsigned_integral<Size>)
  void Graph<Id, Size>::adjustNodeCapacities() {
    int16_t value;
    for (Id nodeId = 0; nodeId < m_nodes.size(); ++nodeId) {
      value = 0;
      for (const auto& [streetId, _] : m_adjacency.getCol(nodeId, true)) {
        value += m_streets[streetId]->nLanes() * m_streets[streetId]->transportCapacity();
      }
      m_nodes[nodeId]->setCapacity(value);
      value = 0;
      for (const auto& [streetId, _] : m_adjacency.getRow(nodeId, true)) {
        value += m_streets[streetId]->nLanes() * m_streets[streetId]->transportCapacity();
      }
      m_nodes[nodeId]->setTransportCapacity(value);
      if (m_nodes[nodeId]->capacity() == 0) {
        m_nodes[nodeId]->setCapacity(value);
      }
    }
  }

  template <typename Id, typename Size>
    requires(std::unsigned_integral<Id> && std::unsigned_integral<Size>)
  void Graph<Id, Size>::normalizeStreetCapacities(double meanVehicleLength) {
    m_maxAgentCapacity = 0;
    for (const auto& [_, street] : m_streets) {
      auto const maxCapacity{
          static_cast<Size>(street->length() * street->nLanes() / meanVehicleLength)};
      m_maxAgentCapacity += maxCapacity;
      street->setCapacity(maxCapacity);
    }
  }

  template <typename Id, typename Size>
    requires(std::unsigned_integral<Id> && std::unsigned_integral<Size>)
  void Graph<Id, Size>::importMatrix(const std::string& fileName, bool isAdj) {
    // check the file extension
    std::string fileExt = fileName.substr(fileName.find_last_of(".") + 1);
    if (fileExt == "dsm") {
      std::ifstream file{fileName};
      if (!file.is_open()) {
        throw std::invalid_argument(buildLog("Cannot find file: " + fileName));
      }
      Size rows, cols;
      file >> rows >> cols;
      if (rows != cols) {
        throw std::invalid_argument(buildLog("Adjacency matrix must be square"));
      }
      Size n{rows};
      m_adjacency = SparseMatrix<Id, bool>(n, n);
      // each line has 2 elements
      while (!file.eof()) {
        Id index;
        double val;
        file >> index >> val;
        m_adjacency.insert(index, val);
        const auto srcId{static_cast<Id>(index / n)};
        const auto dstId{static_cast<Id>(index % n)};
        if (!m_nodes.contains(srcId)) {
          m_nodes.emplace(srcId, std::make_unique<Intersection<Id, Size>>(srcId));
        }
        if (!m_nodes.contains(dstId)) {
          m_nodes.emplace(dstId, std::make_unique<Intersection<Id, Size>>(dstId));
        }
        m_streets.emplace(
            index,
            std::make_unique<Street<Id, Size>>(index, std::make_pair(srcId, dstId)));
        assert(index == srcId * n + dstId);
        if (!isAdj) {
          m_streets[index]->setLength(val);
        }
      }
    } else {
      // default case: read the file as a matrix with the first two elements being the number of rows and columns and
      // the following elements being the matrix elements
      std::ifstream file{fileName};
      if (!file.is_open()) {
        throw std::invalid_argument(buildLog("Cannot find file: " + fileName));
      }
      Size rows, cols;
      file >> rows >> cols;
      if (rows != cols) {
        throw std::invalid_argument(
            buildLog("Adjacency matrix must be square. Rows: " + std::to_string(rows) +
                     " Cols: " + std::to_string(cols)));
      }
      Size n{rows};
      if (n * n > std::numeric_limits<Id>::max()) {
        throw std::invalid_argument(
            buildLog("Matrix size is too large for the current type of Id."));
      }
      m_adjacency = SparseMatrix<Id, bool>(n, n);
      Id index{0};
      while (!file.eof()) {
        double value;
        file >> value;
        if (value < 0) {
          throw std::invalid_argument(
              buildLog("Adjacency matrix elements must be positive"));
        }
        if (value > 0) {
          m_adjacency.insert(index, true);
          const auto srcId{static_cast<Id>(index / n)};
          const auto dstId{static_cast<Id>(index % n)};
          if (!m_nodes.contains(srcId)) {
            m_nodes.emplace(srcId, std::make_unique<Intersection<Id, Size>>(srcId));
          }
          if (!m_nodes.contains(dstId)) {
            m_nodes.emplace(dstId, std::make_unique<Intersection<Id, Size>>(dstId));
          }
          m_streets.emplace(
              index,
              std::make_unique<Street<Id, Size>>(index, std::make_pair(srcId, dstId)));
          assert(index == srcId * n + dstId);
          if (!isAdj) {
            m_streets[index]->setLength(value);
          }
        }
        ++index;
      }
    }
  }

  template <typename Id, typename Size>
    requires(std::unsigned_integral<Id> && std::unsigned_integral<Size>)
  void Graph<Id, Size>::importCoordinates(const std::string& fileName) {
    std::string fileExt = fileName.substr(fileName.find_last_of(".") + 1);
    if (fileExt == "dsm") {
      // first input number is the number of nodes
      std::ifstream file{fileName};
      if (!file.is_open()) {
        throw std::invalid_argument(buildLog("Cannot find file: " + fileName));
      }
      Size n;
      file >> n;
      if (n < m_nodes.size()) {
        throw std::invalid_argument(
            buildLog("Number of node cordinates in file is too small."));
      }
      double lat, lon;
      for (Size i{0}; i < n; ++i) {
        file >> lat >> lon;
        if (m_nodes.contains(i)) {
          m_nodes[i]->setCoords(std::make_pair(lat, lon));
        }
      }
    } else {
      throw std::invalid_argument(buildLog("File extension not supported."));
    }
  }

  template <typename Id, typename Size>
    requires(std::unsigned_integral<Id> && std::unsigned_integral<Size>)
  void Graph<Id, Size>::importOSMNodes(const std::string& fileName) {
    std::string fileExt = fileName.substr(fileName.find_last_of(".") + 1);
    if (fileExt == "csv") {
      std::ifstream file{fileName};
      if (!file.is_open()) {
        throw std::invalid_argument(buildLog("Cannot find file: " + fileName));
      }
      std::string line;
      std::getline(file, line);  // skip first line
      Id nodeIndex{0};
      while (!file.eof()) {
        std::getline(file, line);
        if (line.empty()) {
          continue;
        }
        std::istringstream iss{line};
        std::string id, lat, lon, highway;
        // osmid;x;y;highway
        std::getline(iss, id, ';');
        std::getline(iss, lat, ';');
        std::getline(iss, lon, ';');
        std::getline(iss, highway, ';');
        Id nodeId{static_cast<Id>(std::stoul(id))};
        m_nodes.emplace(nodeIndex,
                        std::make_unique<Intersection<Id, Size>>(
                            nodeIndex, std::make_pair(std::stod(lat), std::stod(lon))));
        m_nodeMapping.emplace(std::make_pair(nodeId, nodeIndex));
        ++nodeIndex;
      }
    } else {
      throw std::invalid_argument(buildLog("File extension not supported"));
    }
  }

  template <typename Id, typename Size>
    requires(std::unsigned_integral<Id> && std::unsigned_integral<Size>)
  void Graph<Id, Size>::importOSMEdges(const std::string& fileName) {
    std::string fileExt = fileName.substr(fileName.find_last_of(".") + 1);
    if (fileExt == "csv") {
      std::ifstream file{fileName};
      if (!file.is_open()) {
        std::string errrorMsg{"Error at line " + std::to_string(__LINE__) + " in file " +
                              __FILE__ + ": " + "File not found"};
        throw std::invalid_argument(errrorMsg);
      }
      std::string line;
      std::getline(file, line);  // skip first line
      while (!file.eof()) {
        std::getline(file, line);
        if (line.empty()) {
          continue;
        }
        std::istringstream iss{line};
        std::string sourceId, targetId, length, oneway, lanes, highway, maxspeed, bridge;
        // u;v;length;oneway;highway;maxspeed;bridge
        std::getline(iss, sourceId, ';');
        std::getline(iss, targetId, ';');
        std::getline(iss, length, ';');
        std::getline(iss, oneway, ';');
        std::getline(iss, lanes, ';');
        std::getline(iss, highway, ';');
        std::getline(iss, maxspeed, ';');
        std::getline(iss, bridge, ';');
        try {
          std::stod(maxspeed);
        } catch (const std::invalid_argument& e) {
          maxspeed = "30";
        }

        uint8_t numLanes;
        if (lanes.empty()) {
          numLanes = 1;  // Default to 1 lane if no value is provided
        } else {
          try {
            // Convert lanes to a double first, then cast to uint8_t
            double lanesVal = std::stod(lanes);
            if (lanesVal < 1 || std::isnan(lanesVal)) {
              numLanes = 1;  // Default to 1 if lanes is invalid
            } else {
              numLanes = static_cast<uint8_t>(lanesVal);  // Cast to uint8_t
            }
          } catch (const std::invalid_argument&) {
            numLanes = 1;  // Default to 1 if conversion fails
          }
        }

        Id streetId = std::stoul(sourceId) + std::stoul(targetId) * m_nodes.size();
        m_streets.emplace(streetId,
                          std::make_unique<Street<Id, Size>>(
                              streetId,
                              1,
                              std::stod(maxspeed),
                              std::stod(length),
                              std::make_pair(m_nodeMapping[std::stoul(sourceId)],
                                             m_nodeMapping[std::stoul(targetId)]),
                              numLanes));
      }
    } else {
      std::string errrorMsg{"Error at line " + std::to_string(__LINE__) + " in file " +
                            __FILE__ + ": " + "File extension not supported"};
      throw std::invalid_argument(errrorMsg);
    }
  }

  template <typename Id, typename Size>
    requires(std::unsigned_integral<Id> && std::unsigned_integral<Size>)
  void Graph<Id, Size>::exportMatrix(std::string path, bool isAdj) {
    std::ofstream file{path};
    if (!file.is_open()) {
      throw std::invalid_argument(buildLog("Cannot open file: " + path));
    }
    if (isAdj) {
      file << m_adjacency.getRowDim() << '\t' << m_adjacency.getColDim() << '\n';
      for (const auto& [id, value] : m_adjacency) {
        file << id << '\t' << value << '\n';
      }
    } else {
      file << m_adjacency.getRowDim() << " " << m_adjacency.getColDim() << '\n';
      for (const auto& [id, street] : m_streets) {
        file << id << '\t' << street->length() << '\n';
      }
    }
  }

  template <typename Id, typename Size>
    requires(std::unsigned_integral<Id> && std::unsigned_integral<Size>)
  void Graph<Id, Size>::addNode(std::unique_ptr<Node<Id, Size>> node) {
    m_nodes.emplace(std::make_pair(node->id(), std::move(node)));
  }

  template <typename Id, typename Size>
    requires(std::unsigned_integral<Id> && std::unsigned_integral<Size>)
  void Graph<Id, Size>::addNode(const Intersection<Id, Size>& node) {
    m_nodes.emplace(
        std::make_pair(node.id(), std::make_unique<Intersection<Id, Size>>(node)));
  }

  template <typename Id, typename Size>
    requires(std::unsigned_integral<Id> && std::unsigned_integral<Size>)
=======
>>>>>>> 20450e87
  template <typename... Tn>
    requires(is_node_v<std::remove_reference_t<Tn>> && ...)
  void Graph::addNodes(Tn&&... nodes) {}

  template <typename T1, typename... Tn>
    requires is_node_v<std::remove_reference_t<T1>> &&
             (is_node_v<std::remove_reference_t<Tn>> && ...)
  void Graph::addNodes(T1&& node, Tn&&... nodes) {
    addNode(std::forward<T1>(node));
    addNodes(std::forward<Tn>(nodes)...);
  }

  template <typename T1>
    requires is_street_v<std::remove_reference_t<T1>>
  void Graph::addStreets(T1&& street) {
    if (m_streets.contains(street.id())) {
      throw std::invalid_argument(
          buildLog(std::format("Street with id {} already exists.", street.id())));
    }
    // emplace nodes
    const auto srcId{street.nodePair().first};
    const auto dstId{street.nodePair().second};
    if (!m_nodes.contains(srcId)) {
      m_nodes.emplace(srcId, std::make_unique<Intersection>(srcId));
    }
    if (!m_nodes.contains(dstId)) {
      m_nodes.emplace(dstId, std::make_unique<Intersection>(dstId));
    }
    // emplace street
    m_streets.emplace(std::make_pair(street.id(), std::make_unique<Street>(street)));
  }

  template <typename T1, typename... Tn>
    requires is_street_v<std::remove_reference_t<T1>> &&
             (is_street_v<std::remove_reference_t<Tn>> && ...)
  void Graph::addStreets(T1&& street, Tn&&... streets) {
    addStreet(std::forward<T1>(street));
    addStreets(std::forward<Tn>(streets)...);
  }

  template <typename Delay>
    requires(std::unsigned_integral<Delay>)
  void Graph::makeTrafficLight(Id nodeId) {
    if (!m_nodes.contains(nodeId)) {
      throw std::invalid_argument(buildLog("Node does not exist."));
    }
    auto& pNode = m_nodes[nodeId];
    pNode = std::make_unique<TrafficLight<Delay>>(*pNode);
  }

};  // namespace dsm<|MERGE_RESOLUTION|>--- conflicted
+++ resolved
@@ -238,415 +238,6 @@
     std::optional<DijkstraResult> shortestPath(Id source, Id destination) const;
   };
 
-<<<<<<< HEAD
-  template <typename Id, typename Size>
-    requires(std::unsigned_integral<Id> && std::unsigned_integral<Size>)
-  Graph<Id, Size>::Graph()
-      : m_adjacency{SparseMatrix<Id, bool>()},
-        m_maxAgentCapacity{std::numeric_limits<unsigned long long>::max()} {}
-
-  template <typename Id, typename Size>
-    requires(std::unsigned_integral<Id> && std::unsigned_integral<Size>)
-  Graph<Id, Size>::Graph(const SparseMatrix<Id, bool>& adj)
-      : m_adjacency{adj},
-        m_maxAgentCapacity{std::numeric_limits<unsigned long long>::max()} {
-    assert(adj.getRowDim() == adj.getColDim());
-    auto n{static_cast<Size>(adj.getRowDim())};
-    for (const auto& [id, value] : adj) {
-      const auto srcId{static_cast<Id>(id / n)};
-      const auto dstId{static_cast<Id>(id % n)};
-      if (!m_nodes.contains(srcId)) {
-        m_nodes.emplace(srcId, std::make_unique<Intersection<Id, Size>>(srcId));
-      }
-      if (!m_nodes.contains(dstId)) {
-        m_nodes.emplace(dstId, std::make_unique<Intersection<Id, Size>>(dstId));
-      }
-      m_streets.emplace(
-          id, std::make_unique<Street<Id, Size>>(id, std::make_pair(srcId, dstId)));
-    }
-  }
-
-  template <typename Id, typename Size>
-    requires(std::unsigned_integral<Id> && std::unsigned_integral<Size>)
-  Graph<Id, Size>::Graph(
-      const std::unordered_map<Id, std::unique_ptr<Street<Id, Size>>>& streetSet)
-      : m_adjacency{std::make_unique<SparseMatrix<Id, bool>>()} {
-    for (const auto& street : streetSet) {
-      m_streets.emplace(std::make_pair(street->id(), street));
-
-      Id node1 = street->nodePair().first;
-      Id node2 = street->nodePair().second;
-      m_nodes.emplace(node1, std::make_unique<Intersection<Id, Size>>(node1));
-      m_nodes.emplace(node2, std::make_unique<Intersection<Id, Size>>(node2));
-    }
-
-    buildAdj();
-  }
-
-  template <typename Id, typename Size>
-    requires(std::unsigned_integral<Id> && std::unsigned_integral<Size>)
-  void Graph<Id, Size>::m_reassignIds() {
-    // not sure about this, might need a bit more work
-    const auto oldStreetSet{std::move(m_streets)};
-    m_streets.clear();
-    const auto n{static_cast<Size>(m_nodes.size())};
-    std::unordered_map<Id, Id> newStreetIds;
-    for (const auto& [streetId, street] : oldStreetSet) {
-      const auto srcId{street->nodePair().first};
-      const auto dstId{street->nodePair().second};
-      const auto newStreetId{static_cast<Id>(srcId * n + dstId)};
-      if (m_streets.contains(newStreetId)) {
-        throw std::invalid_argument(buildLog("Street with same id already exists."));
-      }
-      auto newStreet = Street(newStreetId, *street);
-      m_streets.emplace(newStreetId, std::make_unique<Street<Id, Size>>(newStreet));
-      newStreetIds.emplace(streetId, newStreetId);
-    }
-    for (const auto& [nodeId, node] : m_nodes) {
-      // This is probably not the best way to do this
-      if (node->isIntersection()) {
-        auto& intersection = dynamic_cast<Intersection<Id, Size>&>(*node);
-        const auto& oldStreetPriorities{intersection.streetPriorities()};
-        std::set<Id> newStreetPriorities;
-        for (const auto streetId : oldStreetPriorities) {
-          newStreetPriorities.emplace(newStreetIds[streetId]);
-        }
-        intersection.setStreetPriorities(newStreetPriorities);
-      }
-    }
-  }
-
-  template <typename Id, typename Size>
-    requires(std::unsigned_integral<Id> && std::unsigned_integral<Size>)
-  void Graph<Id, Size>::m_setStreetAngles() {
-    for (const auto& [streetId, street] : m_streets) {
-      const auto& srcNode{m_nodes[street->nodePair().first]};
-      const auto& dstNode{m_nodes[street->nodePair().second]};
-      if (srcNode->coords().has_value() && dstNode->coords().has_value()) {
-        street->setAngle(srcNode->coords().value(), dstNode->coords().value());
-      }
-    }
-  }
-
-  template <typename Id, typename Size>
-    requires(std::unsigned_integral<Id> && std::unsigned_integral<Size>)
-  void Graph<Id, Size>::buildAdj() {
-    // find max values in streets node pairs
-    m_maxAgentCapacity = 0;
-    const auto maxNode{static_cast<Id>(m_nodes.size())};
-    m_adjacency.reshape(maxNode, maxNode);
-    for (const auto& [streetId, street] : m_streets) {
-      m_maxAgentCapacity += street->capacity();
-      m_adjacency.insert(street->nodePair().first, street->nodePair().second, true);
-    }
-    this->m_reassignIds();
-    this->m_setStreetAngles();
-  }
-
-  template <typename Id, typename Size>
-    requires(std::unsigned_integral<Id> && std::unsigned_integral<Size>)
-  void Graph<Id, Size>::buildStreetAngles() {
-    for (const auto& street : m_streets) {
-      const auto& node1{m_nodes[street.second->nodePair().first]};
-      const auto& node2{m_nodes[street.second->nodePair().second]};
-      street.second->setAngle(node1->coords(), node2->coords());
-    }
-  }
-
-  template <typename Id, typename Size>
-    requires(std::unsigned_integral<Id> && std::unsigned_integral<Size>)
-  void Graph<Id, Size>::adjustNodeCapacities() {
-    int16_t value;
-    for (Id nodeId = 0; nodeId < m_nodes.size(); ++nodeId) {
-      value = 0;
-      for (const auto& [streetId, _] : m_adjacency.getCol(nodeId, true)) {
-        value += m_streets[streetId]->nLanes() * m_streets[streetId]->transportCapacity();
-      }
-      m_nodes[nodeId]->setCapacity(value);
-      value = 0;
-      for (const auto& [streetId, _] : m_adjacency.getRow(nodeId, true)) {
-        value += m_streets[streetId]->nLanes() * m_streets[streetId]->transportCapacity();
-      }
-      m_nodes[nodeId]->setTransportCapacity(value);
-      if (m_nodes[nodeId]->capacity() == 0) {
-        m_nodes[nodeId]->setCapacity(value);
-      }
-    }
-  }
-
-  template <typename Id, typename Size>
-    requires(std::unsigned_integral<Id> && std::unsigned_integral<Size>)
-  void Graph<Id, Size>::normalizeStreetCapacities(double meanVehicleLength) {
-    m_maxAgentCapacity = 0;
-    for (const auto& [_, street] : m_streets) {
-      auto const maxCapacity{
-          static_cast<Size>(street->length() * street->nLanes() / meanVehicleLength)};
-      m_maxAgentCapacity += maxCapacity;
-      street->setCapacity(maxCapacity);
-    }
-  }
-
-  template <typename Id, typename Size>
-    requires(std::unsigned_integral<Id> && std::unsigned_integral<Size>)
-  void Graph<Id, Size>::importMatrix(const std::string& fileName, bool isAdj) {
-    // check the file extension
-    std::string fileExt = fileName.substr(fileName.find_last_of(".") + 1);
-    if (fileExt == "dsm") {
-      std::ifstream file{fileName};
-      if (!file.is_open()) {
-        throw std::invalid_argument(buildLog("Cannot find file: " + fileName));
-      }
-      Size rows, cols;
-      file >> rows >> cols;
-      if (rows != cols) {
-        throw std::invalid_argument(buildLog("Adjacency matrix must be square"));
-      }
-      Size n{rows};
-      m_adjacency = SparseMatrix<Id, bool>(n, n);
-      // each line has 2 elements
-      while (!file.eof()) {
-        Id index;
-        double val;
-        file >> index >> val;
-        m_adjacency.insert(index, val);
-        const auto srcId{static_cast<Id>(index / n)};
-        const auto dstId{static_cast<Id>(index % n)};
-        if (!m_nodes.contains(srcId)) {
-          m_nodes.emplace(srcId, std::make_unique<Intersection<Id, Size>>(srcId));
-        }
-        if (!m_nodes.contains(dstId)) {
-          m_nodes.emplace(dstId, std::make_unique<Intersection<Id, Size>>(dstId));
-        }
-        m_streets.emplace(
-            index,
-            std::make_unique<Street<Id, Size>>(index, std::make_pair(srcId, dstId)));
-        assert(index == srcId * n + dstId);
-        if (!isAdj) {
-          m_streets[index]->setLength(val);
-        }
-      }
-    } else {
-      // default case: read the file as a matrix with the first two elements being the number of rows and columns and
-      // the following elements being the matrix elements
-      std::ifstream file{fileName};
-      if (!file.is_open()) {
-        throw std::invalid_argument(buildLog("Cannot find file: " + fileName));
-      }
-      Size rows, cols;
-      file >> rows >> cols;
-      if (rows != cols) {
-        throw std::invalid_argument(
-            buildLog("Adjacency matrix must be square. Rows: " + std::to_string(rows) +
-                     " Cols: " + std::to_string(cols)));
-      }
-      Size n{rows};
-      if (n * n > std::numeric_limits<Id>::max()) {
-        throw std::invalid_argument(
-            buildLog("Matrix size is too large for the current type of Id."));
-      }
-      m_adjacency = SparseMatrix<Id, bool>(n, n);
-      Id index{0};
-      while (!file.eof()) {
-        double value;
-        file >> value;
-        if (value < 0) {
-          throw std::invalid_argument(
-              buildLog("Adjacency matrix elements must be positive"));
-        }
-        if (value > 0) {
-          m_adjacency.insert(index, true);
-          const auto srcId{static_cast<Id>(index / n)};
-          const auto dstId{static_cast<Id>(index % n)};
-          if (!m_nodes.contains(srcId)) {
-            m_nodes.emplace(srcId, std::make_unique<Intersection<Id, Size>>(srcId));
-          }
-          if (!m_nodes.contains(dstId)) {
-            m_nodes.emplace(dstId, std::make_unique<Intersection<Id, Size>>(dstId));
-          }
-          m_streets.emplace(
-              index,
-              std::make_unique<Street<Id, Size>>(index, std::make_pair(srcId, dstId)));
-          assert(index == srcId * n + dstId);
-          if (!isAdj) {
-            m_streets[index]->setLength(value);
-          }
-        }
-        ++index;
-      }
-    }
-  }
-
-  template <typename Id, typename Size>
-    requires(std::unsigned_integral<Id> && std::unsigned_integral<Size>)
-  void Graph<Id, Size>::importCoordinates(const std::string& fileName) {
-    std::string fileExt = fileName.substr(fileName.find_last_of(".") + 1);
-    if (fileExt == "dsm") {
-      // first input number is the number of nodes
-      std::ifstream file{fileName};
-      if (!file.is_open()) {
-        throw std::invalid_argument(buildLog("Cannot find file: " + fileName));
-      }
-      Size n;
-      file >> n;
-      if (n < m_nodes.size()) {
-        throw std::invalid_argument(
-            buildLog("Number of node cordinates in file is too small."));
-      }
-      double lat, lon;
-      for (Size i{0}; i < n; ++i) {
-        file >> lat >> lon;
-        if (m_nodes.contains(i)) {
-          m_nodes[i]->setCoords(std::make_pair(lat, lon));
-        }
-      }
-    } else {
-      throw std::invalid_argument(buildLog("File extension not supported."));
-    }
-  }
-
-  template <typename Id, typename Size>
-    requires(std::unsigned_integral<Id> && std::unsigned_integral<Size>)
-  void Graph<Id, Size>::importOSMNodes(const std::string& fileName) {
-    std::string fileExt = fileName.substr(fileName.find_last_of(".") + 1);
-    if (fileExt == "csv") {
-      std::ifstream file{fileName};
-      if (!file.is_open()) {
-        throw std::invalid_argument(buildLog("Cannot find file: " + fileName));
-      }
-      std::string line;
-      std::getline(file, line);  // skip first line
-      Id nodeIndex{0};
-      while (!file.eof()) {
-        std::getline(file, line);
-        if (line.empty()) {
-          continue;
-        }
-        std::istringstream iss{line};
-        std::string id, lat, lon, highway;
-        // osmid;x;y;highway
-        std::getline(iss, id, ';');
-        std::getline(iss, lat, ';');
-        std::getline(iss, lon, ';');
-        std::getline(iss, highway, ';');
-        Id nodeId{static_cast<Id>(std::stoul(id))};
-        m_nodes.emplace(nodeIndex,
-                        std::make_unique<Intersection<Id, Size>>(
-                            nodeIndex, std::make_pair(std::stod(lat), std::stod(lon))));
-        m_nodeMapping.emplace(std::make_pair(nodeId, nodeIndex));
-        ++nodeIndex;
-      }
-    } else {
-      throw std::invalid_argument(buildLog("File extension not supported"));
-    }
-  }
-
-  template <typename Id, typename Size>
-    requires(std::unsigned_integral<Id> && std::unsigned_integral<Size>)
-  void Graph<Id, Size>::importOSMEdges(const std::string& fileName) {
-    std::string fileExt = fileName.substr(fileName.find_last_of(".") + 1);
-    if (fileExt == "csv") {
-      std::ifstream file{fileName};
-      if (!file.is_open()) {
-        std::string errrorMsg{"Error at line " + std::to_string(__LINE__) + " in file " +
-                              __FILE__ + ": " + "File not found"};
-        throw std::invalid_argument(errrorMsg);
-      }
-      std::string line;
-      std::getline(file, line);  // skip first line
-      while (!file.eof()) {
-        std::getline(file, line);
-        if (line.empty()) {
-          continue;
-        }
-        std::istringstream iss{line};
-        std::string sourceId, targetId, length, oneway, lanes, highway, maxspeed, bridge;
-        // u;v;length;oneway;highway;maxspeed;bridge
-        std::getline(iss, sourceId, ';');
-        std::getline(iss, targetId, ';');
-        std::getline(iss, length, ';');
-        std::getline(iss, oneway, ';');
-        std::getline(iss, lanes, ';');
-        std::getline(iss, highway, ';');
-        std::getline(iss, maxspeed, ';');
-        std::getline(iss, bridge, ';');
-        try {
-          std::stod(maxspeed);
-        } catch (const std::invalid_argument& e) {
-          maxspeed = "30";
-        }
-
-        uint8_t numLanes;
-        if (lanes.empty()) {
-          numLanes = 1;  // Default to 1 lane if no value is provided
-        } else {
-          try {
-            // Convert lanes to a double first, then cast to uint8_t
-            double lanesVal = std::stod(lanes);
-            if (lanesVal < 1 || std::isnan(lanesVal)) {
-              numLanes = 1;  // Default to 1 if lanes is invalid
-            } else {
-              numLanes = static_cast<uint8_t>(lanesVal);  // Cast to uint8_t
-            }
-          } catch (const std::invalid_argument&) {
-            numLanes = 1;  // Default to 1 if conversion fails
-          }
-        }
-
-        Id streetId = std::stoul(sourceId) + std::stoul(targetId) * m_nodes.size();
-        m_streets.emplace(streetId,
-                          std::make_unique<Street<Id, Size>>(
-                              streetId,
-                              1,
-                              std::stod(maxspeed),
-                              std::stod(length),
-                              std::make_pair(m_nodeMapping[std::stoul(sourceId)],
-                                             m_nodeMapping[std::stoul(targetId)]),
-                              numLanes));
-      }
-    } else {
-      std::string errrorMsg{"Error at line " + std::to_string(__LINE__) + " in file " +
-                            __FILE__ + ": " + "File extension not supported"};
-      throw std::invalid_argument(errrorMsg);
-    }
-  }
-
-  template <typename Id, typename Size>
-    requires(std::unsigned_integral<Id> && std::unsigned_integral<Size>)
-  void Graph<Id, Size>::exportMatrix(std::string path, bool isAdj) {
-    std::ofstream file{path};
-    if (!file.is_open()) {
-      throw std::invalid_argument(buildLog("Cannot open file: " + path));
-    }
-    if (isAdj) {
-      file << m_adjacency.getRowDim() << '\t' << m_adjacency.getColDim() << '\n';
-      for (const auto& [id, value] : m_adjacency) {
-        file << id << '\t' << value << '\n';
-      }
-    } else {
-      file << m_adjacency.getRowDim() << " " << m_adjacency.getColDim() << '\n';
-      for (const auto& [id, street] : m_streets) {
-        file << id << '\t' << street->length() << '\n';
-      }
-    }
-  }
-
-  template <typename Id, typename Size>
-    requires(std::unsigned_integral<Id> && std::unsigned_integral<Size>)
-  void Graph<Id, Size>::addNode(std::unique_ptr<Node<Id, Size>> node) {
-    m_nodes.emplace(std::make_pair(node->id(), std::move(node)));
-  }
-
-  template <typename Id, typename Size>
-    requires(std::unsigned_integral<Id> && std::unsigned_integral<Size>)
-  void Graph<Id, Size>::addNode(const Intersection<Id, Size>& node) {
-    m_nodes.emplace(
-        std::make_pair(node.id(), std::make_unique<Intersection<Id, Size>>(node)));
-  }
-
-  template <typename Id, typename Size>
-    requires(std::unsigned_integral<Id> && std::unsigned_integral<Size>)
-=======
->>>>>>> 20450e87
   template <typename... Tn>
     requires(is_node_v<std::remove_reference_t<Tn>> && ...)
   void Graph::addNodes(Tn&&... nodes) {}
