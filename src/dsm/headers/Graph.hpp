/// @file       /src/dsm/headers/Graph.hpp
/// @file       /src/dsm/headers/Graph.hpp
/// @brief      Defines the Graph class.
///
/// @details    This file contains the definition of the Graph class.
///             The Graph class represents a graph in the network. It is templated by the type
///             of the graph's id and the type of the graph's capacity.
///             The graph's id and capacity must be unsigned integral types.

#pragma once

#include <algorithm>
#include <concepts>
#include <limits>
#include <memory>
#include <optional>
#include <ranges>
#include <unordered_map>
#include <unordered_set>
#include <queue>
#include <type_traits>
#include <utility>
#include <string>
#include <fstream>
#include <sstream>
#include <cassert>
#include <format>

#include "Node.hpp"
#include "SparseMatrix.hpp"
#include "Street.hpp"
#include "../utility/DijkstraResult.hpp"
#include "../utility/Logger.hpp"
#include "../utility/Typedef.hpp"
#include "../utility/TypeTraits/is_node.hpp"
#include "../utility/TypeTraits/is_street.hpp"

namespace dsm {

  /// @brief The Graph class represents a graph in the network.
  /// @tparam Id, The type of the graph's id. It must be an unsigned integral type.
  /// @tparam Size, The type of the graph's capacity. It must be an unsigned integral type.
  class Graph {
  private:
<<<<<<< HEAD
    std::unordered_map<Id, std::unique_ptr<NodeConcept>> m_nodes;
    std::unordered_map<Id, std::unique_ptr<Street>> m_streets;
=======
    std::unordered_map<Id, std::unique_ptr<Node<Id, Size>>> m_nodes;
    std::unordered_map<Id, std::unique_ptr<Street<Id, Size>>> m_streets;
>>>>>>> 6c87e587
    std::unordered_map<Id, Id> m_nodeMapping;
    SparseMatrix<bool> m_adjacency;
    unsigned long long m_maxAgentCapacity;

    /// @brief Reassign the street ids using the max node id
    /// @details The street ids are reassigned using the max node id, i.e.
    /// newStreetId = srcId * n + dstId, where n is the max node id.
    inline void m_reassignIds();
    /// @brief If every node has coordinates, set the street angles
    /// @details The street angles are set using the node's coordinates.
    inline void m_setStreetAngles();

  public:
    Graph();
    /// @brief Construct a new Graph object
    /// @param adj An adjacency matrix made by a SparseMatrix representing the graph's adjacency matrix
    Graph(const SparseMatrix<bool>& adj);
    /// @brief Construct a new Graph object
    /// @param streetSet A map of streets representing the graph's streets
    Graph(const std::unordered_map<Id, std::unique_ptr<Street>>& streetSet);

    inline Graph(const Graph& other) {
      std::for_each(other.m_nodes.begin(), other.m_nodes.end(), [this](const auto& pair) {
<<<<<<< HEAD
        this->m_nodes.emplace(pair.first, pair.second.get());
=======
        this->m_nodes.emplace(pair.first,
                              std::make_unique<Intersection<Id, Size>>(*pair.second));
>>>>>>> 6c87e587
      });
      std::for_each(
          other.m_streets.begin(), other.m_streets.end(), [this](const auto& pair) {
            this->m_streets.emplace(pair.first, pair.second.get());
          });
      m_nodeMapping = other.m_nodeMapping;
      m_adjacency = other.m_adjacency;
    }

    inline Graph& operator=(const Graph& other) {
      std::for_each(other.m_nodes.begin(), other.m_nodes.end(), [this](const auto& pair) {
<<<<<<< HEAD
        this->m_nodes.insert_or_assign(pair.first,
                                       std::unique_ptr<NodeConcept>(pair.second.get()));
=======
        this->m_nodes.insert_or_assign(
            pair.first, std::make_unique<Intersection<Id, Size>>(*pair.second));
>>>>>>> 6c87e587
      });
      std::for_each(
          other.m_streets.begin(), other.m_streets.end(), [this](const auto& pair) {
            this->m_streets.insert_or_assign(pair.first,
                                             std::make_unique<Street>(*pair.second));
          });
      m_nodeMapping = other.m_nodeMapping;
      m_adjacency = other.m_adjacency;

      return *this;
    }

    inline Graph(Graph&&) = default;
    inline Graph& operator=(Graph&&) = default;

    /// @brief Build the graph's adjacency matrix and computes max capacity
    /// @details The adjacency matrix is built using the graph's streets and nodes. N.B.: The street ids
    /// are reassigned using the max node id, i.e. newStreetId = srcId * n + dstId, where n is the max node id.
    void buildAdj();
    /// @brief Build the graph's street angles using the node's coordinates
    void buildStreetAngles();

    /// @brief Import the graph's adjacency matrix from a file.
    /// If the file is not of a supported format, it will read the file as a matrix with the first two elements being
    /// the number of rows and columns and the following elements being the matrix elements.
    /// @param fileName The name of the file to import the adjacency matrix from.
    /// @param isAdj A boolean value indicating if the file contains the adjacency matrix or the distance matrix.
    /// @throws std::invalid_argument if the file is not found or invalid
    /// The matrix format is deduced from the file extension. Currently only .dsm files are supported.
    void importMatrix(const std::string& fileName, bool isAdj = true);
    /// @brief Import the graph's nodes from a file
    /// @param fileName The name of the file to import the nodes from.
    /// @throws std::invalid_argument if the file is not found, invalid or the format is not supported
    /// @details The file format is deduced from the file extension. Currently only .dsm files are supported.
    ///           The first input number is the number of nodes, followed by the coordinates of each node.
    ///           In the i-th row of the file, the (i - 1)-th node's coordinates are expected.
    void importCoordinates(const std::string& fileName);
    /// @brief Import the graph's nodes from a file
    /// @param fileName The name of the file to import the nodes from.
    /// @throws std::invalid_argument if the file is not found, invalid or the format is not supported
    void importOSMNodes(const std::string& fileName);
    /// @brief Import the graph's streets from a file
    /// @param fileName The name of the file to import the streets from.
    /// @throws std::invalid_argument if the file is not found, invalid or the format is not supported
    void importOSMEdges(const std::string& fileName);

    /// @brief Export the graph's adjacency matrix to a file
    /// @param path The path to the file to export the adjacency matrix to.
    /// @param isAdj A boolean value indicating if the file contains the adjacency matrix or the distance matrix.
    /// @throws std::invalid_argument if the file is not found or invalid
    void exportMatrix(std::string path = "./matrix.dsm", bool isAdj = true);

    /// @brief Add a node to the graph
<<<<<<< HEAD
    /// @param node A std::unique_ptr to the node to add
    void addNode(std::unique_ptr<NodeConcept> node);
    /// @brief Add a node to the graph
    /// @param node A reference to the node to add
    void addNode(const Node& node);
=======
    /// @param node A std::shared_ptr to the node to add
    void addNode(std::unique_ptr<Node<Id, Size>> node);
    /// @brief Add a node to the graph
    /// @param node A reference to the node to add
    void addNode(const Intersection<Id, Size>& node);
>>>>>>> 6c87e587

    template <typename... Tn>
      requires(is_node_v<std::remove_reference_t<Tn>> && ...)
    void addNodes(Tn&&... nodes);

    template <typename T1, typename... Tn>
      requires is_node_v<std::remove_reference_t<T1>> &&
               (is_node_v<std::remove_reference_t<Tn>> && ...)
    void addNodes(T1&& node, Tn&&... nodes);

    /// @brief Convert an existing node to a traffic light
    /// @tparam Delay The type of the traffic light's delay
    /// @param nodeId The id of the node to convert to a traffic light
    /// @throws std::invalid_argument if the node does not exist
    template <typename Delay>
      requires(std::unsigned_integral<Delay>)
    void makeTrafficLight(Id nodeId);
    /// @brief Convert an existing node into a roundabout
    /// @param nodeId The id of the node to convert to a roundabout
    /// @throws std::invalid_argument if the node does not exist
    void makeRoundabout(Id nodeId);
    /// @brief Convert an existing street into a spire street
    /// @param streetId The id of the street to convert to a spire street
    /// @throws std::invalid_argument if the street does not exist
    void makeSpireStreet(Id streetId);

    /// @brief Add a street to the graph
    /// @param street A std::shared_ptr to the street to add
    void addStreet(std::shared_ptr<Street> street);
    /// @brief Add a street to the graph
    /// @param street A reference to the street to add
    void addStreet(const Street& street);

    template <typename T1>
      requires is_street_v<std::remove_reference_t<T1>>
    void addStreets(T1&& street);

    template <typename T1, typename... Tn>
      requires is_street_v<std::remove_reference_t<T1>> &&
               (is_street_v<std::remove_reference_t<Tn>> && ...)
    void addStreets(T1&& street, Tn&&... streets);

    /// @brief Get the graph's adjacency matrix
    /// @return A std::shared_ptr to the graph's adjacency matrix
    inline const SparseMatrix<bool>& adjMatrix() const { return m_adjacency; }
    /// @brief Get the graph's node map
    /// @return A std::unordered_map containing the graph's nodes
<<<<<<< HEAD
    inline const std::unordered_map<Id, std::unique_ptr<NodeConcept>>& nodeSet() const {
=======
    const std::unordered_map<Id, std::unique_ptr<Node<Id, Size>>>& nodeSet() const {
>>>>>>> 6c87e587
      return m_nodes;
    }
    /// @brief Get the graph's node map
    /// @return A std::unordered_map containing the graph's nodes
<<<<<<< HEAD
    inline std::unordered_map<Id, std::unique_ptr<NodeConcept>>& nodeSet() {
      return m_nodes;
    }
=======
    std::unordered_map<Id, std::unique_ptr<Node<Id, Size>>>& nodeSet() { return m_nodes; }
>>>>>>> 6c87e587
    /// @brief Get the graph's street map
    /// @return A std::unordered_map containing the graph's streets
    inline const std::unordered_map<Id, std::unique_ptr<Street>>& streetSet() const {
      return m_streets;
    }
    /// @brief Get the graph's street map
    /// @return A std::unordered_map containing the graph's streets
    inline std::unordered_map<Id, std::unique_ptr<Street>>& streetSet() {
      return m_streets;
    }
    /// @brief Get a street from the graph
    /// @param source The source node
    /// @param destination The destination node
    /// @return A std::unique_ptr to the street if it exists, nullptr otherwise
    const std::unique_ptr<Street>* street(Id source, Id destination) const;
    /// @brief Get the opposite street of a street in the graph
    /// @param streetId The id of the street
    /// @throws std::invalid_argument if the street does not exist
    /// @return A std::unique_ptr to the street if it exists, nullptr otherwise
    const std::unique_ptr<Street>* oppositeStreet(Id streetId) const;

    /// @brief Get the maximum agent capacity
    /// @return unsigned long long The maximum agent capacity of the graph
    unsigned long long maxCapacity() const { return m_maxAgentCapacity; }

    /// @brief Get the shortest path between two nodes using dijkstra algorithm
    /// @param source The source node
    /// @param destination The destination node
    /// @return A DijkstraResult object containing the path and the distance
<<<<<<< HEAD
    std::optional<DijkstraResult> shortestPath(const Node& source,
                                               const Node& destination) const;
=======
    std::optional<DijkstraResult<Id>> shortestPath(
        const Intersection<Id, Size>& source,
        const Intersection<Id, Size>& destination) const;
>>>>>>> 6c87e587
    /// @brief Get the shortest path between two nodes using dijkstra algorithm
    /// @param source The source node id
    /// @param destination The destination node id
    /// @return A DijkstraResult object containing the path and the distance
    std::optional<DijkstraResult> shortestPath(Id source, Id destination) const;
  };

<<<<<<< HEAD
=======
  template <typename Id, typename Size>
    requires(std::unsigned_integral<Id> && std::unsigned_integral<Size>)
  Graph<Id, Size>::Graph()
      : m_adjacency{SparseMatrix<Id, bool>()},
        m_maxAgentCapacity{std::numeric_limits<unsigned long long>::max()} {}

  template <typename Id, typename Size>
    requires(std::unsigned_integral<Id> && std::unsigned_integral<Size>)
  Graph<Id, Size>::Graph(const SparseMatrix<Id, bool>& adj)
      : m_adjacency{adj},
        m_maxAgentCapacity{std::numeric_limits<unsigned long long>::max()} {
    assert(adj.getRowDim() == adj.getColDim());
    auto n{static_cast<Size>(adj.getRowDim())};
    for (const auto& [id, value] : adj) {
      const auto srcId{static_cast<Id>(id / n)};
      const auto dstId{static_cast<Id>(id % n)};
      if (!m_nodes.contains(srcId)) {
        m_nodes.emplace(srcId, std::make_unique<Intersection<Id, Size>>(srcId));
      }
      if (!m_nodes.contains(dstId)) {
        m_nodes.emplace(dstId, std::make_unique<Intersection<Id, Size>>(dstId));
      }
      m_streets.emplace(
          id, std::make_unique<Street<Id, Size>>(id, std::make_pair(srcId, dstId)));
    }
  }

  template <typename Id, typename Size>
    requires(std::unsigned_integral<Id> && std::unsigned_integral<Size>)
  Graph<Id, Size>::Graph(
      const std::unordered_map<Id, std::unique_ptr<Street<Id, Size>>>& streetSet)
      : m_adjacency{std::make_unique<SparseMatrix<Id, bool>>()} {
    for (const auto& street : streetSet) {
      m_streets.emplace(std::make_pair(street->id(), street));

      Id node1 = street->nodePair().first;
      Id node2 = street->nodePair().second;
      m_nodes.emplace(node1, std::make_unique<Intersection<Id, Size>>(node1));
      m_nodes.emplace(node2, std::make_unique<Intersection<Id, Size>>(node2));
    }

    buildAdj();
  }

  template <typename Id, typename Size>
    requires(std::unsigned_integral<Id> && std::unsigned_integral<Size>)
  void Graph<Id, Size>::m_reassignIds() {
    // not sure about this, might need a bit more work
    const auto oldStreetSet{std::move(m_streets)};
    m_streets.clear();
    const auto n{static_cast<Size>(m_nodes.size())};
    std::unordered_map<Id, Id> newStreetIds;
    for (const auto& [streetId, street] : oldStreetSet) {
      const auto srcId{street->nodePair().first};
      const auto dstId{street->nodePair().second};
      const auto newStreetId{static_cast<Id>(srcId * n + dstId)};
      if (m_streets.contains(newStreetId)) {
        throw std::invalid_argument(buildLog("Street with same id already exists."));
      }
      auto newStreet = Street(newStreetId, *street);
      m_streets.emplace(newStreetId, std::make_unique<Street<Id, Size>>(newStreet));
      newStreetIds.emplace(streetId, newStreetId);
    }
    for (const auto& [nodeId, node] : m_nodes) {
      // This is probably not the best way to do this
      if (node->isIntersection()) {
        auto& intersection = dynamic_cast<Intersection<Id, Size>&>(*node);
        const auto& oldStreetPriorities{intersection.streetPriorities()};
        std::set<Id> newStreetPriorities;
        for (const auto streetId : oldStreetPriorities) {
          newStreetPriorities.emplace(newStreetIds[streetId]);
        }
        intersection.setStreetPriorities(newStreetPriorities);
      }
    }
  }

  template <typename Id, typename Size>
    requires(std::unsigned_integral<Id> && std::unsigned_integral<Size>)
  void Graph<Id, Size>::m_setStreetAngles() {
    for (const auto& [streetId, street] : m_streets) {
      const auto& srcNode{m_nodes[street->nodePair().first]};
      const auto& dstNode{m_nodes[street->nodePair().second]};
      if (srcNode->coords().has_value() && dstNode->coords().has_value()) {
        street->setAngle(srcNode->coords().value(), dstNode->coords().value());
      }
    }
  }

  template <typename Id, typename Size>
    requires(std::unsigned_integral<Id> && std::unsigned_integral<Size>)
  void Graph<Id, Size>::buildAdj() {
    // find max values in streets node pairs
    m_maxAgentCapacity = 0;
    const auto maxNode{static_cast<Id>(m_nodes.size())};
    m_adjacency.reshape(maxNode, maxNode);
    for (const auto& [streetId, street] : m_streets) {
      m_maxAgentCapacity += street->capacity();
      m_adjacency.insert(street->nodePair().first, street->nodePair().second, true);
    }
    this->m_reassignIds();
    this->m_setStreetAngles();
  }

  template <typename Id, typename Size>
    requires(std::unsigned_integral<Id> && std::unsigned_integral<Size>)
  void Graph<Id, Size>::buildStreetAngles() {
    for (const auto& street : m_streets) {
      const auto& node1{m_nodes[street.second->nodePair().first]};
      const auto& node2{m_nodes[street.second->nodePair().second]};
      street.second->setAngle(node1->coords(), node2->coords());
    }
  }

  template <typename Id, typename Size>
    requires(std::unsigned_integral<Id> && std::unsigned_integral<Size>)
  void Graph<Id, Size>::importMatrix(const std::string& fileName, bool isAdj) {
    // check the file extension
    std::string fileExt = fileName.substr(fileName.find_last_of(".") + 1);
    if (fileExt == "dsm") {
      std::ifstream file{fileName};
      if (!file.is_open()) {
        throw std::invalid_argument(buildLog("Cannot find file: " + fileName));
      }
      Size rows, cols;
      file >> rows >> cols;
      if (rows != cols) {
        throw std::invalid_argument(buildLog("Adjacency matrix must be square"));
      }
      Size n{rows};
      m_adjacency = SparseMatrix<Id, bool>(n, n);
      // each line has 2 elements
      while (!file.eof()) {
        Id index;
        double val;
        file >> index >> val;
        m_adjacency.insert(index, val);
        const auto srcId{static_cast<Id>(index / n)};
        const auto dstId{static_cast<Id>(index % n)};
        if (!m_nodes.contains(srcId)) {
          m_nodes.emplace(srcId, std::make_unique<Intersection<Id, Size>>(srcId));
        }
        if (!m_nodes.contains(dstId)) {
          m_nodes.emplace(dstId, std::make_unique<Intersection<Id, Size>>(dstId));
        }
        m_streets.emplace(
            index,
            std::make_unique<Street<Id, Size>>(index, std::make_pair(srcId, dstId)));
        assert(index == srcId * n + dstId);
        if (!isAdj) {
          m_streets[index]->setLength(val);
        }
      }
    } else {
      // default case: read the file as a matrix with the first two elements being the number of rows and columns and
      // the following elements being the matrix elements
      std::ifstream file{fileName};
      if (!file.is_open()) {
        throw std::invalid_argument(buildLog("Cannot find file: " + fileName));
      }
      Size rows, cols;
      file >> rows >> cols;
      if (rows != cols) {
        throw std::invalid_argument(
            buildLog("Adjacency matrix must be square. Rows: " + std::to_string(rows) +
                     " Cols: " + std::to_string(cols)));
      }
      Size n{rows};
      if (n * n > std::numeric_limits<Id>::max()) {
        throw std::invalid_argument(
            buildLog("Matrix size is too large for the current type of Id."));
      }
      m_adjacency = SparseMatrix<Id, bool>(n, n);
      Id index{0};
      while (!file.eof()) {
        double value;
        file >> value;
        if (value < 0) {
          throw std::invalid_argument(
              buildLog("Adjacency matrix elements must be positive"));
        }
        if (value > 0) {
          m_adjacency.insert(index, true);
          const auto srcId{static_cast<Id>(index / n)};
          const auto dstId{static_cast<Id>(index % n)};
          if (!m_nodes.contains(srcId)) {
            m_nodes.emplace(srcId, std::make_unique<Intersection<Id, Size>>(srcId));
          }
          if (!m_nodes.contains(dstId)) {
            m_nodes.emplace(dstId, std::make_unique<Intersection<Id, Size>>(dstId));
          }
          m_streets.emplace(
              index,
              std::make_unique<Street<Id, Size>>(index, std::make_pair(srcId, dstId)));
          assert(index == srcId * n + dstId);
          if (!isAdj) {
            m_streets[index]->setLength(value);
          }
        }
        ++index;
      }
    }
  }

  template <typename Id, typename Size>
    requires(std::unsigned_integral<Id> && std::unsigned_integral<Size>)
  void Graph<Id, Size>::importCoordinates(const std::string& fileName) {
    std::string fileExt = fileName.substr(fileName.find_last_of(".") + 1);
    if (fileExt == "dsm") {
      // first input number is the number of nodes
      std::ifstream file{fileName};
      if (!file.is_open()) {
        throw std::invalid_argument(buildLog("Cannot find file: " + fileName));
      }
      Size n;
      file >> n;
      if (n < m_nodes.size()) {
        throw std::invalid_argument(
            buildLog("Number of node cordinates in file is too small."));
      }
      double lat, lon;
      for (Size i{0}; i < n; ++i) {
        file >> lat >> lon;
        if (m_nodes.contains(i)) {
          m_nodes[i]->setCoords(std::make_pair(lat, lon));
        }
      }
    } else {
      throw std::invalid_argument(buildLog("File extension not supported."));
    }
  }

  template <typename Id, typename Size>
    requires(std::unsigned_integral<Id> && std::unsigned_integral<Size>)
  void Graph<Id, Size>::importOSMNodes(const std::string& fileName) {
    std::string fileExt = fileName.substr(fileName.find_last_of(".") + 1);
    if (fileExt == "csv") {
      std::ifstream file{fileName};
      if (!file.is_open()) {
        throw std::invalid_argument(buildLog("Cannot find file: " + fileName));
      }
      std::string line;
      std::getline(file, line);  // skip first line
      Id nodeIndex{0};
      while (!file.eof()) {
        std::getline(file, line);
        if (line.empty()) {
          continue;
        }
        std::istringstream iss{line};
        std::string id, lat, lon, highway;
        // osmid;x;y;highway
        std::getline(iss, id, ';');
        std::getline(iss, lat, ';');
        std::getline(iss, lon, ';');
        std::getline(iss, highway, ';');
        Id nodeId{static_cast<Id>(std::stoul(id))};
        m_nodes.emplace(nodeIndex,
                        std::make_unique<Intersection<Id, Size>>(
                            nodeIndex, std::make_pair(std::stod(lat), std::stod(lon))));
        m_nodeMapping.emplace(std::make_pair(nodeId, nodeIndex));
        ++nodeIndex;
      }
    } else {
      throw std::invalid_argument(buildLog("File extension not supported"));
    }
  }

  template <typename Id, typename Size>
    requires(std::unsigned_integral<Id> && std::unsigned_integral<Size>)
  void Graph<Id, Size>::importOSMEdges(const std::string& fileName) {
    std::string fileExt = fileName.substr(fileName.find_last_of(".") + 1);
    if (fileExt == "csv") {
      std::ifstream file{fileName};
      if (!file.is_open()) {
        std::string errrorMsg{"Error at line " + std::to_string(__LINE__) + " in file " +
                              __FILE__ + ": " + "File not found"};
        throw std::invalid_argument(errrorMsg);
      }
      std::string line;
      std::getline(file, line);  // skip first line
      while (!file.eof()) {
        std::getline(file, line);
        if (line.empty()) {
          continue;
        }
        std::istringstream iss{line};
        std::string sourceId, targetId, length, oneway, highway, maxspeed, bridge;
        // u;v;length;oneway;highway;maxspeed;bridge
        std::getline(iss, sourceId, ';');
        std::getline(iss, targetId, ';');
        std::getline(iss, length, ';');
        std::getline(iss, oneway, ';');
        std::getline(iss, highway, ';');
        std::getline(iss, maxspeed, ';');
        std::getline(iss, bridge, ';');
        try {
          std::stod(maxspeed);
        } catch (const std::invalid_argument& e) {
          maxspeed = "30";
        }
        Id streetId = std::stoul(sourceId) + std::stoul(targetId) * m_nodes.size();
        m_streets.emplace(streetId,
                          std::make_unique<Street<Id, Size>>(
                              streetId,
                              1,
                              std::stod(maxspeed),
                              std::stod(length),
                              std::make_pair(m_nodeMapping[std::stoul(sourceId)],
                                             m_nodeMapping[std::stoul(targetId)])));
      }
    } else {
      std::string errrorMsg{"Error at line " + std::to_string(__LINE__) + " in file " +
                            __FILE__ + ": " + "File extension not supported"};
      throw std::invalid_argument(errrorMsg);
    }
  }

  template <typename Id, typename Size>
    requires(std::unsigned_integral<Id> && std::unsigned_integral<Size>)
  void Graph<Id, Size>::exportMatrix(std::string path, bool isAdj) {
    std::ofstream file{path};
    if (!file.is_open()) {
      throw std::invalid_argument(buildLog("Cannot open file: " + path));
    }
    if (isAdj) {
      file << m_adjacency.getRowDim() << '\t' << m_adjacency.getColDim() << '\n';
      for (const auto& [id, value] : m_adjacency) {
        file << id << '\t' << value << '\n';
      }
    } else {
      file << m_adjacency.getRowDim() << " " << m_adjacency.getColDim() << '\n';
      for (const auto& [id, street] : m_streets) {
        file << id << '\t' << street->length() << '\n';
      }
    }
  }

  template <typename Id, typename Size>
    requires(std::unsigned_integral<Id> && std::unsigned_integral<Size>)
  void Graph<Id, Size>::addNode(std::unique_ptr<Node<Id, Size>> node) {
    m_nodes.emplace(std::make_pair(node->id(), std::move(node)));
  }

  template <typename Id, typename Size>
    requires(std::unsigned_integral<Id> && std::unsigned_integral<Size>)
  void Graph<Id, Size>::addNode(const Intersection<Id, Size>& node) {
    m_nodes.emplace(
        std::make_pair(node.id(), std::make_unique<Intersection<Id, Size>>(node)));
  }

  template <typename Id, typename Size>
    requires(std::unsigned_integral<Id> && std::unsigned_integral<Size>)
  template <typename... Tn>
    requires(is_node_v<std::remove_reference_t<Tn>> && ...)
  void Graph<Id, Size>::addNodes(Tn&&... nodes) {}

  template <typename Id, typename Size>
    requires(std::unsigned_integral<Id> && std::unsigned_integral<Size>)
  template <typename T1, typename... Tn>
    requires is_node_v<std::remove_reference_t<T1>> &&
             (is_node_v<std::remove_reference_t<Tn>> && ...)
  void Graph<Id, Size>::addNodes(T1&& node, Tn&&... nodes) {
    addNode(std::forward<T1>(node));
    addNodes(std::forward<Tn>(nodes)...);
  }

  template <typename Id, typename Size>
    requires(std::unsigned_integral<Id> && std::unsigned_integral<Size>)
  template <typename Delay>
    requires(std::unsigned_integral<Delay>)
  void Graph<Id, Size>::makeTrafficLight(Id nodeId) {
    if (!m_nodes.contains(nodeId)) {
      throw std::invalid_argument(buildLog("Intersection does not exist."));
    }
    auto& pNode = m_nodes[nodeId];
    pNode = std::make_unique<TrafficLight<Id, Size, Delay>>(*pNode);
  }
  template <typename Id, typename Size>
    requires(std::unsigned_integral<Id> && std::unsigned_integral<Size>)
  void Graph<Id, Size>::makeRoundabout(Id nodeId) {
    if (!m_nodes.contains(nodeId)) {
      throw std::invalid_argument(buildLog("Intersection does not exist."));
    }
    auto& pNode = m_nodes[nodeId];
    pNode = std::make_unique<Roundabout<Id, Size>>(*pNode);
  }
  template <typename Id, typename Size>
    requires(std::unsigned_integral<Id> && std::unsigned_integral<Size>)
  void Graph<Id, Size>::makeSpireStreet(Id streetId) {
    if (!m_streets.contains(streetId)) {
      throw std::invalid_argument(
          buildLog(std::format("Street with id {} does not exist.", streetId)));
    }
    auto& pStreet = m_streets[streetId];
    pStreet = std::make_unique<SpireStreet<Id, Size>>(pStreet->id(), *pStreet);
  }

  template <typename Id, typename Size>
    requires(std::unsigned_integral<Id> && std::unsigned_integral<Size>)
  void Graph<Id, Size>::addStreet(std::shared_ptr<Street<Id, Size>> street) {
    if (m_streets.contains(street->id())) {
      throw std::invalid_argument(
          buildLog(std::format("Street with id {} already exists.", street->id())));
    }
    // emplace nodes
    const auto srcId{street.nodePair().first};
    const auto dstId{street.nodePair().second};
    if (!m_nodes.contains(srcId)) {
      m_nodes.emplace(srcId, std::make_unique<Intersection<Id, Size>>(srcId));
    }
    if (!m_nodes.contains(dstId)) {
      m_nodes.emplace(dstId, std::make_unique<Intersection<Id, Size>>(dstId));
    }
    // emplace street
    m_streets.emplace(std::make_pair(street->id(), street));
  }

  template <typename Id, typename Size>
    requires(std::unsigned_integral<Id> && std::unsigned_integral<Size>)
  void Graph<Id, Size>::addStreet(const Street<Id, Size>& street) {
    if (m_streets.contains(street.id())) {
      throw std::invalid_argument(
          buildLog(std::format("Street with id {} already exists.", street.id())));
    }
    // emplace nodes
    const auto srcId{street.nodePair().first};
    const auto dstId{street.nodePair().second};
    if (!m_nodes.contains(srcId)) {
      m_nodes.emplace(srcId, std::make_unique<Intersection<Id, Size>>(srcId));
    }
    if (!m_nodes.contains(dstId)) {
      m_nodes.emplace(dstId, std::make_unique<Intersection<Id, Size>>(dstId));
    }
    // emplace street
    m_streets.emplace(
        std::make_pair(street.id(), std::make_unique<Street<Id, Size>>(street)));
  }

  template <typename Id, typename Size>
    requires(std::unsigned_integral<Id> && std::unsigned_integral<Size>)
>>>>>>> 6c87e587
  template <typename T1>
    requires is_street_v<std::remove_reference_t<T1>>
  void Graph::addStreets(T1&& street) {
    if (m_streets.contains(street.id())) {
      throw std::invalid_argument(
          buildLog(std::format("Street with id {} already exists.", street.id())));
    }
    // emplace nodes
    const auto srcId{street.nodePair().first};
    const auto dstId{street.nodePair().second};
    if (!m_nodes.contains(srcId)) {
<<<<<<< HEAD
      m_nodes.emplace(srcId, std::make_unique<Node>(srcId));
    }
    if (!m_nodes.contains(dstId)) {
      m_nodes.emplace(dstId, std::make_unique<Node>(dstId));
=======
      m_nodes.emplace(srcId, std::make_unique<Intersection<Id, Size>>(srcId));
    }
    if (!m_nodes.contains(dstId)) {
      m_nodes.emplace(dstId, std::make_unique<Intersection<Id, Size>>(dstId));
>>>>>>> 6c87e587
    }
    // emplace street
    m_streets.emplace(std::make_pair(street.id(), std::make_unique<Street>(street)));
  }

  template <typename T1, typename... Tn>
    requires is_street_v<std::remove_reference_t<T1>> &&
             (is_street_v<std::remove_reference_t<Tn>> && ...)
  void Graph::addStreets(T1&& street, Tn&&... streets) {
    addStreet(std::forward<T1>(street));
    addStreets(std::forward<Tn>(streets)...);
  }

  template <typename Delay>
    requires(std::unsigned_integral<Delay>)
  void Graph::makeTrafficLight(Id nodeId) {
    if (!m_nodes.contains(nodeId)) {
      throw std::invalid_argument(buildLog("Node does not exist."));
    }
<<<<<<< HEAD
    auto& pNode = m_nodes[nodeId];
    pNode = std::make_unique<TrafficLight<Delay>>(*pNode);
=======
    const auto& nodePair = m_streets.at(streetId)->nodePair();
    return this->street(nodePair.second, nodePair.first);
  }

  template <typename Id, typename Size>
    requires(std::unsigned_integral<Id> && std::unsigned_integral<Size>)
  std::optional<DijkstraResult<Id>> Graph<Id, Size>::shortestPath(
      const Intersection<Id, Size>& source,
      const Intersection<Id, Size>& destination) const {
    return this->shortestPath(source.id(), destination.id());
>>>>>>> 6c87e587
  }

};  // namespace dsm<|MERGE_RESOLUTION|>--- conflicted
+++ resolved
@@ -42,13 +42,8 @@
   /// @tparam Size, The type of the graph's capacity. It must be an unsigned integral type.
   class Graph {
   private:
-<<<<<<< HEAD
-    std::unordered_map<Id, std::unique_ptr<NodeConcept>> m_nodes;
+    std::unordered_map<Id, std::unique_ptr<Node>> m_nodes;
     std::unordered_map<Id, std::unique_ptr<Street>> m_streets;
-=======
-    std::unordered_map<Id, std::unique_ptr<Node<Id, Size>>> m_nodes;
-    std::unordered_map<Id, std::unique_ptr<Street<Id, Size>>> m_streets;
->>>>>>> 6c87e587
     std::unordered_map<Id, Id> m_nodeMapping;
     SparseMatrix<bool> m_adjacency;
     unsigned long long m_maxAgentCapacity;
@@ -72,12 +67,7 @@
 
     inline Graph(const Graph& other) {
       std::for_each(other.m_nodes.begin(), other.m_nodes.end(), [this](const auto& pair) {
-<<<<<<< HEAD
         this->m_nodes.emplace(pair.first, pair.second.get());
-=======
-        this->m_nodes.emplace(pair.first,
-                              std::make_unique<Intersection<Id, Size>>(*pair.second));
->>>>>>> 6c87e587
       });
       std::for_each(
           other.m_streets.begin(), other.m_streets.end(), [this](const auto& pair) {
@@ -89,13 +79,8 @@
 
     inline Graph& operator=(const Graph& other) {
       std::for_each(other.m_nodes.begin(), other.m_nodes.end(), [this](const auto& pair) {
-<<<<<<< HEAD
         this->m_nodes.insert_or_assign(pair.first,
-                                       std::unique_ptr<NodeConcept>(pair.second.get()));
-=======
-        this->m_nodes.insert_or_assign(
-            pair.first, std::make_unique<Intersection<Id, Size>>(*pair.second));
->>>>>>> 6c87e587
+                                       std::unique_ptr<Node>(pair.second.get()));
       });
       std::for_each(
           other.m_streets.begin(), other.m_streets.end(), [this](const auto& pair) {
@@ -149,19 +134,11 @@
     void exportMatrix(std::string path = "./matrix.dsm", bool isAdj = true);
 
     /// @brief Add a node to the graph
-<<<<<<< HEAD
     /// @param node A std::unique_ptr to the node to add
-    void addNode(std::unique_ptr<NodeConcept> node);
+    void addNode(std::unique_ptr<Node> node);
     /// @brief Add a node to the graph
     /// @param node A reference to the node to add
-    void addNode(const Node& node);
-=======
-    /// @param node A std::shared_ptr to the node to add
-    void addNode(std::unique_ptr<Node<Id, Size>> node);
-    /// @brief Add a node to the graph
-    /// @param node A reference to the node to add
-    void addNode(const Intersection<Id, Size>& node);
->>>>>>> 6c87e587
+    void addNode(const Intersection& node);
 
     template <typename... Tn>
       requires(is_node_v<std::remove_reference_t<Tn>> && ...)
@@ -209,22 +186,14 @@
     inline const SparseMatrix<bool>& adjMatrix() const { return m_adjacency; }
     /// @brief Get the graph's node map
     /// @return A std::unordered_map containing the graph's nodes
-<<<<<<< HEAD
-    inline const std::unordered_map<Id, std::unique_ptr<NodeConcept>>& nodeSet() const {
-=======
-    const std::unordered_map<Id, std::unique_ptr<Node<Id, Size>>>& nodeSet() const {
->>>>>>> 6c87e587
+    inline const std::unordered_map<Id, std::unique_ptr<Node>>& nodeSet() const {
       return m_nodes;
     }
     /// @brief Get the graph's node map
     /// @return A std::unordered_map containing the graph's nodes
-<<<<<<< HEAD
-    inline std::unordered_map<Id, std::unique_ptr<NodeConcept>>& nodeSet() {
+    inline std::unordered_map<Id, std::unique_ptr<Node>>& nodeSet() {
       return m_nodes;
     }
-=======
-    std::unordered_map<Id, std::unique_ptr<Node<Id, Size>>>& nodeSet() { return m_nodes; }
->>>>>>> 6c87e587
     /// @brief Get the graph's street map
     /// @return A std::unordered_map containing the graph's streets
     inline const std::unordered_map<Id, std::unique_ptr<Street>>& streetSet() const {
@@ -254,14 +223,8 @@
     /// @param source The source node
     /// @param destination The destination node
     /// @return A DijkstraResult object containing the path and the distance
-<<<<<<< HEAD
-    std::optional<DijkstraResult> shortestPath(const Node& source,
-                                               const Node& destination) const;
-=======
-    std::optional<DijkstraResult<Id>> shortestPath(
-        const Intersection<Id, Size>& source,
-        const Intersection<Id, Size>& destination) const;
->>>>>>> 6c87e587
+    std::optional<DijkstraResult> shortestPath(const Intersection& source,
+                                               const Intersection& destination) const;
     /// @brief Get the shortest path between two nodes using dijkstra algorithm
     /// @param source The source node id
     /// @param destination The destination node id
@@ -269,367 +232,10 @@
     std::optional<DijkstraResult> shortestPath(Id source, Id destination) const;
   };
 
-<<<<<<< HEAD
-=======
-  template <typename Id, typename Size>
-    requires(std::unsigned_integral<Id> && std::unsigned_integral<Size>)
-  Graph<Id, Size>::Graph()
-      : m_adjacency{SparseMatrix<Id, bool>()},
-        m_maxAgentCapacity{std::numeric_limits<unsigned long long>::max()} {}
-
-  template <typename Id, typename Size>
-    requires(std::unsigned_integral<Id> && std::unsigned_integral<Size>)
-  Graph<Id, Size>::Graph(const SparseMatrix<Id, bool>& adj)
-      : m_adjacency{adj},
-        m_maxAgentCapacity{std::numeric_limits<unsigned long long>::max()} {
-    assert(adj.getRowDim() == adj.getColDim());
-    auto n{static_cast<Size>(adj.getRowDim())};
-    for (const auto& [id, value] : adj) {
-      const auto srcId{static_cast<Id>(id / n)};
-      const auto dstId{static_cast<Id>(id % n)};
-      if (!m_nodes.contains(srcId)) {
-        m_nodes.emplace(srcId, std::make_unique<Intersection<Id, Size>>(srcId));
-      }
-      if (!m_nodes.contains(dstId)) {
-        m_nodes.emplace(dstId, std::make_unique<Intersection<Id, Size>>(dstId));
-      }
-      m_streets.emplace(
-          id, std::make_unique<Street<Id, Size>>(id, std::make_pair(srcId, dstId)));
-    }
-  }
-
-  template <typename Id, typename Size>
-    requires(std::unsigned_integral<Id> && std::unsigned_integral<Size>)
-  Graph<Id, Size>::Graph(
-      const std::unordered_map<Id, std::unique_ptr<Street<Id, Size>>>& streetSet)
-      : m_adjacency{std::make_unique<SparseMatrix<Id, bool>>()} {
-    for (const auto& street : streetSet) {
-      m_streets.emplace(std::make_pair(street->id(), street));
-
-      Id node1 = street->nodePair().first;
-      Id node2 = street->nodePair().second;
-      m_nodes.emplace(node1, std::make_unique<Intersection<Id, Size>>(node1));
-      m_nodes.emplace(node2, std::make_unique<Intersection<Id, Size>>(node2));
-    }
-
-    buildAdj();
-  }
-
-  template <typename Id, typename Size>
-    requires(std::unsigned_integral<Id> && std::unsigned_integral<Size>)
-  void Graph<Id, Size>::m_reassignIds() {
-    // not sure about this, might need a bit more work
-    const auto oldStreetSet{std::move(m_streets)};
-    m_streets.clear();
-    const auto n{static_cast<Size>(m_nodes.size())};
-    std::unordered_map<Id, Id> newStreetIds;
-    for (const auto& [streetId, street] : oldStreetSet) {
-      const auto srcId{street->nodePair().first};
-      const auto dstId{street->nodePair().second};
-      const auto newStreetId{static_cast<Id>(srcId * n + dstId)};
-      if (m_streets.contains(newStreetId)) {
-        throw std::invalid_argument(buildLog("Street with same id already exists."));
-      }
-      auto newStreet = Street(newStreetId, *street);
-      m_streets.emplace(newStreetId, std::make_unique<Street<Id, Size>>(newStreet));
-      newStreetIds.emplace(streetId, newStreetId);
-    }
-    for (const auto& [nodeId, node] : m_nodes) {
-      // This is probably not the best way to do this
-      if (node->isIntersection()) {
-        auto& intersection = dynamic_cast<Intersection<Id, Size>&>(*node);
-        const auto& oldStreetPriorities{intersection.streetPriorities()};
-        std::set<Id> newStreetPriorities;
-        for (const auto streetId : oldStreetPriorities) {
-          newStreetPriorities.emplace(newStreetIds[streetId]);
-        }
-        intersection.setStreetPriorities(newStreetPriorities);
-      }
-    }
-  }
-
-  template <typename Id, typename Size>
-    requires(std::unsigned_integral<Id> && std::unsigned_integral<Size>)
-  void Graph<Id, Size>::m_setStreetAngles() {
-    for (const auto& [streetId, street] : m_streets) {
-      const auto& srcNode{m_nodes[street->nodePair().first]};
-      const auto& dstNode{m_nodes[street->nodePair().second]};
-      if (srcNode->coords().has_value() && dstNode->coords().has_value()) {
-        street->setAngle(srcNode->coords().value(), dstNode->coords().value());
-      }
-    }
-  }
-
-  template <typename Id, typename Size>
-    requires(std::unsigned_integral<Id> && std::unsigned_integral<Size>)
-  void Graph<Id, Size>::buildAdj() {
-    // find max values in streets node pairs
-    m_maxAgentCapacity = 0;
-    const auto maxNode{static_cast<Id>(m_nodes.size())};
-    m_adjacency.reshape(maxNode, maxNode);
-    for (const auto& [streetId, street] : m_streets) {
-      m_maxAgentCapacity += street->capacity();
-      m_adjacency.insert(street->nodePair().first, street->nodePair().second, true);
-    }
-    this->m_reassignIds();
-    this->m_setStreetAngles();
-  }
-
-  template <typename Id, typename Size>
-    requires(std::unsigned_integral<Id> && std::unsigned_integral<Size>)
-  void Graph<Id, Size>::buildStreetAngles() {
-    for (const auto& street : m_streets) {
-      const auto& node1{m_nodes[street.second->nodePair().first]};
-      const auto& node2{m_nodes[street.second->nodePair().second]};
-      street.second->setAngle(node1->coords(), node2->coords());
-    }
-  }
-
-  template <typename Id, typename Size>
-    requires(std::unsigned_integral<Id> && std::unsigned_integral<Size>)
-  void Graph<Id, Size>::importMatrix(const std::string& fileName, bool isAdj) {
-    // check the file extension
-    std::string fileExt = fileName.substr(fileName.find_last_of(".") + 1);
-    if (fileExt == "dsm") {
-      std::ifstream file{fileName};
-      if (!file.is_open()) {
-        throw std::invalid_argument(buildLog("Cannot find file: " + fileName));
-      }
-      Size rows, cols;
-      file >> rows >> cols;
-      if (rows != cols) {
-        throw std::invalid_argument(buildLog("Adjacency matrix must be square"));
-      }
-      Size n{rows};
-      m_adjacency = SparseMatrix<Id, bool>(n, n);
-      // each line has 2 elements
-      while (!file.eof()) {
-        Id index;
-        double val;
-        file >> index >> val;
-        m_adjacency.insert(index, val);
-        const auto srcId{static_cast<Id>(index / n)};
-        const auto dstId{static_cast<Id>(index % n)};
-        if (!m_nodes.contains(srcId)) {
-          m_nodes.emplace(srcId, std::make_unique<Intersection<Id, Size>>(srcId));
-        }
-        if (!m_nodes.contains(dstId)) {
-          m_nodes.emplace(dstId, std::make_unique<Intersection<Id, Size>>(dstId));
-        }
-        m_streets.emplace(
-            index,
-            std::make_unique<Street<Id, Size>>(index, std::make_pair(srcId, dstId)));
-        assert(index == srcId * n + dstId);
-        if (!isAdj) {
-          m_streets[index]->setLength(val);
-        }
-      }
-    } else {
-      // default case: read the file as a matrix with the first two elements being the number of rows and columns and
-      // the following elements being the matrix elements
-      std::ifstream file{fileName};
-      if (!file.is_open()) {
-        throw std::invalid_argument(buildLog("Cannot find file: " + fileName));
-      }
-      Size rows, cols;
-      file >> rows >> cols;
-      if (rows != cols) {
-        throw std::invalid_argument(
-            buildLog("Adjacency matrix must be square. Rows: " + std::to_string(rows) +
-                     " Cols: " + std::to_string(cols)));
-      }
-      Size n{rows};
-      if (n * n > std::numeric_limits<Id>::max()) {
-        throw std::invalid_argument(
-            buildLog("Matrix size is too large for the current type of Id."));
-      }
-      m_adjacency = SparseMatrix<Id, bool>(n, n);
-      Id index{0};
-      while (!file.eof()) {
-        double value;
-        file >> value;
-        if (value < 0) {
-          throw std::invalid_argument(
-              buildLog("Adjacency matrix elements must be positive"));
-        }
-        if (value > 0) {
-          m_adjacency.insert(index, true);
-          const auto srcId{static_cast<Id>(index / n)};
-          const auto dstId{static_cast<Id>(index % n)};
-          if (!m_nodes.contains(srcId)) {
-            m_nodes.emplace(srcId, std::make_unique<Intersection<Id, Size>>(srcId));
-          }
-          if (!m_nodes.contains(dstId)) {
-            m_nodes.emplace(dstId, std::make_unique<Intersection<Id, Size>>(dstId));
-          }
-          m_streets.emplace(
-              index,
-              std::make_unique<Street<Id, Size>>(index, std::make_pair(srcId, dstId)));
-          assert(index == srcId * n + dstId);
-          if (!isAdj) {
-            m_streets[index]->setLength(value);
-          }
-        }
-        ++index;
-      }
-    }
-  }
-
-  template <typename Id, typename Size>
-    requires(std::unsigned_integral<Id> && std::unsigned_integral<Size>)
-  void Graph<Id, Size>::importCoordinates(const std::string& fileName) {
-    std::string fileExt = fileName.substr(fileName.find_last_of(".") + 1);
-    if (fileExt == "dsm") {
-      // first input number is the number of nodes
-      std::ifstream file{fileName};
-      if (!file.is_open()) {
-        throw std::invalid_argument(buildLog("Cannot find file: " + fileName));
-      }
-      Size n;
-      file >> n;
-      if (n < m_nodes.size()) {
-        throw std::invalid_argument(
-            buildLog("Number of node cordinates in file is too small."));
-      }
-      double lat, lon;
-      for (Size i{0}; i < n; ++i) {
-        file >> lat >> lon;
-        if (m_nodes.contains(i)) {
-          m_nodes[i]->setCoords(std::make_pair(lat, lon));
-        }
-      }
-    } else {
-      throw std::invalid_argument(buildLog("File extension not supported."));
-    }
-  }
-
-  template <typename Id, typename Size>
-    requires(std::unsigned_integral<Id> && std::unsigned_integral<Size>)
-  void Graph<Id, Size>::importOSMNodes(const std::string& fileName) {
-    std::string fileExt = fileName.substr(fileName.find_last_of(".") + 1);
-    if (fileExt == "csv") {
-      std::ifstream file{fileName};
-      if (!file.is_open()) {
-        throw std::invalid_argument(buildLog("Cannot find file: " + fileName));
-      }
-      std::string line;
-      std::getline(file, line);  // skip first line
-      Id nodeIndex{0};
-      while (!file.eof()) {
-        std::getline(file, line);
-        if (line.empty()) {
-          continue;
-        }
-        std::istringstream iss{line};
-        std::string id, lat, lon, highway;
-        // osmid;x;y;highway
-        std::getline(iss, id, ';');
-        std::getline(iss, lat, ';');
-        std::getline(iss, lon, ';');
-        std::getline(iss, highway, ';');
-        Id nodeId{static_cast<Id>(std::stoul(id))};
-        m_nodes.emplace(nodeIndex,
-                        std::make_unique<Intersection<Id, Size>>(
-                            nodeIndex, std::make_pair(std::stod(lat), std::stod(lon))));
-        m_nodeMapping.emplace(std::make_pair(nodeId, nodeIndex));
-        ++nodeIndex;
-      }
-    } else {
-      throw std::invalid_argument(buildLog("File extension not supported"));
-    }
-  }
-
-  template <typename Id, typename Size>
-    requires(std::unsigned_integral<Id> && std::unsigned_integral<Size>)
-  void Graph<Id, Size>::importOSMEdges(const std::string& fileName) {
-    std::string fileExt = fileName.substr(fileName.find_last_of(".") + 1);
-    if (fileExt == "csv") {
-      std::ifstream file{fileName};
-      if (!file.is_open()) {
-        std::string errrorMsg{"Error at line " + std::to_string(__LINE__) + " in file " +
-                              __FILE__ + ": " + "File not found"};
-        throw std::invalid_argument(errrorMsg);
-      }
-      std::string line;
-      std::getline(file, line);  // skip first line
-      while (!file.eof()) {
-        std::getline(file, line);
-        if (line.empty()) {
-          continue;
-        }
-        std::istringstream iss{line};
-        std::string sourceId, targetId, length, oneway, highway, maxspeed, bridge;
-        // u;v;length;oneway;highway;maxspeed;bridge
-        std::getline(iss, sourceId, ';');
-        std::getline(iss, targetId, ';');
-        std::getline(iss, length, ';');
-        std::getline(iss, oneway, ';');
-        std::getline(iss, highway, ';');
-        std::getline(iss, maxspeed, ';');
-        std::getline(iss, bridge, ';');
-        try {
-          std::stod(maxspeed);
-        } catch (const std::invalid_argument& e) {
-          maxspeed = "30";
-        }
-        Id streetId = std::stoul(sourceId) + std::stoul(targetId) * m_nodes.size();
-        m_streets.emplace(streetId,
-                          std::make_unique<Street<Id, Size>>(
-                              streetId,
-                              1,
-                              std::stod(maxspeed),
-                              std::stod(length),
-                              std::make_pair(m_nodeMapping[std::stoul(sourceId)],
-                                             m_nodeMapping[std::stoul(targetId)])));
-      }
-    } else {
-      std::string errrorMsg{"Error at line " + std::to_string(__LINE__) + " in file " +
-                            __FILE__ + ": " + "File extension not supported"};
-      throw std::invalid_argument(errrorMsg);
-    }
-  }
-
-  template <typename Id, typename Size>
-    requires(std::unsigned_integral<Id> && std::unsigned_integral<Size>)
-  void Graph<Id, Size>::exportMatrix(std::string path, bool isAdj) {
-    std::ofstream file{path};
-    if (!file.is_open()) {
-      throw std::invalid_argument(buildLog("Cannot open file: " + path));
-    }
-    if (isAdj) {
-      file << m_adjacency.getRowDim() << '\t' << m_adjacency.getColDim() << '\n';
-      for (const auto& [id, value] : m_adjacency) {
-        file << id << '\t' << value << '\n';
-      }
-    } else {
-      file << m_adjacency.getRowDim() << " " << m_adjacency.getColDim() << '\n';
-      for (const auto& [id, street] : m_streets) {
-        file << id << '\t' << street->length() << '\n';
-      }
-    }
-  }
-
-  template <typename Id, typename Size>
-    requires(std::unsigned_integral<Id> && std::unsigned_integral<Size>)
-  void Graph<Id, Size>::addNode(std::unique_ptr<Node<Id, Size>> node) {
-    m_nodes.emplace(std::make_pair(node->id(), std::move(node)));
-  }
-
-  template <typename Id, typename Size>
-    requires(std::unsigned_integral<Id> && std::unsigned_integral<Size>)
-  void Graph<Id, Size>::addNode(const Intersection<Id, Size>& node) {
-    m_nodes.emplace(
-        std::make_pair(node.id(), std::make_unique<Intersection<Id, Size>>(node)));
-  }
-
-  template <typename Id, typename Size>
-    requires(std::unsigned_integral<Id> && std::unsigned_integral<Size>)
   template <typename... Tn>
     requires(is_node_v<std::remove_reference_t<Tn>> && ...)
   void Graph<Id, Size>::addNodes(Tn&&... nodes) {}
 
-  template <typename Id, typename Size>
-    requires(std::unsigned_integral<Id> && std::unsigned_integral<Size>)
   template <typename T1, typename... Tn>
     requires is_node_v<std::remove_reference_t<T1>> &&
              (is_node_v<std::remove_reference_t<Tn>> && ...)
@@ -638,81 +244,6 @@
     addNodes(std::forward<Tn>(nodes)...);
   }
 
-  template <typename Id, typename Size>
-    requires(std::unsigned_integral<Id> && std::unsigned_integral<Size>)
-  template <typename Delay>
-    requires(std::unsigned_integral<Delay>)
-  void Graph<Id, Size>::makeTrafficLight(Id nodeId) {
-    if (!m_nodes.contains(nodeId)) {
-      throw std::invalid_argument(buildLog("Intersection does not exist."));
-    }
-    auto& pNode = m_nodes[nodeId];
-    pNode = std::make_unique<TrafficLight<Id, Size, Delay>>(*pNode);
-  }
-  template <typename Id, typename Size>
-    requires(std::unsigned_integral<Id> && std::unsigned_integral<Size>)
-  void Graph<Id, Size>::makeRoundabout(Id nodeId) {
-    if (!m_nodes.contains(nodeId)) {
-      throw std::invalid_argument(buildLog("Intersection does not exist."));
-    }
-    auto& pNode = m_nodes[nodeId];
-    pNode = std::make_unique<Roundabout<Id, Size>>(*pNode);
-  }
-  template <typename Id, typename Size>
-    requires(std::unsigned_integral<Id> && std::unsigned_integral<Size>)
-  void Graph<Id, Size>::makeSpireStreet(Id streetId) {
-    if (!m_streets.contains(streetId)) {
-      throw std::invalid_argument(
-          buildLog(std::format("Street with id {} does not exist.", streetId)));
-    }
-    auto& pStreet = m_streets[streetId];
-    pStreet = std::make_unique<SpireStreet<Id, Size>>(pStreet->id(), *pStreet);
-  }
-
-  template <typename Id, typename Size>
-    requires(std::unsigned_integral<Id> && std::unsigned_integral<Size>)
-  void Graph<Id, Size>::addStreet(std::shared_ptr<Street<Id, Size>> street) {
-    if (m_streets.contains(street->id())) {
-      throw std::invalid_argument(
-          buildLog(std::format("Street with id {} already exists.", street->id())));
-    }
-    // emplace nodes
-    const auto srcId{street.nodePair().first};
-    const auto dstId{street.nodePair().second};
-    if (!m_nodes.contains(srcId)) {
-      m_nodes.emplace(srcId, std::make_unique<Intersection<Id, Size>>(srcId));
-    }
-    if (!m_nodes.contains(dstId)) {
-      m_nodes.emplace(dstId, std::make_unique<Intersection<Id, Size>>(dstId));
-    }
-    // emplace street
-    m_streets.emplace(std::make_pair(street->id(), street));
-  }
-
-  template <typename Id, typename Size>
-    requires(std::unsigned_integral<Id> && std::unsigned_integral<Size>)
-  void Graph<Id, Size>::addStreet(const Street<Id, Size>& street) {
-    if (m_streets.contains(street.id())) {
-      throw std::invalid_argument(
-          buildLog(std::format("Street with id {} already exists.", street.id())));
-    }
-    // emplace nodes
-    const auto srcId{street.nodePair().first};
-    const auto dstId{street.nodePair().second};
-    if (!m_nodes.contains(srcId)) {
-      m_nodes.emplace(srcId, std::make_unique<Intersection<Id, Size>>(srcId));
-    }
-    if (!m_nodes.contains(dstId)) {
-      m_nodes.emplace(dstId, std::make_unique<Intersection<Id, Size>>(dstId));
-    }
-    // emplace street
-    m_streets.emplace(
-        std::make_pair(street.id(), std::make_unique<Street<Id, Size>>(street)));
-  }
-
-  template <typename Id, typename Size>
-    requires(std::unsigned_integral<Id> && std::unsigned_integral<Size>)
->>>>>>> 6c87e587
   template <typename T1>
     requires is_street_v<std::remove_reference_t<T1>>
   void Graph::addStreets(T1&& street) {
@@ -724,17 +255,10 @@
     const auto srcId{street.nodePair().first};
     const auto dstId{street.nodePair().second};
     if (!m_nodes.contains(srcId)) {
-<<<<<<< HEAD
-      m_nodes.emplace(srcId, std::make_unique<Node>(srcId));
+      m_nodes.emplace(srcId, std::make_unique<Intersection>(srcId));
     }
     if (!m_nodes.contains(dstId)) {
-      m_nodes.emplace(dstId, std::make_unique<Node>(dstId));
-=======
-      m_nodes.emplace(srcId, std::make_unique<Intersection<Id, Size>>(srcId));
-    }
-    if (!m_nodes.contains(dstId)) {
-      m_nodes.emplace(dstId, std::make_unique<Intersection<Id, Size>>(dstId));
->>>>>>> 6c87e587
+      m_nodes.emplace(dstId, std::make_unique<Intersection>(dstId));
     }
     // emplace street
     m_streets.emplace(std::make_pair(street.id(), std::make_unique<Street>(street)));
@@ -754,21 +278,8 @@
     if (!m_nodes.contains(nodeId)) {
       throw std::invalid_argument(buildLog("Node does not exist."));
     }
-<<<<<<< HEAD
     auto& pNode = m_nodes[nodeId];
     pNode = std::make_unique<TrafficLight<Delay>>(*pNode);
-=======
-    const auto& nodePair = m_streets.at(streetId)->nodePair();
-    return this->street(nodePair.second, nodePair.first);
-  }
-
-  template <typename Id, typename Size>
-    requires(std::unsigned_integral<Id> && std::unsigned_integral<Size>)
-  std::optional<DijkstraResult<Id>> Graph<Id, Size>::shortestPath(
-      const Intersection<Id, Size>& source,
-      const Intersection<Id, Size>& destination) const {
-    return this->shortestPath(source.id(), destination.id());
->>>>>>> 6c87e587
   }
 
 };  // namespace dsm