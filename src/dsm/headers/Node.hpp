/// @file       /src/dsm/headers/Node.hpp
/// @brief      Defines the Node class.
///
/// @details    This file contains the definition of the Node class.
///             The Node class represents a node in the network. It is templated by the type
///             of the node's id, which must be an unsigned integral type.
///             The derived classes are:
///             - TrafficLight: represents a traffic light node

#ifndef Node_hpp
#define Node_hpp

#include <functional>
#include <utility>
#include <stdexcept>
#include <optional>
#include <set>
#include <map>

#include "../utility/Logger.hpp"

namespace dsm {
  /// @brief The Node class represents a node in the network.
  /// @tparam Id The type of the node's id. It must be an unsigned integral type.
  template <typename Id, typename Size>
    requires(std::unsigned_integral<Id> && std::unsigned_integral<Size>)
  class Node {
  protected:
    std::multimap<int16_t, Id> m_agents;
    /* I don't actually know if it is better yo use a std::map or a priority_queue...
    Using the second one means that the node is blocked if an agent with priority cannot move.
    The first is just like an ordering...
    Need to discuss this.*/
    std::set<Id>
        m_streetPriorities;  // A set containing the street ids that have priority - like main roads
    std::pair<double, double> m_coords;
    Id m_id;
    Size m_capacity;
    Size m_agentCounter;

  public:
    Node() = default;
    /// @brief Construct a new Node object
    /// @param id The node's id
    explicit Node(Id id);
    /// @brief Construct a new Node object
    /// @param id The node's id
    /// @param coords A std::pair containing the node's coordinates
    Node(Id id, std::pair<double, double> coords);

    /// @brief Set the node's coordinates
    /// @param coords A std::pair containing the node's coordinates
    void setCoords(std::pair<double, double> coords);
    /// @brief Set the node's capacity
    /// @param capacity The node's capacity
    void setCapacity(Size capacity);
    /// @brief Put an agent in the node
    /// @param agent A std::pair containing the agent's angle difference and id
    /// @details The agent's angle difference is used to order the agents in the node.
    ///          The agent with the smallest angle difference is the first one to be
    ///          removed from the node.
    /// @throws std::runtime_error if the node is full
    void addAgent(std::pair<double, Id> agent);
    /// @brief Put an agent in the node
    /// @param agentId The agent's id
    /// @details The agent's angle difference is used to order the agents in the node.
    ///          The agent with the smallest angle difference is the first one to be
    ///          removed from the node.
    /// @throws std::runtime_error if the node is full
    void addAgent(Id agentId);
    /// @brief Removes an agent from the node
    /// @param agentId The agent's id
    void removeAgent(Id agentId);
    /// @brief Set the node streets with priority
    /// @param streetPriorities A std::set containing the node's street priorities
    void setStreetPriorities(std::set<Id> streetPriorities);
    /// @brief Add a street to the node street priorities
    /// @param streetId The street's id
    void addStreetPriority(Id streetId);

    virtual bool isGreen() const;
    virtual bool isGreen(Id) const;
    virtual void increaseCounter(){};

    /// @brief Get the node's id
    /// @return Id The node's id
    /// @return Id The node's id
    Id id() const;
    /// @brief Get the node's coordinates
    /// @return std::pair<double,, double> A std::pair containing the node's coordinates
    const std::pair<double, double>& coords() const;
    /// @brief Get the node's street priorities
    /// @details This function returns a std::set containing the node's street priorities.
    ///        If a street has priority, it means that the agents that are on that street
    ///        have priority over the agents that are on the other streets.
    /// @return std::set<Id> A std::set containing the node's street priorities
    virtual const std::set<Id>& streetPriorities() const;
    /// @brief Get the node's capacity
    /// @return Size The node's capacity
    Size capacity() const;
    /// @brief Get the node's agent ids
    /// @return std::set<Id> A std::set containing the node's agent ids
    std::multimap<int16_t, Id> agents() const;
    /// @brief Returns true if the node is full
    /// @return bool True if the node is full
    bool isFull() const;
    /// @brief Returns the number of agents that have passed through the node
    /// @return Size The number of agents that have passed through the node
    /// @details This function returns the number of agents that have passed through the node
    ///          since the last time this function was called. It also resets the counter.
    Size agentCounter();
  };

  template <typename Id, typename Size>
    requires(std::unsigned_integral<Id> && std::unsigned_integral<Size>)
  Node<Id, Size>::Node(Id id) : m_id{id}, m_capacity{1}, m_agentCounter{0} {}

  template <typename Id, typename Size>
    requires(std::unsigned_integral<Id> && std::unsigned_integral<Size>)
  Node<Id, Size>::Node(Id id, std::pair<double, double> coords)
      : m_coords{std::move(coords)}, m_id{id}, m_capacity{1}, m_agentCounter{0} {}

  template <typename Id, typename Size>
    requires(std::unsigned_integral<Id> && std::unsigned_integral<Size>)
  bool Node<Id, Size>::isGreen() const {
    throw std::runtime_error(
        buildLog("isGreen() is not implemented for this type of node."));
  }
  template <typename Id, typename Size>
    requires(std::unsigned_integral<Id> && std::unsigned_integral<Size>)
  bool Node<Id, Size>::isGreen(Id) const {
    throw std::runtime_error(
        buildLog("isGreen() is not implemented for this type of node."));
  }

  template <typename Id, typename Size>
    requires(std::unsigned_integral<Id> && std::unsigned_integral<Size>)
  Id Node<Id, Size>::id() const {
    return m_id;
  }

  template <typename Id, typename Size>
    requires(std::unsigned_integral<Id> && std::unsigned_integral<Size>)
  void Node<Id, Size>::setCoords(std::pair<double, double> coords) {
    m_coords = std::move(coords);
  }

  template <typename Id, typename Size>
    requires(std::unsigned_integral<Id> && std::unsigned_integral<Size>)
  void Node<Id, Size>::setStreetPriorities(std::set<Id> streetPriorities) {
    m_streetPriorities = std::move(streetPriorities);
  }

  template <typename Id, typename Size>
    requires(std::unsigned_integral<Id> && std::unsigned_integral<Size>)
  void Node<Id, Size>::addStreetPriority(Id streetId) {
    m_streetPriorities.emplace(streetId);
  }

  template <typename Id, typename Size>
    requires(std::unsigned_integral<Id> && std::unsigned_integral<Size>)
  void Node<Id, Size>::setCapacity(Size capacity) {
    if (capacity < m_agents.size()) {
      throw std::runtime_error(
          buildLog("Node capacity is smaller than the current queue size"));
    }
    m_capacity = capacity;
  }

  template <typename Id, typename Size>
    requires(std::unsigned_integral<Id> && std::unsigned_integral<Size>)
  void Node<Id, Size>::addAgent(Id agentId) {
    if (m_agents.size() == m_capacity) {
      throw std::runtime_error(buildLog("Node is full"));
    }
    for (auto const& agent : m_agents) {
      if (agent.second == agentId) {
        throw std::runtime_error(buildLog("Agent is already on the node"));
      }
    }
    int lastKey{0};
    if (!m_agents.empty()) {
      lastKey = m_agents.rbegin()->first + 1;
    }
    m_agents.emplace(lastKey, agentId);
    ++m_agentCounter;
  }

  template <typename Id, typename Size>
    requires(std::unsigned_integral<Id> && std::unsigned_integral<Size>)
  void Node<Id, Size>::removeAgent(Id agentId) {
    for (auto it{m_agents.begin()}; it != m_agents.end(); ++it) {
      if (it->second == agentId) {
        m_agents.erase(it);
        return;
      }
    }
    throw std::runtime_error(buildLog("Agent is not on the node"));
  }

  template <typename Id, typename Size>
    requires(std::unsigned_integral<Id> && std::unsigned_integral<Size>)
  const std::pair<double, double>& Node<Id, Size>::coords() const {
    return m_coords;
  }

  template <typename Id, typename Size>
    requires(std::unsigned_integral<Id> && std::unsigned_integral<Size>)
  const std::set<Id>& Node<Id, Size>::streetPriorities() const {
    return m_streetPriorities;
  }

  template <typename Id, typename Size>
    requires(std::unsigned_integral<Id> && std::unsigned_integral<Size>)
  Size Node<Id, Size>::capacity() const {
    return m_capacity;
  }

  template <typename Id, typename Size>
    requires(std::unsigned_integral<Id> && std::unsigned_integral<Size>)
  std::multimap<int16_t, Id> Node<Id, Size>::agents() const {
    return m_agents;
  }

  template <typename Id, typename Size>
    requires(std::unsigned_integral<Id> && std::unsigned_integral<Size>)
  bool Node<Id, Size>::isFull() const {
    return m_agents.size() == m_capacity;
  }

  template <typename Id, typename Size>
    requires(std::unsigned_integral<Id> && std::unsigned_integral<Size>)
  Size Node<Id, Size>::agentCounter() {
    Size copy{m_agentCounter};
    m_agentCounter = 0;
    return copy;
  }

  // to be implemented
  /* template <typename Id> */
  /* class Intersection : public Node<Id, Size> { */
  /* private: */
  /*   std::function<void()> m_priority; */
  /* }; */

  /* template <typename Id> */
  /* class Roundabout : public Node<Id, Size> { */
  /* private: */
  /*   std::function<void()> m_priority; */
  /* }; */

  template <typename Id, typename Size, typename Delay>
    requires(std::unsigned_integral<Id> && std::unsigned_integral<Size> &&
             std::unsigned_integral<Delay>)
  class TrafficLight : public Node<Id, Size> {
  private:
    std::optional<std::pair<Delay, Delay>> m_delay;
    Delay m_counter;

  public:
    TrafficLight() = delete;
    /// @brief Construct a new TrafficLight object
    /// @param id The node's id
    explicit TrafficLight(Id id);

    /// @brief Set the node's delay
    /// @details This function is used to set the node's delay.
    ///          If the delay is already set, the function will check the counter:
    ///          - if the counter is more than the sum of the new green and red delays, it
    ///            will be set to the new sum minus one, i.e. one more red cycle.
    ///          - if the counter is less than the old green delay but more than the new green delay,
    ///            it will be set to the new green delay minus the difference between the old and the new delay.
    /// @param delay The node's delay
    void setDelay(Delay delay);
    /// @brief Set the node's delay
    /// @details This function is used to set the node's delay.
    ///          If the delay is already set, the function will check the counter:
    ///          - if the counter is more than the sum of the new green and red delays, it
    ///            will be set to the new sum minus one, i.e. one more red cycle.
    ///          - if the counter is less than the old green delay but more than the new green delay,
    ///            it will be set to the new green delay minus the difference between the old and the new delay.
    /// @param delay The node's delay
    void setDelay(std::pair<Delay, Delay> delay);
    /// @brief Set the node's phase
    /// @param phase The node's phase
    /// @throw std::runtime_error if the delay is not set
    void setPhase(Delay phase);
    /// @brief Increase the node's counter
    /// @details This function is used to increase the node's counter
    ///          when the simulation is running. It automatically resets the counter
    ///          when it reaches the double of the delay value.
    /// @throw std::runtime_error if the delay is not set
    void increaseCounter() override;

    /// @brief Get the node's delay
    /// @return std::optional<Delay> The node's delay
    std::optional<Delay> delay() const;
    Delay counter() const { return m_counter; }
    /// @brief Returns true if the traffic light is green
    /// @return bool True if the traffic light is green
    bool isGreen() const override;
    bool isGreen(Id streetId) const override;
  };

  template <typename Id, typename Size, typename Delay>
    requires(std::unsigned_integral<Id> && std::unsigned_integral<Size> &&
             std::unsigned_integral<Delay>)
  TrafficLight<Id, Size, Delay>::TrafficLight(Id id) : Node<Id, Size>{id}, m_counter{0} {}

  template <typename Id, typename Size, typename Delay>
    requires(std::unsigned_integral<Id> && std::unsigned_integral<Size> &&
             std::unsigned_integral<Delay>)
  void TrafficLight<Id, Size, Delay>::setDelay(Delay delay) {
    if (m_delay.has_value()) {
      if (m_counter >= delay + m_delay.value().second) {
<<<<<<< HEAD
          m_counter = delay + m_delay.value().second - 1;
=======
        m_counter = delay + m_delay.value().second - 1;
>>>>>>> 62570b29
      } else if (delay < m_delay.value().first) {
        if (m_counter >= delay && m_counter <= m_delay.value().first) {
          m_counter = delay - (m_delay.value().first - m_counter);
        }
      }
    }
    m_delay = std::make_pair(delay, delay);
  }
  template <typename Id, typename Size, typename Delay>
    requires(std::unsigned_integral<Id> && std::unsigned_integral<Size> &&
             std::unsigned_integral<Delay>)
  void TrafficLight<Id, Size, Delay>::setDelay(std::pair<Delay, Delay> delay) {
<<<<<<< HEAD
    if(m_delay.has_value()) {
      if(m_counter >= delay.first + delay.second) {
        m_counter = delay.first + delay.second - 1;
      } else if(delay.first < m_delay.value().first) {
        if(m_counter >= delay.first && m_counter <= m_delay.value().first) {
=======
    if (m_delay.has_value()) {
      if (m_counter >= delay.first + delay.second) {
        m_counter = delay.first + delay.second - 1;
      } else if (delay.first < m_delay.value().first) {
        if (m_counter >= delay.first && m_counter <= m_delay.value().first) {
>>>>>>> 62570b29
          m_counter = delay.first - (m_delay.value().first - m_counter);
        }
      }
    }
    m_delay = std::move(delay);
  }
  template <typename Id, typename Size, typename Delay>
    requires(std::unsigned_integral<Id> && std::unsigned_integral<Size> &&
             std::unsigned_integral<Delay>)
  void TrafficLight<Id, Size, Delay>::setPhase(Delay phase) {
    if (!m_delay.has_value()) {
      throw std::runtime_error(buildLog("TrafficLight's delay has not been set."));
    }
    if (phase > m_delay.value().first + m_delay.value().second) {
      phase -= m_delay.value().first + m_delay.value().second;
    }
    phase == 0 ? m_counter = 0 : m_counter = m_delay.value().first % phase;
  }
  template <typename Id, typename Size, typename Delay>
    requires(std::unsigned_integral<Id> && std::unsigned_integral<Size> &&
             std::unsigned_integral<Delay>)
  void TrafficLight<Id, Size, Delay>::increaseCounter() {
    if (!m_delay.has_value()) {
      throw std::runtime_error(buildLog("TrafficLight's delay has not been set."));
    }
    ++m_counter;
    if (m_counter == m_delay.value().first + m_delay.value().second) {
      m_counter = 0;
    }
  }

  template <typename Id, typename Size, typename Delay>
    requires(std::unsigned_integral<Id> && std::unsigned_integral<Size> &&
             std::unsigned_integral<Delay>)
  std::optional<Delay> TrafficLight<Id, Size, Delay>::delay() const {
    return m_delay;
  }
  template <typename Id, typename Size, typename Delay>
    requires(std::unsigned_integral<Id> && std::unsigned_integral<Size> &&
             std::unsigned_integral<Delay>)
  bool TrafficLight<Id, Size, Delay>::isGreen() const {
    if (!m_delay.has_value()) {
      throw std::runtime_error(buildLog("TrafficLight's delay has not been set."));
    }
    return m_counter < m_delay.value().first;
  }
  template <typename Id, typename Size, typename Delay>
    requires(std::unsigned_integral<Id> && std::unsigned_integral<Size> &&
             std::unsigned_integral<Delay>)
  bool TrafficLight<Id, Size, Delay>::isGreen(Id streetId) const {
    if (!m_delay.has_value()) {
      throw std::runtime_error(buildLog("TrafficLight's delay has not been set."));
    }
    bool hasPriority{this->streetPriorities().contains(streetId)};
    if (this->isGreen()) {
      return hasPriority;
    }
    return !hasPriority;
  }
};  // namespace dsm

#endif<|MERGE_RESOLUTION|>--- conflicted
+++ resolved
@@ -313,11 +313,7 @@
   void TrafficLight<Id, Size, Delay>::setDelay(Delay delay) {
     if (m_delay.has_value()) {
       if (m_counter >= delay + m_delay.value().second) {
-<<<<<<< HEAD
-          m_counter = delay + m_delay.value().second - 1;
-=======
         m_counter = delay + m_delay.value().second - 1;
->>>>>>> 62570b29
       } else if (delay < m_delay.value().first) {
         if (m_counter >= delay && m_counter <= m_delay.value().first) {
           m_counter = delay - (m_delay.value().first - m_counter);
@@ -330,19 +326,11 @@
     requires(std::unsigned_integral<Id> && std::unsigned_integral<Size> &&
              std::unsigned_integral<Delay>)
   void TrafficLight<Id, Size, Delay>::setDelay(std::pair<Delay, Delay> delay) {
-<<<<<<< HEAD
-    if(m_delay.has_value()) {
-      if(m_counter >= delay.first + delay.second) {
-        m_counter = delay.first + delay.second - 1;
-      } else if(delay.first < m_delay.value().first) {
-        if(m_counter >= delay.first && m_counter <= m_delay.value().first) {
-=======
     if (m_delay.has_value()) {
       if (m_counter >= delay.first + delay.second) {
         m_counter = delay.first + delay.second - 1;
       } else if (delay.first < m_delay.value().first) {
         if (m_counter >= delay.first && m_counter <= m_delay.value().first) {
->>>>>>> 62570b29
           m_counter = delay.first - (m_delay.value().first - m_counter);
         }
       }
