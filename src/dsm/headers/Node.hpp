--- conflicted
+++ resolved
@@ -71,19 +71,12 @@
     /// @brief Removes an agent from the node
     /// @param agentId The agent's id
     void removeAgent(Id agentId);
-<<<<<<< HEAD
-    
-    void setStreetPriorities(std::map<int16_t, Id> streetPriorities);
-
-    void addStreetPriority(int16_t priority, Id streetId);
-=======
     /// @brief Set the node streets with priority
     /// @param streetPriorities A std::set containing the node's street priorities
     void setStreetPriorities(std::set<Id> streetPriorities);
     /// @brief Add a street to the node street priorities
     /// @param streetId The street's id
     void addStreetPriority(Id streetId);
->>>>>>> fd065397
 
     virtual bool isGreen() const;
     virtual bool isGreen(Id) const;
@@ -130,26 +123,14 @@
   template <typename Id, typename Size>
     requires std::unsigned_integral<Id> && std::unsigned_integral<Size>
   bool Node<Id, Size>::isGreen() const {
-<<<<<<< HEAD
-    std::string errorMsg{"Error at line " + std::to_string(__LINE__) + " in file " + __FILE__ + ": " +
-                         "isGreen() is not implemented for this type of node"};
-    throw std::runtime_error(errorMsg);
-=======
     throw std::runtime_error(
         buildLog("isGreen() is not implemented for this type of node."));
->>>>>>> fd065397
   }
   template <typename Id, typename Size>
     requires std::unsigned_integral<Id> && std::unsigned_integral<Size>
   bool Node<Id, Size>::isGreen(Id) const {
-<<<<<<< HEAD
-    std::string errorMsg{"Error at line " + std::to_string(__LINE__) + " in file " + __FILE__ + ": " +
-                         "isGreen() is not implemented for this type of node"};
-    throw std::runtime_error(errorMsg);
-=======
     throw std::runtime_error(
         buildLog("isGreen() is not implemented for this type of node."));
->>>>>>> fd065397
   }
 
   template <typename Id, typename Size>
@@ -269,12 +250,8 @@
   /* }; */
 
   template <typename Id, typename Size, typename Delay>
-<<<<<<< HEAD
-    requires std::unsigned_integral<Id> && std::unsigned_integral<Size> && std::unsigned_integral<Delay>
-=======
-    requires(std::unsigned_integral<Id> && std::unsigned_integral<Size> &&
-             std::unsigned_integral<Delay>)
->>>>>>> fd065397
+    requires(std::unsigned_integral<Id> && std::unsigned_integral<Size> &&
+             std::unsigned_integral<Delay>)
   class TrafficLight : public Node<Id, Size> {
   private:
     std::optional<std::pair<Delay, Delay>> m_delay;
@@ -314,49 +291,28 @@
   };
 
   template <typename Id, typename Size, typename Delay>
-<<<<<<< HEAD
-    requires std::unsigned_integral<Id> && std::unsigned_integral<Size> && std::unsigned_integral<Delay>
+    requires(std::unsigned_integral<Id> && std::unsigned_integral<Size> &&
+             std::unsigned_integral<Delay>)
   TrafficLight<Id, Size, Delay>::TrafficLight(Id id) : Node<Id, Size>{id}, m_counter{0} {}
 
   template <typename Id, typename Size, typename Delay>
-    requires std::unsigned_integral<Id> && std::unsigned_integral<Size> && std::unsigned_integral<Delay>
-=======
-    requires(std::unsigned_integral<Id> && std::unsigned_integral<Size> &&
-             std::unsigned_integral<Delay>)
-  TrafficLight<Id, Size, Delay>::TrafficLight(Id id) : Node<Id, Size>{id}, m_counter{0} {}
-
-  template <typename Id, typename Size, typename Delay>
-    requires(std::unsigned_integral<Id> && std::unsigned_integral<Size> &&
-             std::unsigned_integral<Delay>)
->>>>>>> fd065397
+    requires(std::unsigned_integral<Id> && std::unsigned_integral<Size> &&
+             std::unsigned_integral<Delay>)
   void TrafficLight<Id, Size, Delay>::setDelay(Delay delay) {
     m_delay = std::make_pair(delay, delay);
   }
   template <typename Id, typename Size, typename Delay>
-<<<<<<< HEAD
-    requires std::unsigned_integral<Id> && std::unsigned_integral<Size> && std::unsigned_integral<Delay>
-=======
-    requires(std::unsigned_integral<Id> && std::unsigned_integral<Size> &&
-             std::unsigned_integral<Delay>)
->>>>>>> fd065397
+    requires(std::unsigned_integral<Id> && std::unsigned_integral<Size> &&
+             std::unsigned_integral<Delay>)
   void TrafficLight<Id, Size, Delay>::setDelay(std::pair<Delay, Delay> delay) {
     m_delay = std::move(delay);
   }
   template <typename Id, typename Size, typename Delay>
-<<<<<<< HEAD
-    requires std::unsigned_integral<Id> && std::unsigned_integral<Size> && std::unsigned_integral<Delay>
-  void TrafficLight<Id, Size, Delay>::setPhase(Delay phase) {
-    if (!m_delay.has_value()) {
-      std::string errorMsg{"Error at line " + std::to_string(__LINE__) + " in file " + __FILE__ + ": " +
-                           "TrafficLight's delay is not set"};
-      throw std::runtime_error(errorMsg);
-=======
     requires(std::unsigned_integral<Id> && std::unsigned_integral<Size> &&
              std::unsigned_integral<Delay>)
   void TrafficLight<Id, Size, Delay>::setPhase(Delay phase) {
     if (!m_delay.has_value()) {
       throw std::runtime_error(buildLog("TrafficLight's delay has not been set."));
->>>>>>> fd065397
     }
     if (phase > m_delay.value().first + m_delay.value().second) {
       phase -= m_delay.value().first + m_delay.value().second;
@@ -364,20 +320,11 @@
     phase == 0 ? m_counter = 0 : m_counter = m_delay.value().first % phase; //fwefbewbfw
   }
   template <typename Id, typename Size, typename Delay>
-<<<<<<< HEAD
-    requires std::unsigned_integral<Id> && std::unsigned_integral<Size> && std::unsigned_integral<Delay>
-  void TrafficLight<Id, Size, Delay>::increaseCounter() {
-    if (!m_delay.has_value()) {
-      std::string errorMsg{"Error at line " + std::to_string(__LINE__) + " in file " + __FILE__ + ": " +
-                           "TrafficLight's delay is not set"};
-      throw std::runtime_error(errorMsg);
-=======
     requires(std::unsigned_integral<Id> && std::unsigned_integral<Size> &&
              std::unsigned_integral<Delay>)
   void TrafficLight<Id, Size, Delay>::increaseCounter() {
     if (!m_delay.has_value()) {
       throw std::runtime_error(buildLog("TrafficLight's delay has not been set."));
->>>>>>> fd065397
     }
     ++m_counter;
     if (m_counter == m_delay.value().first + m_delay.value().second) {
@@ -386,48 +333,26 @@
   }
 
   template <typename Id, typename Size, typename Delay>
-<<<<<<< HEAD
-    requires std::unsigned_integral<Id> && std::unsigned_integral<Size> && std::unsigned_integral<Delay>
-=======
-    requires(std::unsigned_integral<Id> && std::unsigned_integral<Size> &&
-             std::unsigned_integral<Delay>)
->>>>>>> fd065397
+    requires(std::unsigned_integral<Id> && std::unsigned_integral<Size> &&
+             std::unsigned_integral<Delay>)
   std::optional<Delay> TrafficLight<Id, Size, Delay>::delay() const {
     return m_delay;
   }
   template <typename Id, typename Size, typename Delay>
-<<<<<<< HEAD
-    requires std::unsigned_integral<Id> && std::unsigned_integral<Size> && std::unsigned_integral<Delay>
-  bool TrafficLight<Id, Size, Delay>::isGreen() const {
-    if (!m_delay.has_value()) {
-      std::string errorMsg{"Error at line " + std::to_string(__LINE__) + " in file " + __FILE__ + ": " +
-                           "TrafficLight's delay is not set"};
-      throw std::runtime_error(errorMsg);
-=======
     requires(std::unsigned_integral<Id> && std::unsigned_integral<Size> &&
              std::unsigned_integral<Delay>)
   bool TrafficLight<Id, Size, Delay>::isGreen() const {
     if (!m_delay.has_value()) {
       throw std::runtime_error(buildLog("TrafficLight's delay has not been set."));
->>>>>>> fd065397
     }
     return m_counter < m_delay.value().first;
   }
   template <typename Id, typename Size, typename Delay>
-<<<<<<< HEAD
-    requires std::unsigned_integral<Id> && std::unsigned_integral<Size> && std::unsigned_integral<Delay>
-  bool TrafficLight<Id, Size, Delay>::isGreen(Id streetId) const {
-    if (!m_delay.has_value()) {
-      std::string errorMsg{"Error at line " + std::to_string(__LINE__) + " in file " + __FILE__ + ": " +
-                           "TrafficLight's delay is not set"};
-      throw std::runtime_error(errorMsg);
-=======
     requires(std::unsigned_integral<Id> && std::unsigned_integral<Size> &&
              std::unsigned_integral<Delay>)
   bool TrafficLight<Id, Size, Delay>::isGreen(Id streetId) const {
     if (!m_delay.has_value()) {
       throw std::runtime_error(buildLog("TrafficLight's delay has not been set."));
->>>>>>> fd065397
     }
     bool hasPriority{this->streetPriorities().contains(streetId)};
     if (this->isGreen()) {
