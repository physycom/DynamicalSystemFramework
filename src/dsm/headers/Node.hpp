--- conflicted
+++ resolved
@@ -62,18 +62,6 @@
     /// @brief Set the node's name
     /// @param name The node's name
     void setName(const std::string& name) { m_name = name; }
-<<<<<<< HEAD
-    /// @brief Set the node's capacity
-    /// @param capacity The node's capacity
-    virtual void setCapacity(Size capacity) { m_capacity = capacity; }
-    /// @brief Set the node's transport capacity
-    /// @param capacity The node's transport capacity
-    virtual void setTransportCapacity(int capacity) {
-      assert(capacity > 0);
-      m_transportCapacity = capacity;
-    }
-=======
->>>>>>> 5cdcb526
     /// @brief Get the node's id
     /// @return Id The node's id
     Id id() const { return m_id; }
