/// @file       /src/dsm/headers/Node.hpp
/// @brief      Defines the Node class.
///
/// @details    This file contains the definition of the Node class.
///             The Node class represents a node in the network. It is templated by the type
///             of the node's id, which must be an unsigned integral type.
///             The derived classes are:
///             - TrafficLight: represents a traffic light node

#ifndef Node_hpp
#define Node_hpp

#include <functional>
#include <utility>
#include <stdexcept>
#include <optional>
#include <set>
#include <map>

#include "../utility/Logger.hpp"
#include "../utility/queue.hpp"

namespace dsm {
  /// @brief The NodeConcept class represents the concept of a node in the network.
  /// @tparam Id The type of the node's id
  /// @tparam Size The type of the node's capacity
  template <typename Id, typename Size>
    requires(std::unsigned_integral<Id> && std::unsigned_integral<Size>)
  class NodeConcept {
    protected:
      Id m_id;
      std::optional<std::pair<double, double>> m_coords;
      Size m_capacity;
    public:
      NodeConcept() = default;
      /// @brief Construct a new Node object with capacity 1
      /// @param id The node's id
      explicit NodeConcept(Id id) : m_id{id}, m_capacity{1} {}
      /// @brief Construct a new Node object with capacity 1
      /// @param id The node's id
      /// @param coords A std::pair containing the node's coordinates (lat, lon)
      NodeConcept(Id id, std::pair<double, double> coords)
        : m_id{id}, m_coords{std::move(coords)}, m_capacity{1} {}
      virtual ~NodeConcept() = default;

      /// @brief Set the node's id
      /// @param id The node's id
      void setId(Id id) { m_id = id; }
      /// @brief Set the node's coordinates
      /// @param coords A std::pair containing the node's coordinates (lat, lon)
      void setCoords(std::pair<double, double> coords) { m_coords = std::move(coords); }
      /// @brief Set the node's capacity
      /// @param capacity The node's capacity
      virtual void setCapacity(Size capacity) { m_capacity = capacity; }
      /// @brief Get the node's id
      /// @return Id The node's id
      Id id() const { return m_id; }
      /// @brief Get the node's coordinates
      /// @return std::optional<std::pair<double, double>> A std::pair containing the node's coordinates
      const std::optional<std::pair<double, double>>& coords() const { return m_coords; }
      /// @brief Get the node's capacity
      /// @return Size The node's capacity
      Size capacity() const { return m_capacity; }

      virtual bool isFull() const = 0;

      virtual bool isIntersection() const noexcept { return false; }
      virtual bool isTrafficLight() const noexcept { return false; }
      virtual bool isRoundabout() const noexcept { return false; }
  };
  /// @brief The Node class represents a node in the network.
  /// @tparam Id The type of the node's id. It must be an unsigned integral type.
  template <typename Id, typename Size>
    requires(std::unsigned_integral<Id> && std::unsigned_integral<Size>)
  class Node : public NodeConcept<Id, Size> {
  protected:
    std::multimap<int16_t, Id> m_agents;
    /* I don't actually know if it is better yo use a std::map or a priority_queue...
    Using the second one means that the node is blocked if an agent with priority cannot move.
    The first is just like an ordering...
    Need to discuss this.*/
    std::set<Id>
        m_streetPriorities;  // A set containing the street ids that have priority - like main roads
    Size m_agentCounter;

  public:
    Node() = default;
    /// @brief Construct a new Node object
    /// @param id The node's id
    explicit Node(Id id) : NodeConcept<Id, Size>{id} {};
    /// @brief Construct a new Node object
    /// @param id The node's id
    /// @param coords A std::pair containing the node's coordinates
    Node(Id id, std::pair<double, double> coords) : NodeConcept<Id, Size>{id, coords} {};

    virtual ~Node() = default;

<<<<<<< HEAD
=======
    /// @brief Set the node's coordinates
    /// @param coords A std::pair containing the node's coordinates
    void setCoords(std::pair<double, double> coords) { m_coords = std::move(coords); }
>>>>>>> c32ec71d
    /// @brief Set the node's capacity
    /// @param capacity The node's capacity
    /// @throws std::runtime_error if the capacity is smaller than the current queue size
    void setCapacity(Size capacity) override;

    /// @brief Put an agent in the node
    /// @param agent A std::pair containing the agent's angle difference and id
    /// @details The agent's angle difference is used to order the agents in the node.
    ///          The agent with the smallest angle difference is the first one to be
    ///          removed from the node.
    /// @throws std::runtime_error if the node is full
    void addAgent(double angle, Id agentId);
    /// @brief Put an agent in the node
    /// @param agentId The agent's id
    /// @details The agent's angle difference is used to order the agents in the node.
    ///          The agent with the smallest angle difference is the first one to be
    ///          removed from the node.
    /// @throws std::runtime_error if the node is full
    void addAgent(Id agentId);
    /// @brief Removes an agent from the node
    /// @param agentId The agent's id
    void removeAgent(Id agentId);
    /// @brief Set the node streets with priority
    /// @param streetPriorities A std::set containing the node's street priorities
    void setStreetPriorities(std::set<Id> streetPriorities) {
      m_streetPriorities = std::move(streetPriorities);
    }
    /// @brief Add a street to the node street priorities
    /// @param streetId The street's id
    void addStreetPriority(Id streetId) { m_streetPriorities.emplace(streetId); }

<<<<<<< HEAD
    /// @brief Returns true if the node is full
    /// @return bool True if the node is full
    bool isFull() const { return m_agents.size() == this->m_capacity; }

=======
    virtual bool isGreen() const;
    virtual bool isGreen(Id) const;
    virtual void increaseCounter(){};

    virtual bool isTrafficLight() const { return false; }

    /// @brief Get the node's id
    /// @return Id The node's id
    /// @return Id The node's id
    Id id() const { return m_id; };
    /// @brief Get the node's coordinates
    /// @return std::pair<double,, double> A std::pair containing the node's coordinates
    const std::optional<std::pair<double, double>>& coords() const { return m_coords; }
>>>>>>> c32ec71d
    /// @brief Get the node's street priorities
    /// @details This function returns a std::set containing the node's street priorities.
    ///        If a street has priority, it means that the agents that are on that street
    ///        have priority over the agents that are on the other streets.
    /// @return std::set<Id> A std::set containing the node's street priorities
<<<<<<< HEAD
    virtual const std::set<Id>& streetPriorities() const;
    /// @brief Get the node's agent ids
    /// @return std::set<Id> A std::set containing the node's agent ids
    std::multimap<int16_t, Id> agents() const;
=======
    virtual const std::set<Id>& streetPriorities() const { return m_streetPriorities; }
    /// @brief Get the node's capacity
    /// @return Size The node's capacity
    Size capacity() const { return m_capacity; }
    /// @brief Get the node's agent ids
    /// @return std::set<Id> A std::set containing the node's agent ids
    std::multimap<int16_t, Id> agents() const { return m_agents; }
    /// @brief Returns true if the node is full
    /// @return bool True if the node is full
    bool isFull() const { return m_agents.size() == m_capacity; }
>>>>>>> c32ec71d
    /// @brief Returns the number of agents that have passed through the node
    /// @return Size The number of agents that have passed through the node
    /// @details This function returns the number of agents that have passed through the node
    ///          since the last time this function was called. It also resets the counter.
    Size agentCounter();

    virtual bool isIntersection() const noexcept override final { return true; }
  };
  
<<<<<<< HEAD
  // template <typename Id, typename Size>
  //   requires(std::unsigned_integral<Id> && std::unsigned_integral<Size>)
  // bool Node<Id, Size>::isGreen() const {
  //   throw std::runtime_error(
  //       buildLog("isGreen() is not implemented for this type of node."));
  // }
  // template <typename Id, typename Size>
  //   requires(std::unsigned_integral<Id> && std::unsigned_integral<Size>)
  // bool Node<Id, Size>::isGreen(Id) const {
  //   throw std::runtime_error(
  //       buildLog("isGreen() is not implemented for this type of node."));
  // }

  template <typename Id, typename Size>
    requires(std::unsigned_integral<Id> && std::unsigned_integral<Size>)
  void Node<Id, Size>::setStreetPriorities(std::set<Id> streetPriorities) {
    m_streetPriorities = std::move(streetPriorities);
  }

  template <typename Id, typename Size>
    requires(std::unsigned_integral<Id> && std::unsigned_integral<Size>)
  void Node<Id, Size>::addStreetPriority(Id streetId) {
    m_streetPriorities.emplace(streetId);
=======
  template <typename Id, typename Size>
    requires(std::unsigned_integral<Id> && std::unsigned_integral<Size>)
  bool Node<Id, Size>::isGreen() const {
    throw std::runtime_error(
        buildLog("isGreen() is not implemented for this type of node."));
  }
  template <typename Id, typename Size>
    requires(std::unsigned_integral<Id> && std::unsigned_integral<Size>)
  bool Node<Id, Size>::isGreen(Id) const {
    throw std::runtime_error(
        buildLog("isGreen() is not implemented for this type of node."));
>>>>>>> c32ec71d
  }

  template <typename Id, typename Size>
    requires(std::unsigned_integral<Id> && std::unsigned_integral<Size>)
  void Node<Id, Size>::setCapacity(Size capacity) {
    if (capacity < m_agents.size()) {
      throw std::runtime_error(
          buildLog("Node capacity is smaller than the current queue size"));
    }
    NodeConcept<Id, Size>::setCapacity(capacity);
  }

  template <typename Id, typename Size>
    requires(std::unsigned_integral<Id> && std::unsigned_integral<Size>)
  void Node<Id, Size>::addAgent(double angle, Id agentId) {
    if (m_agents.size() == this->m_capacity) {
      throw std::runtime_error(buildLog("Node is full"));
    }
    for (auto const [angle, id] : m_agents) {
      if (id == agentId) {
        throw std::runtime_error(buildLog("Agent is already on the node."));
      }
    }
    auto iAngle{static_cast<int16_t>(angle * 100)};
    m_agents.emplace(iAngle, agentId);
    ++m_agentCounter;
  }

  template <typename Id, typename Size>
    requires(std::unsigned_integral<Id> && std::unsigned_integral<Size>)
  void Node<Id, Size>::addAgent(Id agentId) {
    if (m_agents.size() == this->m_capacity) {
      throw std::runtime_error(buildLog("Node is full"));
    }
    for (auto const [angle, id] : m_agents) {
      if (id == agentId) {
        throw std::runtime_error(buildLog("Agent is already on the node."));
      }
    }
    int lastKey{0};
    if (!m_agents.empty()) {
      lastKey = m_agents.rbegin()->first + 1;
    }
    m_agents.emplace(lastKey, agentId);
    ++m_agentCounter;
  }

  template <typename Id, typename Size>
    requires(std::unsigned_integral<Id> && std::unsigned_integral<Size>)
  void Node<Id, Size>::removeAgent(Id agentId) {
    for (auto it{m_agents.begin()}; it != m_agents.end(); ++it) {
      if (it->second == agentId) {
        m_agents.erase(it);
        return;
      }
    }
    throw std::runtime_error(buildLog("Agent is not on the node"));
  }

  template <typename Id, typename Size>
    requires(std::unsigned_integral<Id> && std::unsigned_integral<Size>)
<<<<<<< HEAD
  const std::set<Id>& Node<Id, Size>::streetPriorities() const {
    return m_streetPriorities;
  }

  template <typename Id, typename Size>
    requires(std::unsigned_integral<Id> && std::unsigned_integral<Size>)
  std::multimap<int16_t, Id> Node<Id, Size>::agents() const {
    return m_agents;
  }

  template <typename Id, typename Size>
    requires(std::unsigned_integral<Id> && std::unsigned_integral<Size>)
=======
>>>>>>> c32ec71d
  Size Node<Id, Size>::agentCounter() {
    Size copy{m_agentCounter};
    m_agentCounter = 0;
    return copy;
  }

  // to be implemented
  /* template <typename Id> */
  /* class Intersection : public Node<Id, Size> { */
  /* private: */
  /*   std::function<void()> m_priority; */
  /* }; */

  /* template <typename Id> */
  /* class Roundabout : public Node<Id, Size> { */
  /* private: */
  /*   std::function<void()> m_priority; */
  /* }; */

  template <typename Id, typename Size, typename Delay>
    requires(std::unsigned_integral<Id> && std::unsigned_integral<Size> &&
             std::unsigned_integral<Delay>)
  class TrafficLight : public Node<Id, Size> {
  private:
    std::optional<std::pair<Delay, Delay>> m_delay;
    Delay m_counter;
    Delay m_phase;

  public:
    TrafficLight() = delete;
    /// @brief Construct a new TrafficLight object
    /// @param id The node's id
    explicit TrafficLight(Id id) : Node<Id, Size>{id}, m_counter{0}, m_phase{0} {};
    /// @brief Construct a new TrafficLight object
    /// @param node A Node object
    TrafficLight(const NodeConcept<Id, Size>& node);

    /// @brief Set the node's delay
    /// @details This function is used to set the node's delay.
    ///          If the delay is already set, the function will check the counter:
    ///          - if the counter is more than the sum of the new green and red delays, it
    ///            will be set to the new sum minus one, i.e. one more red cycle.
    ///          - if the counter is less than the old green delay but more than the new green delay,
    ///            it will be set to the new green delay minus the difference between the old and the new delay.
    /// @param delay The node's delay
    void setDelay(Delay delay);
    /// @brief Set the node's delay
    /// @details This function is used to set the node's delay.
    ///          If the delay is already set, the function will check the counter:
    ///          - if the counter is more than the sum of the new green and red delays, it
    ///            will be set to the new sum minus one, i.e. one more red cycle.
    ///          - if the counter is less than the old green delay but more than the new green delay,
    ///            it will be set to the new green delay minus the difference between the old and the new delay.
    /// @param delay The node's delay
    void setDelay(std::pair<Delay, Delay> delay);
    /// @brief Set the node's phase
    /// @param phase The node's phase
    /// @throw std::runtime_error if the delay is not set
    void setPhase(Delay phase);
    /// @brief Increase the node's counter
    /// @details This function is used to increase the node's counter
    ///          when the simulation is running. It automatically resets the counter
    ///          when it reaches the double of the delay value.
    /// @throw std::runtime_error if the delay is not set
    void increaseCounter();

    /// @brief  Set the phase of the node after the current red-green cycle has passed
    /// @param phase The new node phase
    void setPhaseAfterCycle(Delay phase);

    /// @brief Get the node's delay
    /// @return std::optional<Delay> The node's delay
    std::optional<std::pair<Delay, Delay>> delay() const { return m_delay; }
    Delay counter() const { return m_counter; }
    /// @brief Returns true if the traffic light is green
    /// @return bool True if the traffic light is green
    bool isGreen() const;
    bool isGreen(Id streetId) const;
    bool isTrafficLight() const noexcept override { return true; }
  };

  template <typename Id, typename Size, typename Delay>
    requires(std::unsigned_integral<Id> && std::unsigned_integral<Size> &&
             std::unsigned_integral<Delay>)
  TrafficLight<Id, Size, Delay>::TrafficLight(const NodeConcept<Id, Size>& node)
      : Node<Id, Size>{node.id()}, m_counter{0}, m_phase{0} {
    if (node.coords().has_value()) {
      this->setCoords(node.coords().value());
    }
    this->setCapacity(node.capacity());
  }

  template <typename Id, typename Size, typename Delay>
    requires(std::unsigned_integral<Id> && std::unsigned_integral<Size> &&
             std::unsigned_integral<Delay>)
  void TrafficLight<Id, Size, Delay>::setDelay(Delay delay) {
    if (m_delay.has_value()) {
      if (m_counter >= delay + m_delay.value().second) {
          m_counter = delay + m_delay.value().second - 1;
      } else if (delay < m_delay.value().first) {
        if (m_counter >= delay && m_counter <= m_delay.value().first) {
          m_counter = delay - (m_delay.value().first - m_counter);
        }
      }
    }
    m_delay = std::make_pair(delay, delay);
  }
  template <typename Id, typename Size, typename Delay>
    requires(std::unsigned_integral<Id> && std::unsigned_integral<Size> &&
             std::unsigned_integral<Delay>)
  void TrafficLight<Id, Size, Delay>::setDelay(std::pair<Delay, Delay> delay) {
    if(m_delay.has_value()) {
      if(m_counter >= delay.first + delay.second) {
        m_counter = delay.first + delay.second - 1;
      } else if(delay.first < m_delay.value().first) {
        if(m_counter >= delay.first && m_counter <= m_delay.value().first) {
          m_counter = delay.first - (m_delay.value().first - m_counter);
        }
      }
    }
    m_delay = std::move(delay);
  }
  template <typename Id, typename Size, typename Delay>
    requires(std::unsigned_integral<Id> && std::unsigned_integral<Size> &&
             std::unsigned_integral<Delay>)
  void TrafficLight<Id, Size, Delay>::setPhase(Delay phase) {
    if (!m_delay.has_value()) {
      throw std::runtime_error(buildLog("TrafficLight's delay has not been set."));
    }
    if (phase > m_delay.value().first + m_delay.value().second) {
      phase -= m_delay.value().first + m_delay.value().second;
    }
    m_counter = phase;
    m_phase = 0;
  }

  template <typename Id, typename Size, typename Delay>
    requires(std::unsigned_integral<Id> && std::unsigned_integral<Size> &&
             std::unsigned_integral<Delay>)
  void TrafficLight<Id, Size, Delay>::setPhaseAfterCycle(Delay phase) {
    if (phase > m_delay.value().first + m_delay.value().second) {
      phase -= m_delay.value().first + m_delay.value().second;
    }
    m_phase = phase;
  }

  template <typename Id, typename Size, typename Delay>
    requires(std::unsigned_integral<Id> && std::unsigned_integral<Size> &&
             std::unsigned_integral<Delay>)
  void TrafficLight<Id, Size, Delay>::increaseCounter() {
    if (!m_delay.has_value()) {
      throw std::runtime_error(buildLog("TrafficLight's delay has not been set."));
    }
    ++m_counter;
    if (m_counter == m_delay.value().first + m_delay.value().second) {
      if (m_phase != 0) {
        m_counter = m_phase;
        m_phase = 0;
      } else {
        m_counter = 0;
      }
    }
  }

  template <typename Id, typename Size, typename Delay>
    requires(std::unsigned_integral<Id> && std::unsigned_integral<Size> &&
             std::unsigned_integral<Delay>)
  bool TrafficLight<Id, Size, Delay>::isGreen() const {
    if (!m_delay.has_value()) {
      throw std::runtime_error(buildLog("TrafficLight's delay has not been set."));
    }
    return m_counter < m_delay.value().first;
  }
  template <typename Id, typename Size, typename Delay>
    requires(std::unsigned_integral<Id> && std::unsigned_integral<Size> &&
             std::unsigned_integral<Delay>)
  bool TrafficLight<Id, Size, Delay>::isGreen(Id streetId) const {
    if (!m_delay.has_value()) {
      throw std::runtime_error(buildLog("TrafficLight's delay has not been set."));
    }
    bool hasPriority{this->streetPriorities().contains(streetId)};
    if (this->isGreen()) {
      return hasPriority;
    }
    return !hasPriority;
  }
  /// @brief The Roundabout class represents a roundabout node in the network.
  /// @tparam Id The type of the node's id
  /// @tparam Size The type of the node's capacity
  template <typename Id, typename Size>
    requires(std::unsigned_integral<Id> && std::unsigned_integral<Size>)
  class Roundabout : public NodeConcept<Id, Size> {
    protected:
      dsm::queue<Id> m_agents;

    public:
      Roundabout() = default;
      /// @brief Construct a new Roundabout object
      /// @param id The node's id
      explicit Roundabout(Id id) : NodeConcept<Id, Size>{id} {};
      /// @brief Construct a new Roundabout object
      /// @param id The node's id
      /// @param coords A std::pair containing the node's coordinates
      Roundabout(Id id, std::pair<double, double> coords)
          : NodeConcept<Id, Size>{id, coords} {};
      /// @brief Construct a new Roundabout object
      /// @param node A Node object
      Roundabout(const NodeConcept<Id, Size>& node);

      virtual ~Roundabout() = default;

      /// @brief Put an agent in the node
      /// @param agentId The agent's id
      /// @throws std::runtime_error if the node is full
      void enqueue(Id agentId);
      /// @brief Removes the first agent from the node
      /// @return Id The agent's id
      Id dequeue();
      /// @brief Get the node's queue
      /// @return dsm::queue<Id> The node's queue
      const dsm::queue<Id>& agents() const { return m_agents; }

      /// @brief Returns true if the node is full
      /// @return bool True if the node is full
      bool isFull() const { return m_agents.size() == this->m_capacity; }
      /// @brief Returns true if the node is a roundabout
      /// @return bool True if the node is a roundabout
      bool isRoundabout() const noexcept override { return true; }
  };
  template <typename Id, typename Size>
    requires(std::unsigned_integral<Id> && std::unsigned_integral<Size>)
  Roundabout<Id, Size>::Roundabout(const NodeConcept<Id, Size>& node)
          : NodeConcept<Id, Size>{node.id()} {
        if (node.coords().has_value()) {
          this->setCoords(node.coords().value());
        }
        this->setCapacity(node.capacity());
      }
  template <typename Id, typename Size>
    requires(std::unsigned_integral<Id> && std::unsigned_integral<Size>)
  void Roundabout<Id, Size>::enqueue(Id agentId) {
    if (m_agents.size() == this->m_capacity) {
      throw std::runtime_error(buildLog("Node is full"));
    }
    m_agents.push(agentId);
  }
  template <typename Id, typename Size>
    requires(std::unsigned_integral<Id> && std::unsigned_integral<Size>)
  Id Roundabout<Id, Size>::dequeue() {
    if (m_agents.empty()) {
      throw std::runtime_error(buildLog("Node is empty"));
    }
    Id agentId{m_agents.front()};
    m_agents.pop();
    return agentId;
  }
};  // namespace dsm

#endif<|MERGE_RESOLUTION|>--- conflicted
+++ resolved
@@ -95,12 +95,6 @@
 
     virtual ~Node() = default;
 
-<<<<<<< HEAD
-=======
-    /// @brief Set the node's coordinates
-    /// @param coords A std::pair containing the node's coordinates
-    void setCoords(std::pair<double, double> coords) { m_coords = std::move(coords); }
->>>>>>> c32ec71d
     /// @brief Set the node's capacity
     /// @param capacity The node's capacity
     /// @throws std::runtime_error if the capacity is smaller than the current queue size
@@ -132,48 +126,19 @@
     /// @param streetId The street's id
     void addStreetPriority(Id streetId) { m_streetPriorities.emplace(streetId); }
 
-<<<<<<< HEAD
     /// @brief Returns true if the node is full
     /// @return bool True if the node is full
     bool isFull() const { return m_agents.size() == this->m_capacity; }
 
-=======
-    virtual bool isGreen() const;
-    virtual bool isGreen(Id) const;
-    virtual void increaseCounter(){};
-
-    virtual bool isTrafficLight() const { return false; }
-
-    /// @brief Get the node's id
-    /// @return Id The node's id
-    /// @return Id The node's id
-    Id id() const { return m_id; };
-    /// @brief Get the node's coordinates
-    /// @return std::pair<double,, double> A std::pair containing the node's coordinates
-    const std::optional<std::pair<double, double>>& coords() const { return m_coords; }
->>>>>>> c32ec71d
     /// @brief Get the node's street priorities
     /// @details This function returns a std::set containing the node's street priorities.
     ///        If a street has priority, it means that the agents that are on that street
     ///        have priority over the agents that are on the other streets.
     /// @return std::set<Id> A std::set containing the node's street priorities
-<<<<<<< HEAD
-    virtual const std::set<Id>& streetPriorities() const;
+    virtual const std::set<Id>& streetPriorities() const { return m_streetPriorities; };
     /// @brief Get the node's agent ids
     /// @return std::set<Id> A std::set containing the node's agent ids
-    std::multimap<int16_t, Id> agents() const;
-=======
-    virtual const std::set<Id>& streetPriorities() const { return m_streetPriorities; }
-    /// @brief Get the node's capacity
-    /// @return Size The node's capacity
-    Size capacity() const { return m_capacity; }
-    /// @brief Get the node's agent ids
-    /// @return std::set<Id> A std::set containing the node's agent ids
-    std::multimap<int16_t, Id> agents() const { return m_agents; }
-    /// @brief Returns true if the node is full
-    /// @return bool True if the node is full
-    bool isFull() const { return m_agents.size() == m_capacity; }
->>>>>>> c32ec71d
+    std::multimap<int16_t, Id> agents() const { return m_agents; };
     /// @brief Returns the number of agents that have passed through the node
     /// @return Size The number of agents that have passed through the node
     /// @details This function returns the number of agents that have passed through the node
@@ -183,7 +148,6 @@
     virtual bool isIntersection() const noexcept override final { return true; }
   };
   
-<<<<<<< HEAD
   // template <typename Id, typename Size>
   //   requires(std::unsigned_integral<Id> && std::unsigned_integral<Size>)
   // bool Node<Id, Size>::isGreen() const {
@@ -199,31 +163,6 @@
 
   template <typename Id, typename Size>
     requires(std::unsigned_integral<Id> && std::unsigned_integral<Size>)
-  void Node<Id, Size>::setStreetPriorities(std::set<Id> streetPriorities) {
-    m_streetPriorities = std::move(streetPriorities);
-  }
-
-  template <typename Id, typename Size>
-    requires(std::unsigned_integral<Id> && std::unsigned_integral<Size>)
-  void Node<Id, Size>::addStreetPriority(Id streetId) {
-    m_streetPriorities.emplace(streetId);
-=======
-  template <typename Id, typename Size>
-    requires(std::unsigned_integral<Id> && std::unsigned_integral<Size>)
-  bool Node<Id, Size>::isGreen() const {
-    throw std::runtime_error(
-        buildLog("isGreen() is not implemented for this type of node."));
-  }
-  template <typename Id, typename Size>
-    requires(std::unsigned_integral<Id> && std::unsigned_integral<Size>)
-  bool Node<Id, Size>::isGreen(Id) const {
-    throw std::runtime_error(
-        buildLog("isGreen() is not implemented for this type of node."));
->>>>>>> c32ec71d
-  }
-
-  template <typename Id, typename Size>
-    requires(std::unsigned_integral<Id> && std::unsigned_integral<Size>)
   void Node<Id, Size>::setCapacity(Size capacity) {
     if (capacity < m_agents.size()) {
       throw std::runtime_error(
@@ -281,21 +220,6 @@
 
   template <typename Id, typename Size>
     requires(std::unsigned_integral<Id> && std::unsigned_integral<Size>)
-<<<<<<< HEAD
-  const std::set<Id>& Node<Id, Size>::streetPriorities() const {
-    return m_streetPriorities;
-  }
-
-  template <typename Id, typename Size>
-    requires(std::unsigned_integral<Id> && std::unsigned_integral<Size>)
-  std::multimap<int16_t, Id> Node<Id, Size>::agents() const {
-    return m_agents;
-  }
-
-  template <typename Id, typename Size>
-    requires(std::unsigned_integral<Id> && std::unsigned_integral<Size>)
-=======
->>>>>>> c32ec71d
   Size Node<Id, Size>::agentCounter() {
     Size copy{m_agentCounter};
     m_agentCounter = 0;
