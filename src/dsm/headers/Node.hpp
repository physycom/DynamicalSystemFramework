/// @file       /src/dsm/headers/Node.hpp
/// @brief      Defines the Node class.
///
/// @details    This file contains the definition of the Node class.
///             The Node class represents a node in the network. It is templated by the type
///             of the node's id, which must be an unsigned integral type.
///             The derived classes are:
///             - TrafficLight: represents a traffic light node

#ifndef Node_hpp
#define Node_hpp

#include <functional>
#include <utility>
#include <stdexcept>
#include <optional>
#include <set>
#include <map>

<<<<<<< HEAD
#include "../utility/queue.hpp"
=======
#include "../utility/Logger.hpp"
>>>>>>> 7d730a86

namespace dsm {
  /// @brief The Node class represents a node in the network.
  /// @tparam Id The type of the node's id. It must be an unsigned integral type.
  template <typename Id, typename Size>
    requires std::unsigned_integral<Id> && std::unsigned_integral<Size>
  class Node {
  protected:
    std::multimap<double, Id> m_agents;
    /* I don't actually know if it is better yo use a std::map or a priority_queue...
    Using the second one means that the node is blocked if an agent with priority cannot move.
    The first is just like an ordering...
    Need to discuss this.*/
    std::map<int16_t, Id> m_streetPriorities;
    std::pair<double, double> m_coords;
    Id m_id;
    Size m_capacity;
    Size m_agentCounter;

  public:
    Node() = default;
    /// @brief Construct a new Node object
    /// @param id The node's id
    explicit Node(Id id);
    /// @brief Construct a new Node object
    /// @param id The node's id
    /// @param coords A std::pair containing the node's coordinates
    Node(Id id, std::pair<double, double> coords);

    /// @brief Set the node's coordinates
    /// @param coords A std::pair containing the node's coordinates
    void setCoords(std::pair<double, double> coords);
    /// @brief Set the node's capacity
    /// @param capacity The node's capacity
    void setCapacity(Size capacity);
    /// @brief Put an agent in the node
    /// @param agent A std::pair containing the agent's angle difference and id
    /// @details The agent's angle difference is used to order the agents in the node.
    ///          The agent with the smallest angle difference is the first one to be
    ///          removed from the node.
    /// @throws std::runtime_error if the node is full
    void addAgent(std::pair<double, Id> agent);
    /// @brief Put an agent in the node
    /// @param agentId The agent's id
    /// @details The agent's angle difference is used to order the agents in the node.
    ///          The agent with the smallest angle difference is the first one to be
    ///          removed from the node.
    /// @throws std::runtime_error if the node is full
    void addAgent(Id agentId);
    /// @brief Removes an agent from the node
    /// @param agentId The agent's id
    void removeAgent(Id agentId);
    
    void setStreetPriorities(std::map<int16_t, Id> streetPriorities);

    void addStreetPriority(int16_t priority, Id streetId);

    virtual bool isGreen() const;
    virtual bool isGreen(Id) const;
    virtual void increaseCounter() {};

    /// @brief Get the node's id
    /// @return Id The node's id
    /// @return Id The node's id
    Id id() const;
    /// @brief Get the node's coordinates
    /// @return std::pair<double,, double> A std::pair containing the node's coordinates
    const std::pair<double, double>& coords() const;
    /// @brief Get the node's street priorities
    /// @return std::map<Id, Size> A std::map containing the node's street priorities
    /// @details The keys of the map are intended as priorities, while the values are the ids of the streets.
    ///          The streets are ordered by priority, from the highest to the lowest. You should have both positive
    ///          and negative priorities, where the positive ones are the ones that have the green light, and the
    ///          negative ones are the ones that have the red light (and viceversa)
    virtual const std::map<int16_t, Id>& streetPriorities() const;
    /// @brief Get the node's capacity
    /// @return Size The node's capacity
    Size capacity() const;
    /// @brief Get the node's agent ids
    /// @return std::set<Id> A std::set containing the node's agent ids
    std::multimap<double, Id> agents() const;
    /// @brief Returns true if the node is full
    /// @return bool True if the node is full
    bool isFull() const;
    /// @brief Returns the number of agents that have passed through the node
    /// @return Size The number of agents that have passed through the node
    /// @details This function returns the number of agents that have passed through the node
    ///          since the last time this function was called. It also resets the counter.
    Size agentCounter();
  };

  template <typename Id, typename Size>
    requires std::unsigned_integral<Id> && std::unsigned_integral<Size>
  Node<Id, Size>::Node(Id id) : m_id{id}, m_capacity{1}, m_agentCounter{0} {}

  template <typename Id, typename Size>
    requires std::unsigned_integral<Id> && std::unsigned_integral<Size>
  Node<Id, Size>::Node(Id id, std::pair<double, double> coords)
      : m_coords{std::move(coords)}, m_id{id}, m_capacity{1}, m_agentCounter{0} {}
  
  template <typename Id, typename Size>
    requires std::unsigned_integral<Id> && std::unsigned_integral<Size>
  bool Node<Id, Size>::isGreen() const {
    std::string errorMsg{"Error at line " + std::to_string(__LINE__) + " in file " + __FILE__ + ": " +
                         "isGreen() is not implemented for this type of node"};
    throw std::runtime_error(errorMsg);
  }
  template <typename Id, typename Size>
    requires std::unsigned_integral<Id> && std::unsigned_integral<Size>
  bool Node<Id, Size>::isGreen(Id) const {
    std::string errorMsg{"Error at line " + std::to_string(__LINE__) + " in file " + __FILE__ + ": " +
                         "isGreen() is not implemented for this type of node"};
    throw std::runtime_error(errorMsg);
  }

  template <typename Id, typename Size>
    requires std::unsigned_integral<Id> && std::unsigned_integral<Size>
  Id Node<Id, Size>::id() const {
    return m_id;
  }

  template <typename Id, typename Size>
    requires std::unsigned_integral<Id> && std::unsigned_integral<Size>
  void Node<Id, Size>::setCoords(std::pair<double, double> coords) {
    m_coords = std::move(coords);
  }

  template <typename Id, typename Size>
    requires std::unsigned_integral<Id> && std::unsigned_integral<Size>
  void Node<Id, Size>::setStreetPriorities(std::map<int16_t, Id> streetPriorities) {
    m_streetPriorities = std::move(streetPriorities);
  }

  template <typename Id, typename Size>
    requires std::unsigned_integral<Id> && std::unsigned_integral<Size>
  void Node<Id, Size>::addStreetPriority(int16_t priority, Id streetId) {
    m_streetPriorities.emplace(priority, streetId);
  }

  template <typename Id, typename Size>
    requires std::unsigned_integral<Id> && std::unsigned_integral<Size>
  void Node<Id, Size>::setCapacity(Size capacity) {
<<<<<<< HEAD
    if (capacity < m_agents.size()) {
      std::string errorMsg{"Error at line " + std::to_string(__LINE__) + " in file " + __FILE__ + ": " +
                           "Node's capacity is smaller than the current size"};
      throw std::invalid_argument(errorMsg);
=======
    if (capacity < m_agentIds.size()) {
      throw std::invalid_argument(
          buildLog("Node's queue capacity is smaller than the current queue size"));
>>>>>>> 7d730a86
    }
    m_capacity = capacity;
  }

  template <typename Id, typename Size>
    requires std::unsigned_integral<Id> && std::unsigned_integral<Size>
  void Node<Id, Size>::addAgent(Id agentId) {
<<<<<<< HEAD
    if (m_agents.size() == m_capacity) {
      std::string errorMsg{"Error at line " + std::to_string(__LINE__) + " in file " + __FILE__ + ": " +
                           "Node is full"};
      throw std::runtime_error(errorMsg);
=======
    if (m_agentIds.size() == m_capacity) {
      throw std::runtime_error(buildLog("Node is full"));
>>>>>>> 7d730a86
    }
    for (auto const& agent : m_agents) {
      if (agent.second == agentId) {
        std::string errorMsg{"Error at line " + std::to_string(__LINE__) + " in file " + __FILE__ + ": " +
                             "Agent is already on the node"};
        throw std::runtime_error(errorMsg);
      }
    }
    double lastKey{0};
    if (!m_agents.empty()) {
      lastKey = m_agents.rbegin()->first + 1;
    }
    m_agents.emplace(lastKey, agentId);
    ++m_agentCounter;
  }

  template <typename Id, typename Size>
    requires std::unsigned_integral<Id> && std::unsigned_integral<Size>
  void Node<Id, Size>::removeAgent(Id agentId) {
<<<<<<< HEAD
    for (auto it{m_agents.begin()}; it != m_agents.end(); ++it) {
      if (it->second == agentId) {
        m_agents.erase(it);
        return;
      }
=======
    auto it = std::find(m_agentIds.begin(), m_agentIds.end(), agentId);
    if (it == m_agentIds.end()) {
      throw std::runtime_error(buildLog("Agent is not on the node"));
>>>>>>> 7d730a86
    }
    std::string errorMsg{"Error at line " + std::to_string(__LINE__) + " in file " + __FILE__ + ": " +
                          "Agent is not on the node"};
    throw std::runtime_error(errorMsg);
  }

  template <typename Id, typename Size>
    requires std::unsigned_integral<Id> && std::unsigned_integral<Size>
  const std::pair<double, double>& Node<Id, Size>::coords() const {
    return m_coords;
  }

  template <typename Id, typename Size>
    requires std::unsigned_integral<Id> && std::unsigned_integral<Size>
  const std::map<int16_t, Id>& Node<Id, Size>::streetPriorities() const {
    return m_streetPriorities;
  }

  template <typename Id, typename Size>
    requires std::unsigned_integral<Id> && std::unsigned_integral<Size>
  Size Node<Id, Size>::capacity() const {
    return m_capacity;
  }

  template <typename Id, typename Size>
    requires std::unsigned_integral<Id> && std::unsigned_integral<Size>
  std::multimap<double, Id> Node<Id, Size>::agents() const {
    return m_agents;
  }

  template <typename Id, typename Size>
    requires std::unsigned_integral<Id> && std::unsigned_integral<Size>
  bool Node<Id, Size>::isFull() const {
    return m_agents.size() == m_capacity;
  }

  template <typename Id, typename Size>
    requires std::unsigned_integral<Id> && std::unsigned_integral<Size>
  Size Node<Id, Size>::agentCounter() {
    Size copy{m_agentCounter};
    m_agentCounter = 0;
    return copy;
  }

  // to be implemented
  /* template <typename Id> */
  /* class Intersection : public Node<Id, Size> { */
  /* private: */
  /*   std::function<void()> m_priority; */
  /* }; */

  /* template <typename Id> */
  /* class Roundabout : public Node<Id, Size> { */
  /* private: */
  /*   std::function<void()> m_priority; */
  /* }; */

  template <typename Id, typename Size, typename Delay>
    requires std::unsigned_integral<Id> && std::unsigned_integral<Size> && std::unsigned_integral<Delay>
  class TrafficLight : public Node<Id, Size> {
  private:
    std::optional<std::pair<Delay, Delay>> m_delay;
    Delay m_counter;

  public:
    TrafficLight() = default;
    /// @brief Construct a new TrafficLight object
    /// @param id The node's id
    TrafficLight(Id id);

    /// @brief Set the node's delay
    /// @param delay The node's delay
    void setDelay(Delay delay);
    /// @brief Set the node's delay
    /// @param delay The node's delay
    void setDelay(std::pair<Delay, Delay> delay);
    /// @brief Set the node's phase
    /// @param phase The node's phase
    /// @throw std::runtime_error if the delay is not set
    void setPhase(Delay phase);
    /// @brief Increase the node's counter
    /// @details This function is used to increase the node's counter
    ///          when the simulation is running. It automatically resets the counter
    ///          when it reaches the double of the delay value.
    /// @throw std::runtime_error if the delay is not set
    void increaseCounter();

    /// @brief Get the node's delay
    /// @return std::optional<Delay> The node's delay
    std::optional<Delay> delay() const;
    Delay counter() const { return m_counter; }
    /// @brief Returns true if the traffic light is green
    /// @return bool True if the traffic light is green
    bool isGreen() const;
    bool isGreen(Id streetId) const;
  };

  template <typename Id, typename Size, typename Delay>
    requires std::unsigned_integral<Id> && std::unsigned_integral<Size> && std::unsigned_integral<Delay>
  TrafficLight<Id, Size, Delay>::TrafficLight(Id id) : Node<Id, Size>{id}, m_counter{0} {}

  template <typename Id, typename Size, typename Delay>
    requires std::unsigned_integral<Id> && std::unsigned_integral<Size> && std::unsigned_integral<Delay>
  void TrafficLight<Id, Size, Delay>::setDelay(Delay delay) {
    m_delay = std::make_pair(delay, delay);
  }
  template <typename Id, typename Size, typename Delay>
    requires std::unsigned_integral<Id> && std::unsigned_integral<Size> && std::unsigned_integral<Delay>
  void TrafficLight<Id, Size, Delay>::setDelay(std::pair<Delay, Delay> delay) {
    m_delay = std::move(delay);
  }
  template <typename Id, typename Size, typename Delay>
    requires std::unsigned_integral<Id> && std::unsigned_integral<Size> && std::unsigned_integral<Delay>
  void TrafficLight<Id, Size, Delay>::setPhase(Delay phase) {
    if (!m_delay.has_value()) {
      std::string errorMsg{"Error at line " + std::to_string(__LINE__) + " in file " + __FILE__ + ": " +
                           "TrafficLight's delay is not set"};
      throw std::runtime_error(errorMsg);
    }
    if (phase > m_delay.value().first + m_delay.value().second) {
      phase -= m_delay.value().first + m_delay.value().second;
    }
    phase == 0 ? m_counter = 0 : m_counter = m_delay.value().first % phase; //fwefbewbfw
  }
  template <typename Id, typename Size, typename Delay>
    requires std::unsigned_integral<Id> && std::unsigned_integral<Size> && std::unsigned_integral<Delay>
  void TrafficLight<Id, Size, Delay>::increaseCounter() {
    if (!m_delay.has_value()) {
      std::string errorMsg{"Error at line " + std::to_string(__LINE__) + " in file " + __FILE__ + ": " +
                           "TrafficLight's delay is not set"};
      throw std::runtime_error(errorMsg);
    }
    ++m_counter;
    if (m_counter == m_delay.value().first + m_delay.value().second) {
      m_counter = 0;
    }
  }

  template <typename Id, typename Size, typename Delay>
    requires std::unsigned_integral<Id> && std::unsigned_integral<Size> && std::unsigned_integral<Delay>
  std::optional<Delay> TrafficLight<Id, Size, Delay>::delay() const {
    return m_delay;
  }
  template <typename Id, typename Size, typename Delay>
    requires std::unsigned_integral<Id> && std::unsigned_integral<Size> && std::unsigned_integral<Delay>
  bool TrafficLight<Id, Size, Delay>::isGreen() const {
    if (!m_delay.has_value()) {
      std::string errorMsg{"Error at line " + std::to_string(__LINE__) + " in file " + __FILE__ + ": " +
                           "TrafficLight's delay is not set"};
      throw std::runtime_error(errorMsg);
    }
    return m_counter < m_delay.value().first;
  }
  template <typename Id, typename Size, typename Delay>
    requires std::unsigned_integral<Id> && std::unsigned_integral<Size> && std::unsigned_integral<Delay>
  bool TrafficLight<Id, Size, Delay>::isGreen(Id streetId) const {
    if (!m_delay.has_value()) {
      std::string errorMsg{"Error at line " + std::to_string(__LINE__) + " in file " + __FILE__ + ": " +
                           "TrafficLight's delay is not set"};
      throw std::runtime_error(errorMsg);
    }
    if (this->isGreen()) {
      return this->streetPriorities().at(streetId) > 0;
    }
    return this->streetPriorities().at(streetId) < 0;
  }
};  // namespace dsm

#endif<|MERGE_RESOLUTION|>--- conflicted
+++ resolved
@@ -17,11 +17,7 @@
 #include <set>
 #include <map>
 
-<<<<<<< HEAD
-#include "../utility/queue.hpp"
-=======
 #include "../utility/Logger.hpp"
->>>>>>> 7d730a86
 
 namespace dsm {
   /// @brief The Node class represents a node in the network.
@@ -164,16 +160,8 @@
   template <typename Id, typename Size>
     requires std::unsigned_integral<Id> && std::unsigned_integral<Size>
   void Node<Id, Size>::setCapacity(Size capacity) {
-<<<<<<< HEAD
     if (capacity < m_agents.size()) {
-      std::string errorMsg{"Error at line " + std::to_string(__LINE__) + " in file " + __FILE__ + ": " +
-                           "Node's capacity is smaller than the current size"};
-      throw std::invalid_argument(errorMsg);
-=======
-    if (capacity < m_agentIds.size()) {
-      throw std::invalid_argument(
-          buildLog("Node's queue capacity is smaller than the current queue size"));
->>>>>>> 7d730a86
+      throw std::runtime_error(buildLog("Node capacity is smaller than the current queue size"));
     }
     m_capacity = capacity;
   }
@@ -181,21 +169,12 @@
   template <typename Id, typename Size>
     requires std::unsigned_integral<Id> && std::unsigned_integral<Size>
   void Node<Id, Size>::addAgent(Id agentId) {
-<<<<<<< HEAD
     if (m_agents.size() == m_capacity) {
-      std::string errorMsg{"Error at line " + std::to_string(__LINE__) + " in file " + __FILE__ + ": " +
-                           "Node is full"};
-      throw std::runtime_error(errorMsg);
-=======
-    if (m_agentIds.size() == m_capacity) {
       throw std::runtime_error(buildLog("Node is full"));
->>>>>>> 7d730a86
     }
     for (auto const& agent : m_agents) {
       if (agent.second == agentId) {
-        std::string errorMsg{"Error at line " + std::to_string(__LINE__) + " in file " + __FILE__ + ": " +
-                             "Agent is already on the node"};
-        throw std::runtime_error(errorMsg);
+        throw std::runtime_error(buildLog("Agent is already on the node"));
       }
     }
     double lastKey{0};
@@ -209,21 +188,13 @@
   template <typename Id, typename Size>
     requires std::unsigned_integral<Id> && std::unsigned_integral<Size>
   void Node<Id, Size>::removeAgent(Id agentId) {
-<<<<<<< HEAD
     for (auto it{m_agents.begin()}; it != m_agents.end(); ++it) {
       if (it->second == agentId) {
         m_agents.erase(it);
         return;
       }
-=======
-    auto it = std::find(m_agentIds.begin(), m_agentIds.end(), agentId);
-    if (it == m_agentIds.end()) {
-      throw std::runtime_error(buildLog("Agent is not on the node"));
->>>>>>> 7d730a86
-    }
-    std::string errorMsg{"Error at line " + std::to_string(__LINE__) + " in file " + __FILE__ + ": " +
-                          "Agent is not on the node"};
-    throw std::runtime_error(errorMsg);
+    }
+    throw std::runtime_error(buildLog("Agent is not on the node"));
   }
 
   template <typename Id, typename Size>
