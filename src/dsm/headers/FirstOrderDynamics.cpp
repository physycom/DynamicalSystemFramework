#include "FirstOrderDynamics.hpp"

namespace dsm {
  FirstOrderDynamics::FirstOrderDynamics(Graph& graph,
                                         std::optional<unsigned int> seed,
                                         double alpha)
      : RoadDynamics<Delay>(graph, seed), m_alpha{0.}, m_speedFluctuationSTD{0.} {
    if (alpha < 0. || alpha > 1.) {
      throw std::invalid_argument(buildLog(std::format(
          "The minimum speed rateo must be between 0 and 1, but it is {}", alpha)));
    } else {
      m_alpha = alpha;
    }
    double globMaxTimePenalty{0.};
    for (const auto& [streetId, street] : this->m_graph.streetSet()) {
      globMaxTimePenalty =
          std::max(globMaxTimePenalty,
                   std::ceil(street->length() / ((1. - m_alpha) * street->maxSpeed())));
    }
    if (globMaxTimePenalty > static_cast<double>(std::numeric_limits<Delay>::max())) {
      throw std::overflow_error(
          buildLog(std::format("The maximum time penalty ({}) is greater than the "
                               "maximum value of delay_t ({})",
                               globMaxTimePenalty,
                               std::numeric_limits<Delay>::max())));
    }
  }

  void FirstOrderDynamics::setAgentSpeed(Size agentId) {
    const auto& agent{this->agents().at(agentId)};
    const auto& street{this->m_graph.streetSet()[agent->streetId().value()]};
    double speed{street->maxSpeed() * (1. - m_alpha * street->density(true))};
    if (m_speedFluctuationSTD > 0.) {
      std::normal_distribution<double> speedDist{speed, speed * m_speedFluctuationSTD};
      speed = speedDist(this->m_generator);
    }
    speed < 0. ? agent->setSpeed(street->maxSpeed() * (1. - m_alpha))
               : agent->setSpeed(speed);
  }

  void FirstOrderDynamics::setSpeedFluctuationSTD(double speedFluctuationSTD) {
    if (speedFluctuationSTD < 0.) {
      throw std::invalid_argument(
          buildLog("The speed fluctuation standard deviation must be positive."));
    }
    m_speedFluctuationSTD = speedFluctuationSTD;
  }

  double FirstOrderDynamics::streetMeanSpeed(Id streetId) const {
    const auto& street{this->m_graph.streetSet().at(streetId)};
    if (street->nAgents() == 0) {
      return street->maxSpeed();
    }
    double meanSpeed{0.};
    Size n{0};
    if (street->nExitingAgents() == 0) {
      n = static_cast<Size>(street->movingAgents().size());
      double alpha{m_alpha / street->capacity()};
      meanSpeed = street->maxSpeed() * n * (1. - 0.5 * alpha * (n - 1.));
    } else {
<<<<<<< HEAD
      for (const auto& agentId : street->movingAgents()) {
        meanSpeed += this->m_agents.at(agentId)->speed();
=======
      for (const auto& agentId : street->waitingAgents()) {
        meanSpeed += this->agents().at(agentId)->speed();
>>>>>>> e9f9ed25
        ++n;
      }
      for (auto const& queue : street->exitQueues()) {
        for (const auto& agentId : queue) {
          meanSpeed += this->agents().at(agentId)->speed();
          ++n;
        }
      }
    }
    const auto& node = this->m_graph.nodeSet().at(street->nodePair().second);
    if (node->isIntersection()) {
      auto& intersection = dynamic_cast<Intersection&>(*node);
      for (const auto& [angle, agentId] : intersection.agents()) {
        const auto& agent{this->agents().at(agentId)};
        if (agent->streetId().has_value() && agent->streetId().value() == streetId) {
          meanSpeed += agent->speed();
          ++n;
        }
      }
    } else if (node->isRoundabout()) {
      auto& roundabout = dynamic_cast<Roundabout&>(*node);
      for (const auto& agentId : roundabout.agents()) {
        const auto& agent{this->agents().at(agentId)};
        if (agent->streetId().has_value() && agent->streetId().value() == streetId) {
          meanSpeed += agent->speed();
          ++n;
        }
      }
    }
    return meanSpeed / n;
  }

  Measurement<double> FirstOrderDynamics::streetMeanSpeed() const {
    if (this->agents().empty()) {
      return Measurement(0., 0.);
    }
    std::vector<double> speeds;
    speeds.reserve(this->m_graph.streetSet().size());
    for (const auto& [streetId, street] : this->m_graph.streetSet()) {
      speeds.push_back(this->streetMeanSpeed(streetId));
    }
    return Measurement<double>(speeds);
  }
  Measurement<double> FirstOrderDynamics::streetMeanSpeed(double threshold,
                                                          bool above) const {
    if (this->agents().empty()) {
      return Measurement(0., 0.);
    }
    std::vector<double> speeds;
    speeds.reserve(this->m_graph.streetSet().size());
    for (const auto& [streetId, street] : this->m_graph.streetSet()) {
      if (above) {
        if (street->density(true) > threshold) {
          speeds.push_back(this->streetMeanSpeed(streetId));
        }
      } else {
        if (street->density(true) < threshold) {
          speeds.push_back(this->streetMeanSpeed(streetId));
        }
      }
    }
    return Measurement<double>(speeds);
  }
}  // namespace dsm<|MERGE_RESOLUTION|>--- conflicted
+++ resolved
@@ -58,13 +58,8 @@
       double alpha{m_alpha / street->capacity()};
       meanSpeed = street->maxSpeed() * n * (1. - 0.5 * alpha * (n - 1.));
     } else {
-<<<<<<< HEAD
       for (const auto& agentId : street->movingAgents()) {
-        meanSpeed += this->m_agents.at(agentId)->speed();
-=======
-      for (const auto& agentId : street->waitingAgents()) {
         meanSpeed += this->agents().at(agentId)->speed();
->>>>>>> e9f9ed25
         ++n;
       }
       for (auto const& queue : street->exitQueues()) {
