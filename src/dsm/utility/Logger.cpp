#include "Logger.hpp"

#include <cstdlib>
#include <format>
#include <iostream>

static std::string buildMessage(const std::string& type,
                                const std::string& message,
                                const std::source_location& location,
                                bool verbose) {
  if (verbose) {
    return std::format("{} ({}:{}) \'{}\': {}",
                       type,
                       location.file_name(),
                       location.line(),
                       location.function_name(),
                       message);
  }
  return std::format("{}: {}", type, message);
}

namespace dsm {
  bool Logger::m_verbose{false};
  log_level_t Logger::m_logLevel{log_level_t::INFO};

  void Logger::setVerbose(bool verbose) { m_verbose = verbose; };
  void Logger::setLogLevel(log_level_t logLevel) { m_logLevel = logLevel; };

  std::string Logger::buildExceptionMessage(const std::string& message,
                                            const std::source_location& location) {
    return buildMessage(std::string(), message, location, m_verbose);
  };

  void Logger::debug(const std::string& message, const std::source_location& location) {
<<<<<<< HEAD
    if (m_verbose) {
      std::clog << buildMessage("\033[38;2;0;255;0mDEBUG", message, location, m_verbose) +
                       "\033[0m\n";
    }
=======
    if (m_logLevel > log_level_t::DEBUG) {
      return;
    }
    std::clog << buildMessage("\033[38;2;255;255;0mDEBUG", message, location, m_verbose) +
                     "\033[0m\n";
>>>>>>> 0107e589
  };
  void Logger::info(const std::string& message, const std::source_location& location) {
    if (m_logLevel > log_level_t::INFO) {
      return;
    }
    std::clog << buildMessage("\033[1;32mINFO", message, location, m_verbose) +
                     "\033[1;0m\n";
  };
  void Logger::warning(const std::string& message, const std::source_location& location) {
    if (m_logLevel > log_level_t::WARNING) {
      return;
    }
    std::clog << buildMessage(
                     "\033[38;2;130;30;180mWARNING", message, location, m_verbose) +
                     "\033[1;0m\n";
  };
  void Logger::error(const std::string& message, const std::source_location& location) {
    std::cerr << buildMessage("\033[1;31mERROR", message, location, m_verbose) +
                     "\033[1;0m\n";
    std::abort();
  }

}  // namespace dsm<|MERGE_RESOLUTION|>--- conflicted
+++ resolved
@@ -32,18 +32,11 @@
   };
 
   void Logger::debug(const std::string& message, const std::source_location& location) {
-<<<<<<< HEAD
-    if (m_verbose) {
-      std::clog << buildMessage("\033[38;2;0;255;0mDEBUG", message, location, m_verbose) +
-                       "\033[0m\n";
-    }
-=======
     if (m_logLevel > log_level_t::DEBUG) {
       return;
     }
     std::clog << buildMessage("\033[38;2;255;255;0mDEBUG", message, location, m_verbose) +
                      "\033[0m\n";
->>>>>>> 0107e589
   };
   void Logger::info(const std::string& message, const std::source_location& location) {
     if (m_logLevel > log_level_t::INFO) {
