--- conflicted
+++ resolved
@@ -449,10 +449,7 @@
   template <typename delay_t>
     requires(is_numeric_v<delay_t>)
   std::unique_ptr<Agent> RoadDynamics<delay_t>::m_killAgent(std::unique_ptr<Agent> pAgent) {
-<<<<<<< HEAD
-=======
     spdlog::trace("Killing agent {}", *pAgent);
->>>>>>> 5fc278f6
     m_travelDTs.push_back(
         {pAgent->distance(), static_cast<double>(this->time_step() - pAgent->spawnTime())});
     --m_nAgents;
@@ -928,11 +925,7 @@
           }
         }
         if (bArrived) {
-<<<<<<< HEAD
           auto pAgent = this->m_killAgent(std::move(pStreet->dequeue(queueIndex)));
-=======
-          auto pAgent = this->m_killAgent(pStreet->dequeue(queueIndex));
->>>>>>> 5fc278f6
           if (reinsert_agents) {
             // reset Agent's values
             pAgent->reset(this->time_step());
