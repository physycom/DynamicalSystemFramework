#ifndef dsf_hpp
#define dsf_hpp

#include <cstdint>
#include <format>

static constexpr uint8_t DSF_VERSION_MAJOR = 3;
<<<<<<< HEAD
static constexpr uint8_t DSF_VERSION_MINOR = 2;
static constexpr uint8_t DSF_VERSION_PATCH = 1;
=======
static constexpr uint8_t DSF_VERSION_MINOR = 5;
static constexpr uint8_t DSF_VERSION_PATCH = 0;
>>>>>>> d138f143

static auto const DSF_VERSION =
    std::format("{}.{}.{}", DSF_VERSION_MAJOR, DSF_VERSION_MINOR, DSF_VERSION_PATCH);

namespace dsf {
  /// @brief Returns the version of the DSM library
  /// @return The version of the DSM library
  auto const& version() { return DSF_VERSION; };
}  // namespace dsf

#include "headers/AdjacencyMatrix.hpp"
#include "headers/Agent.hpp"
#include "headers/RoadNetwork.hpp"
#include "headers/Itinerary.hpp"
#include "headers/Intersection.hpp"
#include "headers/TrafficLight.hpp"
#include "headers/Roundabout.hpp"
#include "headers/SparseMatrix.hpp"
#include "headers/Edge.hpp"
#include "headers/Street.hpp"
#include "headers/FirstOrderDynamics.hpp"
#include "utility/TypeTraits/is_node.hpp"
#include "utility/TypeTraits/is_street.hpp"
#include "utility/TypeTraits/is_numeric.hpp"

#endif<|MERGE_RESOLUTION|>--- conflicted
+++ resolved
@@ -5,13 +5,8 @@
 #include <format>
 
 static constexpr uint8_t DSF_VERSION_MAJOR = 3;
-<<<<<<< HEAD
-static constexpr uint8_t DSF_VERSION_MINOR = 2;
-static constexpr uint8_t DSF_VERSION_PATCH = 1;
-=======
 static constexpr uint8_t DSF_VERSION_MINOR = 5;
 static constexpr uint8_t DSF_VERSION_PATCH = 0;
->>>>>>> d138f143
 
 static auto const DSF_VERSION =
     std::format("{}.{}.{}", DSF_VERSION_MAJOR, DSF_VERSION_MINOR, DSF_VERSION_PATCH);
