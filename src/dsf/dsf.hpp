#ifndef dsf_hpp
#define dsf_hpp

#include <cstdint>
#include <format>

static constexpr uint8_t DSF_VERSION_MAJOR = 4;
static constexpr uint8_t DSF_VERSION_MINOR = 0;
<<<<<<< HEAD
static constexpr uint8_t DSF_VERSION_PATCH = 1;
=======
static constexpr uint8_t DSF_VERSION_PATCH = 2;
>>>>>>> 24bd08b4

static auto const DSF_VERSION =
    std::format("{}.{}.{}", DSF_VERSION_MAJOR, DSF_VERSION_MINOR, DSF_VERSION_PATCH);

namespace dsf {
  /// @brief Returns the version of the DSM library
  /// @return The version of the DSM library
  auto const& version() { return DSF_VERSION; };
}  // namespace dsf

#include "base/AdjacencyMatrix.hpp"
#include "base/Edge.hpp"
#include "base/SparseMatrix.hpp"
#include "mobility/Agent.hpp"
#include "mobility/FirstOrderDynamics.hpp"
#include "mobility/Intersection.hpp"
#include "mobility/Itinerary.hpp"
#include "mobility/RoadNetwork.hpp"
#include "mobility/Roundabout.hpp"
#include "mobility/Street.hpp"
#include "mobility/TrafficLight.hpp"
#include "mdt/TrajectoryCollection.hpp"
#include "utility/TypeTraits/is_node.hpp"
#include "utility/TypeTraits/is_street.hpp"
#include "utility/TypeTraits/is_numeric.hpp"

#endif<|MERGE_RESOLUTION|>--- conflicted
+++ resolved
@@ -6,11 +6,7 @@
 
 static constexpr uint8_t DSF_VERSION_MAJOR = 4;
 static constexpr uint8_t DSF_VERSION_MINOR = 0;
-<<<<<<< HEAD
-static constexpr uint8_t DSF_VERSION_PATCH = 1;
-=======
 static constexpr uint8_t DSF_VERSION_PATCH = 2;
->>>>>>> 24bd08b4
 
 static auto const DSF_VERSION =
     std::format("{}.{}.{}", DSF_VERSION_MAJOR, DSF_VERSION_MINOR, DSF_VERSION_PATCH);
