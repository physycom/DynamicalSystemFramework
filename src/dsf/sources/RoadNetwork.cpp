--- conflicted
+++ resolved
@@ -177,26 +177,24 @@
                        iLanes,
                        name,
                        coords));
-      // if (!coilcode.empty()) {
-      //   makeSpireStreet(streetId);
-      //   auto& coil = edge<SpireStreet>(streetId);
-      //   try {
-      //     auto const coilId{static_cast<Id>(std::stoul(coilcode))};
-      //     coil.setCode(coilId);
-      //   } catch (const std::invalid_argument& e) {
-      //     Logger::warning(
-      //         std::format("Invalid coil code {} for {}", coilcode, *edge(streetId)));
-      //   }
-      // }
-      // if (!customWeight.empty()) {
-      //   try {
-      //     auto const weight{std::stod(customWeight)};
-      //     edge(streetId)->setWeight(weight);
-      //   } catch (const std::invalid_argument& e) {
-      //     Logger::warning(std::format(
-      //         "Invalid custom weight {} for {}", customWeight, *edge(streetId)));
-      //   }
-      // }
+      if (!coilcode.empty()) {
+        makeSpireStreet(streetId);
+        auto& coil = edge<SpireStreet>(streetId);
+        try {
+          auto const coilId{static_cast<Id>(std::stoul(coilcode))};
+          coil.setCode(coilId);
+        } catch (const std::invalid_argument& e) {
+          spdlog::warn("Invalid coil code ({}) for {}", coilcode, *edge(streetId));
+        }
+      }
+      if (!customWeight.empty()) {
+        try {
+          auto const weight{std::stod(customWeight)};
+          edge(streetId)->setWeight(weight);
+        } catch (const std::invalid_argument& e) {
+          spdlog::warn("Invalid custom weight {} for {}", customWeight, *edge(streetId));
+        }
+      }
     }
     this->m_nodes.rehash(this->nNodes());
     this->m_edges.rehash(this->nEdges());
@@ -895,236 +893,6 @@
     }
   }
 
-<<<<<<< HEAD
-=======
-  void RoadNetwork::importOSMNodes(const std::string& fileName) {
-    std::string fileExt = fileName.substr(fileName.find_last_of('.') + 1);
-    if (fileExt == "csv") {
-      std::ifstream file{fileName};
-      if (!file.is_open()) {
-        throw std::runtime_error("Error opening file \"" + fileName + "\" for reading.");
-      }
-      std::string line;
-      std::getline(file, line);  // skip first line
-      while (!file.eof()) {
-        std::getline(file, line);
-        if (line.empty()) {
-          continue;
-        }
-        std::istringstream iss{line};
-        std::string id, lat, lon, highway;
-        // osmid;x;y;highway
-        std::getline(iss, id, ';');
-        std::getline(iss, lon, ';');
-        std::getline(iss, lat, ';');
-        std::getline(iss, highway, ';');
-        auto const nodeIndex{std::stoul(id)};
-        if (highway.find("traffic_signals") != std::string::npos) {
-          addNode<TrafficLight>(
-              nodeIndex, 120, std::make_pair(std::stod(lat), std::stod(lon)));
-        } else if (highway.find("roundabout") != std::string::npos) {
-          addNode<Roundabout>(nodeIndex, std::make_pair(std::stod(lat), std::stod(lon)));
-        } else {
-          addNode<Intersection>(nodeIndex,
-                                std::make_pair(std::stod(lat), std::stod(lon)));
-          if (highway.find("destination") != std::string::npos) {
-            spdlog::debug("Setting node {} as a destination node", nodeIndex);
-            m_destinationNodes.push_back(nodeIndex);
-          }
-          if (highway.find("origin") != std::string::npos) {
-            spdlog::debug("Setting node {} as an origin node", nodeIndex);
-            m_originNodes.push_back(nodeIndex);
-          }
-        }
-      }
-    } else {
-      throw std::invalid_argument(
-          std::format("File extension ({}) not supported", fileExt));
-    }
-    spdlog::debug("Successfully imported {} nodes", nNodes());
-  }
-
-  void RoadNetwork::importOSMEdges(const std::string& fileName) {
-    std::string fileExt = fileName.substr(fileName.find_last_of(".") + 1);
-    std::ifstream file{fileName};
-    if (!file.is_open()) {
-      throw std::runtime_error("Error opening file \"" + fileName + "\" for reading.");
-    }
-    std::unordered_map<Id, std::string> mapForbiddenTurns;
-    std::string line;
-    std::getline(file, line);  // skip first line
-    while (!file.eof()) {
-      std::getline(file, line);
-      if (line.empty()) {
-        continue;
-      }
-      std::istringstream iss{line};
-      std::string id, strSourceId, strTargetId, length, lanes, highway, maxspeed, name,
-          geometry, forbiddenTurns, coilcode, customWeight;
-      // id;sourceId;targetId;length;highway;maxspeed;name;geometry;forbiddenTurns;coilcode;customWeight
-      std::getline(iss, id, ';');
-      std::getline(iss, strSourceId, ';');
-      std::getline(iss, strTargetId, ';');
-      std::getline(iss, length, ';');
-      std::getline(iss, lanes, ';');
-      std::getline(iss, highway, ';');
-      std::getline(iss, maxspeed, ';');
-      std::getline(iss, name, ';');
-      std::getline(iss, geometry, ';');
-      std::getline(iss, forbiddenTurns, ';');
-      std::getline(iss, coilcode, ';');
-      std::getline(iss, customWeight, '\n');
-      Id sourceId, targetId;
-      try {
-        sourceId = std::stoul(strSourceId);
-        targetId = std::stoul(strTargetId);
-      } catch (std::invalid_argument const& e) {
-        throw std::invalid_argument(std::format(
-            "Invalid source or target ids {} - {}", strSourceId, strTargetId));
-      }
-      if (lanes.empty()) {
-        lanes = "1";  // Default to 1 lane if no value is provided
-      } else {
-        try {
-          std::stoul(lanes);
-        } catch (const std::invalid_argument& e) {
-          lanes = "1";  // Default to 1 lane if lanes is invalid
-        }
-      }
-
-      auto dLength{0.};
-      try {
-        dLength = std::stod(length);
-      } catch (const std::invalid_argument& e) {
-        spdlog::error("Invalid length {} for edge {}->{}", length, sourceId, targetId);
-        continue;
-      }
-      auto dMaxSpeed{0.};
-      try {
-        dMaxSpeed = std::stod(maxspeed);
-      } catch (const std::invalid_argument& e) {
-        dMaxSpeed = 30.;  // Default to 30 km/h if maxspeed is invalid
-      }
-      int iLanes{0};
-      try {
-        iLanes = std::stoi(lanes);
-        if (iLanes < 1) {
-          spdlog::warn(
-              "Invalid number of lanes {} for edge {}->{}. Defaulting to 1 lane.",
-              iLanes,
-              sourceId,
-              targetId);
-          ++iLanes;  // Ensure at least 1 lane
-        }
-      } catch (const std::invalid_argument& e) {
-        iLanes = 1;  // Default to 1 lane if lanes is invalid
-      }
-
-      // Parse the geometry
-      std::vector<std::pair<double, double>> coords;
-      if (!geometry.empty()) {
-        // Gemetri is LINESTRING(lon,lat lon,lat ...)
-        std::istringstream geom{geometry};
-        // Read until (
-        std::string pair;
-        std::getline(geom, pair, '(');
-        while (std::getline(geom, pair, ',')) {
-          pair.erase(pair.begin(),
-                     std::find_if(pair.begin(), pair.end(), [](unsigned char ch) {
-                       return !std::isspace(ch);
-                     }));
-
-          // Trim trailing spaces
-          pair.erase(std::find_if(pair.rbegin(),
-                                  pair.rend(),
-                                  [](unsigned char ch) { return !std::isspace(ch); })
-                         .base(),
-                     pair.end());
-          // Create a stream for each coordinate pair to split by comma
-          std::istringstream pairStream(pair);
-          std::string lon, lat;
-          std::getline(pairStream, lon, ' ');
-          std::getline(pairStream, lat);  // read the rest for latitude
-          // Remove ')' from lat if present
-          if (lat.back() == ')') {
-            lat.pop_back();
-          }
-          auto dLon{0.}, dLat{0.};
-          try {
-            dLon = std::stod(lon);
-            dLat = std::stod(lat);
-          } catch (const std::invalid_argument& e) {
-            spdlog::error("Invalid coordinates ({}, {}) for edge {}->{}",
-                          lon,
-                          lat,
-                          sourceId,
-                          targetId);
-          }
-          // Note: The original code stored as (lat, lon) based on your comment.
-          coords.emplace_back(dLon, dLat);
-        }
-      } else {
-        coords.emplace_back(node(sourceId)->coords().value());
-        coords.emplace_back(node(targetId)->coords().value());
-      }
-      Id streetId;
-      try {
-        streetId = std::stoul(id);
-      } catch (...) {
-        throw std::invalid_argument(std::format("Invalid edge id {}", id));
-      }
-      addStreet(Street(streetId,
-                       std::make_pair(sourceId, targetId),
-                       dLength,
-                       dMaxSpeed / 3.6,
-                       iLanes,
-                       name,
-                       coords));
-      if (!coilcode.empty()) {
-        makeSpireStreet(streetId);
-        auto& coil = edge<SpireStreet>(streetId);
-        try {
-          auto const coilId{static_cast<Id>(std::stoul(coilcode))};
-          coil.setCode(coilId);
-        } catch (const std::invalid_argument& e) {
-          spdlog::warn("Invalid coil code ({}) for {}", coilcode, *edge(streetId));
-        }
-      }
-      if (!customWeight.empty()) {
-        try {
-          auto const weight{std::stod(customWeight)};
-          edge(streetId)->setWeight(weight);
-        } catch (const std::invalid_argument& e) {
-          spdlog::warn(
-              "Invalid custom weight ({}) for {}", customWeight, *edge(streetId));
-        }
-      }
-    }
-    this->m_nodes.rehash(this->nNodes());
-    this->m_edges.rehash(this->nEdges());
-    // Parse forbidden turns
-    // for (auto const& [streetId, forbiddenTurns] : mapForbiddenTurns) {
-    //   auto const& pStreet{edge(streetId)};
-    //   std::istringstream iss{forbiddenTurns};
-    //   std::string pair;
-    //   while (std::getline(iss, pair, ',')) {
-    //     // Decompose pair = sourceId-targetId
-    //     std::istringstream pairStream(pair);
-    //     std::string strSourceId, strTargetId;
-    //     std::getline(pairStream, strSourceId, '-');
-    //     // targetId is the remaining part
-    //     std::getline(pairStream, strTargetId);
-
-    //     Id const sourceId{std::stoul(strSourceId)};
-    //     Id const targetId{std::stoul(strTargetId)};
-
-    //     pStreet->addForbiddenTurn(edge(sourceId, targetId)->id());
-    //   }
-    // }
-
-    spdlog::debug("Successfully imported {} edges", nEdges());
-  }
->>>>>>> 87a3d915
   void RoadNetwork::importTrafficLights(const std::string& fileName) {
     std::ifstream file{fileName};
     if (!file.is_open()) {
