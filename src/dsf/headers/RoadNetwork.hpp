--- conflicted
+++ resolved
@@ -40,26 +40,8 @@
 #include <cassert>
 #include <format>
 
-<<<<<<< HEAD
 #include <json/json.h>
 
-#include "AdjacencyMatrix.hpp"
-#include "DijkstraWeights.hpp"
-#include "Network.hpp"
-#include "RoadJunction.hpp"
-#include "Intersection.hpp"
-#include "TrafficLight.hpp"
-#include "Roundabout.hpp"
-#include "Station.hpp"
-#include "Street.hpp"
-#include "../utility/DijkstraResult.hpp"
-#include "../utility/Logger.hpp"
-#include "../utility/Typedef.hpp"
-#include "../utility/TypeTraits/is_node.hpp"
-#include "../utility/TypeTraits/is_street.hpp"
-
-=======
->>>>>>> d138f143
 namespace dsf {
   /// @brief The RoadNetwork class represents a graph in the network.
   /// @tparam Id, The type of the graph's id. It must be an unsigned integral type.
@@ -116,13 +98,10 @@
     /// @details The file format is deduced from the file extension. Currently only .dsm files are supported.
     ///           The first input number is the number of nodes, followed by the coordinates of each node.
     ///           In the i-th row of the file, the (i - 1)-th node's coordinates are expected.
-<<<<<<< HEAD
-    void importCoordinates(const std::string& fileName);
-
-    void importGeoJSON(const std::string& fileName, std::unordered_map<std::string, std::string> const& fields);
-=======
     [[deprecated]] void importCoordinates(const std::string& fileName);
->>>>>>> d138f143
+
+    void importGeoJSON(const std::string& fileName,
+                       std::unordered_map<std::string, std::string> const& fields);
     /// @brief Import the graph's nodes from a file
     /// @param fileName The name of the file to import the nodes from.
     /// @throws std::invalid_argument if the file is not found, invalid or the format is not supported
