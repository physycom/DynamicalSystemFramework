--- conflicted
+++ resolved
@@ -1424,105 +1424,6 @@
     // Calculate a grain size to partition the nodes into roughly "concurrency" blocks
     const size_t grainSize = std::max(size_t(1), numNodes / concurrency);
     this->m_taskArena.execute([&] {
-<<<<<<< HEAD
-      tbb::parallel_for(
-          tbb::blocked_range<size_t>(0, numNodes, grainSize),
-          [&](const tbb::blocked_range<size_t>& range) {
-            for (size_t i = range.begin(); i != range.end(); ++i) {
-              auto const& pNode = nodes.at(i);
-              for (auto const& sourceId :
-                   this->graph().adjacencyMatrix().getCol(pNode->id())) {
-                auto const streetId{sourceId * N + pNode->id()};
-                auto const& pStreet{this->graph().edge(streetId)};
-                if (bUpdateData && pNode->isTrafficLight()) {
-                  if (!m_queuesAtTrafficLights.contains(pStreet->id())) {
-                    auto& tl = dynamic_cast<TrafficLight&>(*pNode);
-                    assert(!tl.cycles().empty());
-                    for (auto const& [id, pair] : tl.cycles()) {
-                      for (auto const& [direction, cycle] : pair) {
-                        m_queuesAtTrafficLights[id].emplace(direction, 0.);
-                      }
-                    }
-                  }
-                  for (auto& [direction, value] :
-                       m_queuesAtTrafficLights.at(pStreet->id())) {
-                    value += pStreet->nExitingAgents(direction, true);
-                  }
-                }
-                // m_evolveStreet(pStreet, reinsert_agents);
-
-                while (!pStreet->movingAgents().empty()) {
-                  auto const& pAgent{pStreet->movingAgents().top()};
-                  if (pAgent->freeTime() < this->time()) {
-                    break;
-                  }
-                  pAgent->setSpeed(0.);
-                  auto const nLanes = pStreet->nLanes();
-                  bool bArrived{false};
-                  if (!pAgent->isRandom()) {
-                    if (this->itineraries().at(pAgent->itineraryId())->destination() ==
-                        pStreet->target()) {
-                      pAgent->updateItinerary();
-                    }
-                    if (this->itineraries().at(pAgent->itineraryId())->destination() ==
-                        pStreet->target()) {
-                      bArrived = true;
-                    }
-                  }
-                  if (bArrived) {
-                    std::uniform_int_distribution<size_t> laneDist{
-                        0, static_cast<size_t>(nLanes - 1)};
-                    pStreet->enqueue(laneDist(this->m_generator));
-                    continue;
-                  }
-                  auto const nextStreetId =
-                      this->m_nextStreetId(pAgent, pStreet->target(), pStreet->id());
-                  auto const& pNextStreet{this->graph().edge(nextStreetId)};
-                  pAgent->setNextStreetId(nextStreetId);
-                  if (nLanes == 1) {
-                    pStreet->enqueue(0);
-                    continue;
-                  }
-                  auto const direction{pNextStreet->turnDirection(pStreet->angle())};
-                  switch (direction) {
-                    case Direction::UTURN:
-                    case Direction::LEFT:
-                      pStreet->enqueue(nLanes - 1);
-                      break;
-                    case Direction::RIGHT:
-                      pStreet->enqueue(0);
-                      break;
-                    default:
-                      std::vector<double> weights;
-                      for (auto const& queue : pStreet->exitQueues()) {
-                        weights.push_back(1. / (queue.size() + 1));
-                      }
-                      // If all weights are the same, make the last 0
-                      if (std::all_of(weights.begin(), weights.end(), [&](double w) {
-                            return std::abs(w - weights.front()) <
-                                   std::numeric_limits<double>::epsilon();
-                          })) {
-                        weights.back() = 0.;
-                        if (nLanes > 2) {
-                          weights.front() = 0.;
-                        }
-                      }
-                      // Normalize the weights
-                      auto const sum =
-                          std::accumulate(weights.begin(), weights.end(), 0.);
-                      for (auto& w : weights) {
-                        w /= sum;
-                      }
-                      std::discrete_distribution<size_t> laneDist{weights.begin(),
-                                                                  weights.end()};
-                      pStreet->enqueue(laneDist(this->m_generator));
-                  }
-                }
-                m_evolveStreet(pStreet, reinsert_agents);
-              }
-            }
-          });
-=======
       tbb::parallel_for(tbb::blocked_range<size_t>(0, numNodes, grainSize),
                         [&](const tbb::blocked_range<size_t>& range) {
                           for (size_t i = range.begin(); i != range.end(); ++i) {
@@ -1550,7 +1451,6 @@
                             }
                           }
                         });
->>>>>>> 66aaaa56
     });
     Logger::debug("Pre-nodes");
     // Move transport capacity agents from each node
