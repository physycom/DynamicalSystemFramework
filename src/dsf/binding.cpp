--- conflicted
+++ resolved
@@ -10,14 +10,6 @@
 
 PYBIND11_MODULE(dsf, m) {
   m.doc() = "Python bindings for the DSM library";
-
-<<<<<<< HEAD
-  // Bind version function
-  m.def("version", &dsf::version, "Get the version of the DSM library");
-
-  // Create type aliases for better stub generation
-  using WeightFunction = std::function<double(const dsf::RoadNetwork*, dsf::Id, dsf::Id)>;
-=======
   m.attr("__version__") = dsf::version();
 
   // Bind PathWeight enum
@@ -26,7 +18,6 @@
       .value("TRAVELTIME", dsf::PathWeight::TRAVELTIME)
       .value("WEIGHT", dsf::PathWeight::WEIGHT)
       .export_values();
->>>>>>> 61ca006e
 
   // Bind TrafficLightOptimization enum
   pybind11::enum_<dsf::TrafficLightOptimization>(m, "TrafficLightOptimization")
