--- conflicted
+++ resolved
@@ -4,33 +4,17 @@
 
 #include "./.docstrings.hpp"
 
-#include "./.docstrings.hpp"
-
 #include <pybind11/pybind11.h>
 #include <pybind11/stl.h>         // Changed to include all stl type casters
 #include <pybind11/functional.h>  // For std::function support
-<<<<<<< HEAD
-=======
 
 #include <spdlog/spdlog.h>  // For logging functionality
->>>>>>> d138f143
 
 PYBIND11_MODULE(dsf, m) {
   m.doc() = "Python bindings for the DSM library";
 
   // Create type aliases for better stub generation
   using WeightFunction = std::function<double(const dsf::RoadNetwork*, dsf::Id, dsf::Id)>;
-<<<<<<< HEAD
-
-  // Bind log_level_t enum
-  pybind11::enum_<dsf::log_level_t>(m, "LogLevel")
-      .value("DEBUG", dsf::log_level_t::DEBUG)
-      .value("WARNING", dsf::log_level_t::WARNING)
-      .value("INFO", dsf::log_level_t::INFO)
-      .value("ERROR", dsf::log_level_t::ERROR)
-      .export_values();
-=======
->>>>>>> d138f143
 
   // Bind TrafficLightOptimization enum
   pybind11::enum_<dsf::TrafficLightOptimization>(m, "TrafficLightOptimization")
@@ -38,34 +22,6 @@
       .value("DOUBLE_TAIL", dsf::TrafficLightOptimization::DOUBLE_TAIL)
       .export_values();
 
-<<<<<<< HEAD
-  // Bind Logger class
-  pybind11::class_<dsf::Logger>(m, "Logger")
-      .def_static("setVerbose", &dsf::Logger::setVerbose, pybind11::arg("verbose"))
-      .def_static("setLogLevel", &dsf::Logger::setLogLevel, pybind11::arg("logLevel"))
-      .def_static(
-          "buildExceptionMessage",
-          [](const std::string& message) {
-            return dsf::Logger::buildExceptionMessage(message);
-          },
-          pybind11::arg("message"))
-      .def_static(
-          "debug",
-          [](const std::string& message) { dsf::Logger::debug(message); },
-          pybind11::arg("message"))
-      .def_static(
-          "info",
-          [](const std::string& message) { dsf::Logger::info(message); },
-          pybind11::arg("message"))
-      .def_static(
-          "warning",
-          [](const std::string& message) { dsf::Logger::warning(message); },
-          pybind11::arg("message"))
-      .def_static(
-          "error",
-          [](const std::string& message) { dsf::Logger::error(message); },
-          pybind11::arg("message"));
-=======
   // Bind spdlog log level enum
   pybind11::enum_<spdlog::level::level_enum>(m, "LogLevel")
       .value("TRACE", spdlog::level::trace)
@@ -85,7 +41,6 @@
 
   m.def("get_log_level", &spdlog::get_level, "Get the current global log level");
 
->>>>>>> d138f143
   pybind11::class_<dsf::Measurement<double>>(m, "Measurement")
       .def(pybind11::init<double, double>(),
            pybind11::arg("mean"),
@@ -170,12 +125,6 @@
            dsf::g_docstrings.at("dsf::RoadNetwork::RoadNetwork").c_str())
       .def(pybind11::init<const dsf::AdjacencyMatrix&>(),
            dsf::g_docstrings.at("dsf::RoadNetwork::RoadNetwork").c_str())
-<<<<<<< HEAD
-      .def("buildAdj",
-           &dsf::RoadNetwork::buildAdj,
-           dsf::g_docstrings.at("dsf::RoadNetwork::buildAdj").c_str())
-=======
->>>>>>> d138f143
       .def("adjustNodeCapacities",
            &dsf::RoadNetwork::adjustNodeCapacities,
            dsf::g_docstrings.at("dsf::RoadNetwork::adjustNodeCapacities").c_str())
@@ -196,13 +145,10 @@
            &dsf::RoadNetwork::importCoordinates,
            pybind11::arg("fileName"),
            dsf::g_docstrings.at("dsf::RoadNetwork::importCoordinates").c_str())
-<<<<<<< HEAD
       .def("importGeoJSON",
            &dsf::RoadNetwork::importGeoJSON,
            pybind11::arg("fileName"))
           //  dsf::g_docstrings.at("dsf::RoadNetwork::importGeoJSON").c_str())
-=======
->>>>>>> d138f143
       .def("importOSMNodes",
            &dsf::RoadNetwork::importOSMNodes,
            pybind11::arg("fileName"),
@@ -218,18 +164,10 @@
       .def("exportNodes",
            &dsf::RoadNetwork::exportNodes,
            pybind11::arg("fileName"),
-<<<<<<< HEAD
-           pybind11::arg("useExternalIds") = false,
-=======
->>>>>>> d138f143
            dsf::g_docstrings.at("dsf::RoadNetwork::exportNodes").c_str())
       .def("exportEdges",
            &dsf::RoadNetwork::exportEdges,
            pybind11::arg("fileName"),
-<<<<<<< HEAD
-           pybind11::arg("useExternalIds") = false,
-=======
->>>>>>> d138f143
            dsf::g_docstrings.at("dsf::RoadNetwork::exportEdges").c_str());
 
   pybind11::class_<dsf::Itinerary>(m, "Itinerary")
@@ -443,19 +381,11 @@
            pybind11::arg("reset") = false,
            pybind11::arg("separator") = ';',
            dsf::g_docstrings.at("dsf::RoadDynamics::saveOutputStreetCounts").c_str())
-<<<<<<< HEAD
-      .def("saveTravelSpeeds",
-           &dsf::FirstOrderDynamics::saveTravelSpeeds,
-           pybind11::arg("filename"),
-           pybind11::arg("reset") = false,
-           dsf::g_docstrings.at("dsf::RoadDynamics::saveTravelSpeeds").c_str())
-=======
       .def("saveTravelData",
            &dsf::FirstOrderDynamics::saveTravelData,
            pybind11::arg("filename"),
            pybind11::arg("reset") = false,
            dsf::g_docstrings.at("dsf::RoadDynamics::saveTravelData").c_str())
->>>>>>> d138f143
       .def("saveMacroscopicObservables",
            &dsf::FirstOrderDynamics::saveMacroscopicObservables,
            pybind11::arg("filename"),
