# Executables
*.out

# Shared libraries
*.so

# CMake build directories
*build

# VS Code folder
.vscode

# valgrind generated files
*vgcore.*
*massif.*

# profiling log files
*.log

# cache files
*cache

temp*

# Examples generated files
<<<<<<< HEAD
examples/sctl/*
examples/scrb/*
examples/*.csv
=======
examples/sctl*
examples/scrb*
examples/*.csv

# Utils generated folders
__pycache__
images
>>>>>>> eecc540e
<|MERGE_RESOLUTION|>--- conflicted
+++ resolved
@@ -23,16 +23,10 @@
 temp*
 
 # Examples generated files
-<<<<<<< HEAD
-examples/sctl/*
-examples/scrb/*
-examples/*.csv
-=======
 examples/sctl*
 examples/scrb*
 examples/*.csv
 
 # Utils generated folders
 __pycache__
-images
->>>>>>> eecc540e
+images