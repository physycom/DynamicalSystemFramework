--- conflicted
+++ resolved
@@ -223,14 +223,8 @@
       WHEN("We add agents for existing itineraries") {
         std::unordered_map<uint32_t, double> src{{1, 0.3}, {27, 0.3}, {118, 0.4}};
         std::unordered_map<uint32_t, double> dst{{14, 0.3}, {102, 0.3}, {107, 0.4}};
-<<<<<<< HEAD
         std::vector<dsm::Id> destinations{14, 102, 107};
         dynamics.setDestinationNodes(destinations);
-=======
-        dynamics.addItinerary(std::unique_ptr<Itinerary>(new Itinerary(0, 14)));
-        dynamics.addItinerary(std::unique_ptr<Itinerary>(new Itinerary(1, 102)));
-        dynamics.addItinerary(std::unique_ptr<Itinerary>(new Itinerary(2, 107)));
->>>>>>> 3e168902
         dynamics.addAgentsRandomly(3, src, dst);
         THEN("The agents are correctly set") {
           CHECK_EQ(dynamics.nAgents(), 3);
@@ -778,15 +772,8 @@
       auto& rb = graph2.makeRoundabout(1);
       graph2.adjustNodeCapacities();
       Dynamics dynamics{graph2, false, 69};
-<<<<<<< HEAD
-      Itinerary itinerary{2, 2};
-      Itinerary itinerary2{0, 0};
-      dynamics.addItinerary(itinerary);
-      dynamics.addItinerary(itinerary2);
-=======
-      dynamics.addItinerary(std::unique_ptr<Itinerary>(new Itinerary(0, 0)));
-      dynamics.addItinerary(std::unique_ptr<Itinerary>(new Itinerary(2, 2)));
->>>>>>> 3e168902
+      dynamics.addItinerary(0, 0);
+      dynamics.addItinerary(2, 2);
       dynamics.updatePaths();
       dynamics.addAgent(0, 2, 0);
       dynamics.addAgent(1, 0, 2);
