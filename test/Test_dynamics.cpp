--- conflicted
+++ resolved
@@ -223,14 +223,8 @@
       WHEN("We add agents for existing itineraries") {
         std::unordered_map<uint32_t, double> src{{1, 0.3}, {27, 0.3}, {118, 0.4}};
         std::unordered_map<uint32_t, double> dst{{14, 0.3}, {102, 0.3}, {107, 0.4}};
-<<<<<<< HEAD
-        dynamics.addItinerary(std::unique_ptr<Itinerary>(new Itinerary(0, 14)));
-        dynamics.addItinerary(std::unique_ptr<Itinerary>(new Itinerary(1, 102)));
-        dynamics.addItinerary(std::unique_ptr<Itinerary>(new Itinerary(2, 107)));
-=======
         std::vector<dsm::Id> destinations{14, 102, 107};
         dynamics.setDestinationNodes(destinations);
->>>>>>> 6032b257
         dynamics.addAgentsRandomly(3, src, dst);
         THEN("The agents are correctly set") {
           CHECK_EQ(dynamics.nAgents(), 3);
