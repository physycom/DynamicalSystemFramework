#include <cstdint>

#include "Dynamics.hpp"
#include "Graph.hpp"
#include "Node.hpp"
#include "SparseMatrix.hpp"
#include "Street.hpp"

#include "doctest.h"

<<<<<<< HEAD
using Dynamics = dsm::FirstOrderDynamics<uint16_t>;
using Graph = dsm::Graph;
using SparseMatrix = dsm::SparseMatrix<bool>;
using Street = dsm::Street;
using SpireStreet = dsm::SpireStreet;
using Agent = dsm::Agent<uint16_t>;
using Itinerary = dsm::Itinerary;
using Node = dsm::Node;
using TrafficLight = dsm::TrafficLight<uint16_t>;
using Roundabout = dsm::Roundabout;
=======
using Dynamics = dsm::FirstOrderDynamics<uint16_t, uint16_t, uint16_t>;
using Graph = dsm::Graph<uint16_t, uint16_t>;
using SparseMatrix = dsm::SparseMatrix<uint16_t, bool>;
using Street = dsm::Street<uint16_t, uint16_t>;
using SpireStreet = dsm::SpireStreet<uint16_t, uint16_t>;
using Agent = dsm::Agent<uint16_t, uint16_t, uint16_t>;
using Itinerary = dsm::Itinerary<uint16_t>;
using Intersection = dsm::Intersection<uint16_t, uint16_t>;
using TrafficLight = dsm::TrafficLight<uint16_t, uint16_t, uint16_t>;
using Roundabout = dsm::Roundabout<uint16_t, uint16_t>;
using Measurement = dsm::Measurement<float>;

TEST_CASE("Measurement") {
  SUBCASE("STL vector") {
    std::vector<float> data(100);
    std::iota(data.begin(), data.end(), 0.f);

    Measurement m(data);
    CHECK_EQ(m.mean, 49.5f);
    CHECK_EQ(m.std, doctest::Approx(28.8661f));
  }
  SUBCASE("STL array") {
    std::array<float, 100> data;
    std::iota(data.begin(), data.end(), 0.f);

    Measurement m(data);
    CHECK_EQ(m.mean, 49.5f);
    CHECK_EQ(m.std, doctest::Approx(28.8661f));
  }
  SUBCASE("STL span") {
    auto p = std::make_unique_for_overwrite<float[]>(100);
    std::span<float> data(p.get(), 100);
    std::iota(data.begin(), data.end(), 0.f);

    Measurement m(data);
    CHECK_EQ(m.mean, 49.5f);
    CHECK_EQ(m.std, doctest::Approx(28.8661f));
  }
}
>>>>>>> 6c87e587

TEST_CASE("Dynamics") {
  SUBCASE("Constructor") {
    GIVEN("A graph object") {
      auto graph = Graph{};
      graph.importMatrix("./data/matrix.dsm");
      graph.buildAdj();
      WHEN("A dynamics object is created") {
        Dynamics dynamics(graph);
        THEN("The node and the street sets are the same") {
          CHECK_EQ(dynamics.graph().nodeSet().size(), 3);
          CHECK_EQ(dynamics.graph().streetSet().size(), 4);
        }
        THEN("The mean speed, density, flow and travel time are 0") {
          CHECK_EQ(dynamics.agentMeanSpeed().mean, 0.);
          CHECK_EQ(dynamics.agentMeanSpeed().std, 0.);
          CHECK_EQ(dynamics.streetMeanDensity().mean, 0.);
          CHECK_EQ(dynamics.streetMeanDensity().std, 0.);
          CHECK_EQ(dynamics.streetMeanFlow().mean, 0.);
          CHECK_EQ(dynamics.streetMeanFlow().std, 0.);
          CHECK_EQ(dynamics.meanTravelTime().mean, 0.);
          CHECK_EQ(dynamics.meanTravelTime().std, 0.);
        }
      }
      WHEN("We transform a node into a traffic light and create the dynamics") {
        graph.makeTrafficLight<uint16_t>(0);
        Dynamics dynamics(graph);
        THEN("The node is a traffic light") {
          CHECK(dynamics.graph().nodeSet().at(0)->isTrafficLight());
        }
      }
      WHEN("We transform a node into a roundabout and create the dynamics") {
        graph.makeRoundabout(0);
        Dynamics dynamics(graph);
        THEN("The node is a roundabout") {
          CHECK(dynamics.graph().nodeSet().at(0)->isRoundabout());
        }
      }
      WHEN("We transorm a street into a spire and create the dynamcis") {
        graph.makeSpireStreet(8);
        Dynamics dynamics(graph);
        THEN("The street is a spire") {
          CHECK(dynamics.graph().streetSet().at(8)->isSpire());
        }
      }
    }
  }
  SUBCASE("setDestinationNodes") {
    GIVEN("A dynamics object and a destination node") {
      auto graph = Graph{};
      graph.importMatrix("./data/matrix.dat");
      Dynamics dynamics{graph};
      WHEN("We add a span of destination nodes") {
        std::array<uint32_t, 3> nodes{0, 1, 2};
        dynamics.setDestinationNodes(nodes);
        THEN("The destination nodes are added") {
          const auto& itineraries = dynamics.itineraries();
          CHECK_EQ(itineraries.size(), nodes.size());
          for (uint16_t i{0}; i < nodes.size(); ++i) {
            CHECK_EQ(itineraries.at(i)->destination(), nodes.at(i));
          }
        }
      }
      WHEN("We add a span with non existing nodes") {
        std::array<uint32_t, 3> nodes{0, 1, 169};
        THEN("An exception is thrown") {
          CHECK_THROWS_AS(dynamics.setDestinationNodes(nodes), std::invalid_argument);
        }
      }
    }
  }
  SUBCASE("addAgent") {
    GIVEN("A dynamics object, a source node and a destination node") {
      auto graph = Graph{};
      graph.importMatrix("./data/matrix.dsm");
      Dynamics dynamics{graph};
      dynamics.addItinerary(Itinerary{2, 2});
      WHEN("We add the agent") {
        dynamics.addAgent(0, 2);
        THEN("The agent is added") {
          CHECK_EQ(dynamics.agents().size(), 1);
          const auto& agent = dynamics.agents().at(0);
          CHECK_EQ(agent->id(), 0);
          CHECK_EQ(agent->srcNodeId().value(), 0);
          CHECK_EQ(agent->itineraryId(), 2);
        }
      }
      WHEN("We try to add an agent with a non-existing source node") {
        THEN("An exception is thrown") {
          CHECK_THROWS_AS(dynamics.addAgent(3, 2), std::invalid_argument);
        }
      }
      WHEN("We try to add an agent with a non-existing itinerary") {
        THEN("An exception is thrown") {
          CHECK_THROWS_AS(dynamics.addAgent(0, 0), std::invalid_argument);
        }
      }
    }
  }
  SUBCASE("addAgentsUniformly") {
    GIVEN("A dynamics object and an itinerary") {
      auto graph = Graph{};
      graph.importMatrix("./data/matrix.dsm");
      Dynamics dynamics(graph);
      WHEN("We add agents without adding itineraries") {
        THEN("An exception is thrown") {
          CHECK_THROWS_AS(dynamics.addAgentsUniformly(1), std::invalid_argument);
        }
      }
      Itinerary itinerary{0, 2};
      WHEN("We add a random agent") {
        dynamics.addItinerary(itinerary);
        dynamics.addAgentsUniformly(1);
        THEN(
            "The number of agents is 1 and the destination is the same as the "
            "itinerary") {
          CHECK_EQ(dynamics.agents().size(), 1);
          CHECK_EQ(dynamics.itineraries()
                       .at(dynamics.agents().at(0)->itineraryId())
                       ->destination(),
                   itinerary.destination());
        }
      }
    }
    GIVEN("A dynamics object and many itineraries") {
      auto graph = Graph{};
      graph.importMatrix("./data/matrix.dsm");
      Dynamics dynamics(graph);
      dynamics.setSeed(69);
      Itinerary Itinerary1{0, 2}, Itinerary2{1, 1};
      dynamics.addItinerary(Itinerary1);
      dynamics.addItinerary(Itinerary2);
      WHEN("We add many agents") {
        dynamics.addAgentsUniformly(3);
        THEN(
            "The number of agents is 3, the destination and the street is the "
            "same as "
            "the itinerary") {
          CHECK_EQ(dynamics.agents().size(), 3);
          CHECK_EQ(dynamics.itineraries()
                       .at(dynamics.agents().at(0)->itineraryId())
                       ->destination(),
                   Itinerary1.destination());
          CHECK(dynamics.agents().at(0)->streetId().has_value());
          CHECK_EQ(dynamics.agents().at(0)->streetId().value(), 3);
          CHECK_EQ(dynamics.itineraries()
                       .at(dynamics.agents().at(1)->itineraryId())
                       ->destination(),
                   Itinerary1.destination());
          CHECK(dynamics.agents().at(1)->streetId().has_value());
          CHECK_EQ(dynamics.agents().at(1)->streetId().value(), 8);
          CHECK_EQ(dynamics.itineraries()
                       .at(dynamics.agents().at(2)->itineraryId())
                       ->destination(),
                   Itinerary2.destination());
          CHECK(dynamics.agents().at(2)->streetId().has_value());
          CHECK_EQ(dynamics.agents().at(2)->streetId().value(), 1);
        }
      }
    }
  }
  SUBCASE("addAgentsRandomly") {
    GIVEN("A graph object") {
      auto graph = Graph{};
      graph.importMatrix("./data/matrix.dat");
      Dynamics dynamics{graph};
      dynamics.setSeed(69);
      WHEN("We add one agent for existing itinerary") {
        std::unordered_map<uint32_t, double> src{{0, 1.}};
        std::unordered_map<uint32_t, double> dst{{2, 1.}};
        dynamics.addItinerary(Itinerary{0, 2});
        dynamics.addAgentsRandomly(1, src, dst);
        THEN("The agents are correctly set") {
          CHECK_EQ(dynamics.agents().size(), 1);
          CHECK_EQ(dynamics.itineraries()
                       .at(dynamics.agents().at(0)->itineraryId())
                       ->destination(),
                   2);
          CHECK_EQ(dynamics.agents().at(0)->srcNodeId().value(), 0);
        }
      }
      WHEN("We add agents for existing itineraries") {
        std::unordered_map<uint32_t, double> src{{1, 0.3}, {27, 0.3}, {118, 0.4}};
        std::unordered_map<uint32_t, double> dst{{14, 0.3}, {102, 0.3}, {107, 0.4}};
        dynamics.addItinerary(Itinerary{0, 14});
        dynamics.addItinerary(Itinerary{1, 102});
        dynamics.addItinerary(Itinerary{2, 107});
        dynamics.addAgentsRandomly(3, src, dst);
        THEN("The agents are correctly set") {
          CHECK_EQ(dynamics.agents().size(), 3);
          CHECK_EQ(dynamics.itineraries()
                       .at(dynamics.agents().at(0)->itineraryId())
                       ->destination(),
                   107);
          CHECK_EQ(dynamics.agents().at(0)->srcNodeId().value(), 27);
          CHECK_EQ(dynamics.itineraries()
                       .at(dynamics.agents().at(1)->itineraryId())
                       ->destination(),
                   14);
          CHECK_EQ(dynamics.agents().at(1)->srcNodeId().value(), 1);
          CHECK_EQ(dynamics.itineraries()
                       .at(dynamics.agents().at(2)->itineraryId())
                       ->destination(),
                   14);
          CHECK_EQ(dynamics.agents().at(2)->srcNodeId().value(), 118);
        }
      }
      WHEN("We add agents without adding itineraries") {
        THEN("An exception is thrown") {
          std::unordered_map<uint32_t, double> src{{0, 1.}};
          std::unordered_map<uint32_t, double> dst{{10, 1.}};
          CHECK_THROWS_AS(dynamics.addAgentsRandomly(1, src, dst), std::invalid_argument);
        }
      }
      WHEN("We try to add agents with non-normalized node maps") {
        std::unordered_map<uint32_t, double> not_norm_weights{{0, 1.5}, {1, 0.5}};
        std::unordered_map<uint32_t, double> norm_weights{{0, 0.5}, {1, 0.5}};
        THEN("An exception is thrown") {
          CHECK_THROWS_AS(dynamics.addAgentsRandomly(1, not_norm_weights, norm_weights),
                          std::invalid_argument);
          CHECK_THROWS_AS(dynamics.addAgentsRandomly(1, norm_weights, not_norm_weights),
                          std::invalid_argument);
        }
      }
    }
  }
  SUBCASE("addAgents") {
    GIVEN("A dynamics object and one itinerary") {
      auto graph = Graph{};
      graph.importMatrix("./data/matrix.dsm");
      Dynamics dynamics{graph};
      Itinerary itinerary{0, 2};
      dynamics.addItinerary(itinerary);
      WHEN("We add an agent with itinerary 1") {
        THEN("An exception is thrown") {
          CHECK_THROWS_AS(dynamics.addAgents(1), std::invalid_argument);
        }
      }
      WHEN("We add and agent with itinerary 0") {
        dynamics.addAgents(0);
        THEN(
            "The number of agents is 1 and the destination is the same as the "
            "itinerary") {
          CHECK_EQ(dynamics.agents().size(), 1);
          CHECK_EQ(dynamics.itineraries()
                       .at(dynamics.agents().at(0)->itineraryId())
                       ->destination(),
                   itinerary.destination());
        }
      }
      WHEN("We add 69 agents with itinerary 0") {
        dynamics.addAgents(0, 69);
        THEN("The number of agents is 69") { CHECK_EQ(dynamics.agents().size(), 69); }
      }
    }
  }
  SUBCASE("Add too many agents") {
    GIVEN("A simple graph with two nodes and only one street") {
      Street s{0, 1, 2., std::make_pair(0, 1)};  // Capacity of 1 agent
      Graph graph2;
      graph2.addStreets(s);
      graph2.buildAdj();
      Dynamics dynamics{graph2};
      Itinerary itinerary{0, 1};
      dynamics.addItinerary(itinerary);
      dynamics.updatePaths();
      dynamics.addAgentsUniformly(1);
      WHEN("We add more than one agent") {
        THEN("It throws") {
          CHECK_THROWS_AS(dynamics.addAgentsUniformly(1), std::overflow_error);
          CHECK_THROWS_AS(dynamics.addAgents(0, 1), std::overflow_error);
          auto dummyAgent = Agent(0, 0);
          CHECK_THROWS_AS(dynamics.addAgent(dummyAgent), std::overflow_error);
          CHECK_THROWS_AS(dynamics.addAgent(std::make_unique<Agent>(dummyAgent)),
                          std::overflow_error);
        }
      }
    }
  }
  SUBCASE("Update paths") {
    GIVEN("A dynamics object with a single street") {
      Street s1{0, 1, 2., std::make_pair(0, 1)};
      Graph graph2;
      graph2.addStreets(s1);
      graph2.buildAdj();
      Dynamics dynamics{graph2};
      WHEN("We add a topologically impossible itinerary") {
        Itinerary itinerary{0, 0};
        dynamics.addItinerary(itinerary);
        THEN("When updating paths, empty itinerary throws exception") {
          CHECK_THROWS_AS(dynamics.updatePaths(), std::runtime_error);
        }
      }
    }
    GIVEN("A dynamics object, many streets and an itinerary") {
      Street s1{0, 1, 2., std::make_pair(0, 1)};
      Street s2{1, 1, 5., std::make_pair(1, 2)};
      Street s3{2, 1, 10., std::make_pair(0, 2)};
      Graph graph2;
      graph2.addStreets(s1, s2, s3);
      graph2.buildAdj();
      Dynamics dynamics{graph2};
      Itinerary itinerary{0, 2};
      WHEN("We add an itinerary and update the paths") {
        dynamics.addItinerary(itinerary);
        dynamics.updatePaths();
        THEN(
            "The number of itineraries is 1 and the path is updated and "
            "correctly "
            "formed") {
          CHECK_EQ(dynamics.itineraries().size(), 1);
          CHECK(dynamics.itineraries().at(0)->path()(0, 1));
          CHECK(dynamics.itineraries().at(0)->path()(1, 2));
          CHECK_FALSE(dynamics.itineraries().at(0)->path()(0, 2));
          for (auto const& it : dynamics.itineraries()) {
            auto const& path = it.second->path();
            for (uint16_t i{0}; i < path.getRowDim(); ++i) {
              if (i == it.second->destination()) {
                CHECK_FALSE(path.getRow(i).size());
              } else {
                CHECK(path.getRow(i).size());
              }
            }
          }
        }
      }
    }
    GIVEN(
        "A dynamics objects, many streets and many itinearies with same "
        "destination") {
      Graph graph2{};
      graph2.importMatrix("./data/matrix.dat");
      Itinerary it1{0, 118};
      Itinerary it2{1, 118};
      Itinerary it3{2, 118};
      Itinerary it4{3, 118};
      Dynamics dynamics{graph2};
      dynamics.addItinerary(it1);
      dynamics.addItinerary(it2);
      dynamics.addItinerary(it3);
      dynamics.addItinerary(it4);
      dynamics.updatePaths();
      for (auto const& it : dynamics.itineraries()) {
        auto const& path = it.second->path();
        for (uint16_t i{0}; i < path.getRowDim(); ++i) {
          if (i == it.second->destination()) {
            CHECK_FALSE(path.getRow(i).size());
          } else {
            CHECK(path.getRow(i).size());
          }
        }
      }
    }
    GIVEN("A dynamics objects, many streets and an itinerary with bifurcations") {
      Street s1{0, 1, 5., std::make_pair(0, 1)};
      Street s2{1, 1, 5., std::make_pair(1, 2)};
      Street s3{2, 1, 5., std::make_pair(0, 3)};
      Street s4{3, 1, 5., std::make_pair(3, 2)};
      Graph graph;
      graph.addStreets(s1, s2, s3, s4);
      graph.buildAdj();
      Dynamics dynamics{graph};
      Itinerary itinerary{0, 2};
      dynamics.addItinerary(itinerary);
      WHEN("We update the paths") {
        dynamics.updatePaths();
        THEN("The path is updated and correctly formed") {
          CHECK_EQ(dynamics.itineraries().size(), 1);
          CHECK_EQ(dynamics.itineraries().at(0)->path().size(), 4);
          CHECK_EQ(dynamics.itineraries().at(0)->path().getRowDim(), 4);
          CHECK_EQ(dynamics.itineraries().at(0)->path().getColDim(), 4);
          CHECK(dynamics.itineraries().at(0)->path()(0, 1));
          CHECK(dynamics.itineraries().at(0)->path()(1, 2));
          CHECK(dynamics.itineraries().at(0)->path()(0, 3));
          CHECK(dynamics.itineraries().at(0)->path()(3, 2));
          for (auto const& it : dynamics.itineraries()) {
            auto const& path = it.second->path();
            for (uint16_t i{0}; i < path.getRowDim(); ++i) {
              if (i == it.second->destination()) {
                CHECK_FALSE(path.getRow(i).size());
              } else {
                CHECK(path.getRow(i).size());
              }
            }
          }
        }
      }
    }
  }
  SUBCASE("Evolve") {
    GIVEN("A dynamics object and an itinerary") {
      Street s1{0, 1, 2., std::make_pair(0, 1)};
      Street s2{1, 1, 5., std::make_pair(1, 2)};
      Street s3{2, 1, 10., std::make_pair(0, 2)};
      Graph graph;
      graph.addStreets(s1, s2, s3);
      graph.buildAdj();
      Dynamics dynamics{graph};
      dynamics.setSeed(69);
      Itinerary itinerary{0, 2};
      dynamics.addItinerary(itinerary);
      dynamics.updatePaths();
      WHEN("We add an agent randomly and evolve the dynamics") {
        dynamics.addAgent(Agent(0, 0, 0));
        dynamics.evolve(false);
        dynamics.evolve(false);
        THEN("The agent evolves") {
          CHECK_EQ(dynamics.agents().at(0)->time(), 2);
          CHECK_EQ(dynamics.agents().at(0)->delay(), 0);
          CHECK(dynamics.agents().at(0)->streetId().has_value());
          CHECK_EQ(dynamics.agents().at(0)->streetId().value(), 1);
          CHECK_EQ(dynamics.agents().at(0)->speed(), 13.8888888889);
        }
        dynamics.evolve(false);
        THEN("The agent evolves again, changing street") {
          CHECK_EQ(dynamics.agents().at(0)->time(), 3);
          CHECK_EQ(dynamics.agents().at(0)->delay(), 0);
          CHECK_EQ(dynamics.agents().at(0)->streetId().value(), 5);
          CHECK_EQ(dynamics.agents().at(0)->speed(), 13.8888888889);
        }
        dynamics.evolve(false);
        THEN("And again, reaching the destination") {
          CHECK_EQ(dynamics.agents().size(), 0);
        }
      }
    }
    GIVEN("A dynamics object, an itinerary and an agent") {
      Street s1{0, 1, 13.8888888889, std::make_pair(0, 1)};
      Street s2{1, 1, 13.8888888889, std::make_pair(1, 0)};
      Graph graph2;
      graph2.addStreets(s1, s2);
      graph2.buildAdj();
      Dynamics dynamics{graph2};
      dynamics.setSeed(69);
      Itinerary itinerary{0, 1};
      dynamics.addItinerary(itinerary);
      dynamics.updatePaths();
      dynamics.addAgent(Agent(0, 0, 0));
      WHEN("We evolve the dynamics") {
        dynamics.evolve(false);
        dynamics.evolve(false);
        THEN("The agent evolves") {
          CHECK_EQ(dynamics.agents().at(0)->time(), 2);
          CHECK_EQ(dynamics.agents().at(0)->delay(), 0);
          CHECK_EQ(dynamics.agents().at(0)->streetId().value(), 1);
          CHECK_EQ(dynamics.agents().at(0)->speed(), 13.8888888889);
          CHECK_EQ(dynamics.agents().at(0)->distance(), 13.8888888889);
        }
        dynamics.evolve(false);
        THEN("The agent reaches the destination") {
          CHECK_EQ(dynamics.agents().size(), 0);
        }
      }
    }
    GIVEN("A dynamics object, an itinerary and an agent") {
      Street s1{0, 1, 13.8888888889, std::make_pair(0, 1)};
      Street s2{1, 1, 13.8888888889, std::make_pair(1, 0)};
      Graph graph2;
      graph2.addStreets(s1, s2);
      graph2.buildAdj();
      Dynamics dynamics{graph2};
      dynamics.setSeed(69);
      Itinerary itinerary{0, 1};
      dynamics.addItinerary(itinerary);
      dynamics.updatePaths();
      dynamics.addAgent(Agent(0, 0, 0));
      WHEN("We evolve the dynamics with reinsertion") {
        dynamics.evolve(true);
        dynamics.evolve(true);
        THEN("The agent has correct values") {
          CHECK_EQ(dynamics.agents().at(0)->time(), 2);
          CHECK_EQ(dynamics.agents().at(0)->delay(), 0);
          CHECK_EQ(dynamics.agents().at(0)->streetId().value(), 1);
          CHECK_EQ(dynamics.agents().at(0)->speed(), 13.8888888889);
          CHECK_EQ(dynamics.agents().at(0)->distance(), 13.8888888889);
        }
        dynamics.evolve(true);
        THEN("The agent is reinserted") {
          CHECK_EQ(dynamics.agents().size(), 1);
          CHECK_EQ(dynamics.agents().at(1)->time(), 1);
          CHECK_EQ(dynamics.agents().at(1)->delay(), 0);
          CHECK_FALSE(dynamics.agents().at(1)->streetId().has_value());
          CHECK_EQ(dynamics.agents().at(1)->speed(), 0.);
        }
      }
    }
  }
  SUBCASE("TrafficLights") {
    GIVEN(
        "A dynamics object, a network with traffic lights, an itinerary and "
        "an agent") {
      TrafficLight tl{1};
      tl.setDelay(2);
      Street s1{1, 1, 30., 15., std::make_pair(0, 1)};
      Street s2{7, 1, 30., 15., std::make_pair(1, 2)};
      Street s3{2, 1, 30., 15., std::make_pair(3, 1)};
      Street s4{3, 1, 30., 15., std::make_pair(1, 4)};
      tl.addStreetPriority(1);
      tl.addStreetPriority(7);
      Graph graph2;
      graph2.addNode(std::make_unique<TrafficLight>(tl));
      graph2.addStreets(s1, s2, s3, s4);
      graph2.buildAdj();
      Dynamics dynamics{graph2};
      dynamics.setSeed(69);
      Itinerary itinerary{0, 2};
      dynamics.addItinerary(itinerary);
      dynamics.updatePaths();
      dynamics.addAgent(Agent(0, 0, 0));
      WHEN("We evolve the dynamics") {
        dynamics.evolve(false);
        THEN(
            "The agent is ready to go through the traffic light at time 3 but "
            "the "
            "traffic light is red"
            " until time 4, so the agent waits until time 4") {
          for (uint8_t i{0}; i < 5; ++i) {
            dynamics.evolve(false);
            if (i < 3) {
              CHECK_EQ(dynamics.agents().at(0)->streetId().value(), 1);
            } else {
              CHECK_EQ(dynamics.agents().at(0)->streetId().value(), 7);
            }
            if (i == 2) {
              CHECK_EQ(dynamics.agents().at(0)->distance(), 30.);
            }
          }
          CHECK_EQ(dynamics.agents().at(0)->distance(), 60.);
        }
      }
    }
  }
  SUBCASE("Traffic Lights optimization algorithm") {
    GIVEN("A dynamics object with a traffic light intersection") {
      TrafficLight tl{1};
      tl.setDelay(4);
      tl.setPhase(3);
      double length{90.}, max_speed{15.};
      Street s_01{1, 10, length, max_speed, std::make_pair(0, 1)};
      Street s_10{5, 10, length, max_speed, std::make_pair(1, 0)};
      Street s_12{7, 10, length, max_speed, std::make_pair(1, 2)};
      Street s_21{11, 10, length, max_speed, std::make_pair(2, 1)};
      Street s_13{8, 10, length, max_speed, std::make_pair(1, 3)};
      Street s_31{16, 10, length, max_speed, std::make_pair(3, 1)};
      Street s_14{9, 10, length, max_speed, std::make_pair(1, 4)};
      Street s_41{21, 10, length, max_speed, std::make_pair(4, 1)};
      tl.addStreetPriority(1);
      tl.addStreetPriority(11);
      Graph graph2;
      graph2.addNode(std::make_unique<TrafficLight>(tl));
      graph2.addStreets(s_01, s_10, s_12, s_21, s_13, s_31, s_14, s_41);
      graph2.buildAdj();
      Dynamics dynamics{graph2};
      Itinerary it_0{0, 0}, it_1{1, 2}, it_2{2, 3}, it_3{3, 4};
      dynamics.addItinerary(it_0);
      dynamics.addItinerary(it_1);
      dynamics.addItinerary(it_2);
      dynamics.addItinerary(it_3);
      dynamics.updatePaths();
      dynamics.addAgents(0, 7, 2);
      dynamics.addAgents(1, 7, 0);
      dynamics.setDataUpdatePeriod(1);
      WHEN("We evolve the dynamics and optimize traffic lights") {
        for (int i = 0; i < 8; ++i) {
          dynamics.evolve(false);
        }
        dynamics.optimizeTrafficLights(2, 0.1, 0.);
        THEN("Green and red time are different") {
          const auto timing =
              dynamic_cast<TrafficLight&>(*dynamics.graph().nodeSet().at(1))
                  .delay()
                  .value();
          CHECK(timing.first > timing.second);
        }
      }
      WHEN(
          "We evolve the dynamics and optimize traffic lights with outgoing "
          "streets "
          "full") {
        dynamics.addAgents(0, 5, 1);
        dynamics.addAgents(1, 5, 1);
        dynamics.addAgents(2, 5, 1);
        dynamics.addAgents(3, 5, 1);
        for (int i = 0; i < 15; ++i) {
          dynamics.evolve(false);
        }
        dynamics.optimizeTrafficLights(2, 0.1, 0.);
        THEN("Green and red time are equal") {
          const auto timing =
              dynamic_cast<TrafficLight&>(*dynamics.graph().nodeSet().at(1))
                  .delay()
                  .value();
          CHECK_EQ(timing.first, timing.second);
        }
      }
    }
  }
  SUBCASE("Roundabout") {
    GIVEN(
        "A dynamics object with four streets, one agent for each street, two "
        "itineraries "
        "and a roundabout") {
      Roundabout roundabout{1};
      roundabout.setCapacity(2);
      Street s1{0, 1, 10., 10., std::make_pair(0, 1)};
      Street s2{1, 1, 10., 10., std::make_pair(2, 1)};
      Street s3{2, 1, 10., 10., std::make_pair(1, 0)};
      Street s4{3, 1, 10., 10., std::make_pair(1, 2)};
      Graph graph2;
      graph2.addNode(std::make_unique<Roundabout>(roundabout));
      graph2.addStreets(s1, s2, s3, s4);
      graph2.buildAdj();
      Dynamics dynamics{graph2};
      dynamics.setSeed(69);
      Itinerary itinerary{0, 2};
      Itinerary itinerary2{1, 0};
      dynamics.addItinerary(itinerary);
      dynamics.addItinerary(itinerary2);
      dynamics.updatePaths();
      dynamics.addAgent(Agent(0, 0, 0));
      dynamics.addAgent(Agent(1, 1, 2));
      WHEN(
          "We evolve the dynamics adding an agent on the path of the agent "
          "with "
          "priority") {
        dynamics.evolve(false);
        dynamics.addAgent(Agent(2, 0, 1));
        dynamics.evolve(false);
        dynamics.evolve(false);
        THEN("The agents are trapped into the roundabout") {
          auto& rb = dynamic_cast<Roundabout&>(*dynamics.graph().nodeSet().at(1));
          CHECK_EQ(dynamics.agents().at(0)->streetId().value(), 1);
          CHECK_EQ(dynamics.agents().at(1)->streetId().value(), 7);
          CHECK_EQ(dynamics.agents().at(2)->streetId().value(), 5);
          CHECK_EQ(rb.agents().size(), 1);
        }
        dynamics.evolve(false);
        THEN("The agent with priority leaves the roundabout") {
          auto& rb = dynamic_cast<Roundabout&>(*dynamics.graph().nodeSet().at(1));
          CHECK_EQ(dynamics.agents().at(0)->streetId().value(), 5);
          CHECK_EQ(dynamics.agents().at(1)->streetId().value(), 3);
          CHECK_EQ(rb.agents().size(), 0);
        }
      }
    }
  }
  SUBCASE("Travelled distance") {
    GIVEN("A dynamics with a two-streets network and an agent") {
      Street s1{0, 1, 3., std::make_pair(0, 1)};
      Street s2{1, 1, 1., std::make_pair(1, 2)};
      Graph graph2;
      graph2.addStreets(s1, s2);
      graph2.buildAdj();
      Dynamics dynamics{graph2};
      dynamics.setSeed(69);
      Itinerary itinerary{0, 2};
      dynamics.addItinerary(itinerary);
      dynamics.updatePaths();
      dynamics.addAgent(Agent(0, 0, 0));
      WHEN("We evolve the dynamics") {
        dynamics.evolve(false);
        dynamics.evolve(false);
        THEN("The agent has travelled the correct distance") {
          CHECK_EQ(dynamics.agents().at(0)->time(), 2);
          CHECK_EQ(dynamics.agents().at(0)->delay(), 0);
          CHECK_EQ(dynamics.agents().at(0)->streetId().value(), 1);
          CHECK_EQ(dynamics.agents().at(0)->speed(), 13.8888888889);
          CHECK_EQ(dynamics.agents().at(0)->distance(), 3.);
        }
      }
    }
  }
  SUBCASE("streetMeanSpeed") {
    /// GIVEN: a dynamics object
    /// WHEN: we evolve the dynamics
    /// THEN: the agent mean speed is the same as the street mean speed
    Street s1{0, 10, 20., 20., std::make_pair(0, 1)};
    Street s2{1, 10, 30., 15., std::make_pair(1, 2)};
    Street s3{2, 10, 30., 15., std::make_pair(3, 1)};
    Street s4{3, 10, 30., 15., std::make_pair(1, 4)};
    Graph graph2;
    graph2.addStreets(s1, s2, s3, s4);
    graph2.buildAdj();
    for (const auto& [nodeId, node] : graph2.nodeSet()) {
      node->setCapacity(4);
    }
    Dynamics dynamics{graph2};
    dynamics.setMinSpeedRateo(0.5);
    dynamics.setSeed(69);
    Itinerary itinerary{0, 2};
    dynamics.addItinerary(itinerary);
    dynamics.updatePaths();
    dynamics.addAgents(0, 4, 0);
    dynamics.evolve(false);
    dynamics.evolve(false);
    double meanSpeed{0.};
    for (const auto& [agentId, agent] : dynamics.agents()) {
      meanSpeed += agent->speed();
    }
    meanSpeed /= (dynamics.graph().streetSet().at(1)->queue().size() +
                  dynamics.graph().streetSet().at(1)->waitingAgents().size());
    CHECK_EQ(dynamics.streetMeanSpeed(1), meanSpeed);
    // I don't think the mean speed of agents should be equal to the street's
    // one... CHECK_EQ(dynamics.streetMeanSpeed().mean,
    // dynamics.agentMeanSpeed().mean); CHECK_EQ(dynamics.streetMeanSpeed().std,
    // 0.); street 1 density should be 0.4 so...
    CHECK_EQ(dynamics.streetMeanSpeed(0.2, true).mean, meanSpeed);
    CHECK_EQ(dynamics.streetMeanSpeed(0.2, true).std, 0.);
    CHECK_EQ(dynamics.streetMeanSpeed(0.2, false).mean, 15.);
    CHECK_EQ(dynamics.streetMeanSpeed(0.2, false).std, 0.);
    dynamics.addAgents(0, 10, 0);
    dynamics.evolve(false);
    meanSpeed = 0.;
    for (const auto& [agentId, agent] : dynamics.agents()) {
      if (!agent->streetId().has_value())
        continue;
      if (agent->streetId().value() == 1) {
        meanSpeed += agent->speed();
      }
    }
    meanSpeed /= dynamics.graph().streetSet().at(1)->queue().size();
    CHECK_EQ(dynamics.graph().streetSet().at(1)->queue().size(), 3);
    CHECK_EQ(dynamics.streetMeanSpeed(1), meanSpeed);
  }
  SUBCASE("Intersection priorities") {
    GIVEN("A dynamics object with five nodes and eight streets") {
      Intersection nodeO{0, std::make_pair(0, 0)};
      Intersection nodeA{1, std::make_pair(-1, 1)};
      Intersection nodeB{2, std::make_pair(1, 1)};
      Intersection nodeC{3, std::make_pair(1, -1)};
      Intersection nodeD{4, std::make_pair(-1, -1)};
      Street sAO{0, 1, 10., 10., std::make_pair(1, 0)};
      Street sBO{1, 1, 10., 10., std::make_pair(2, 0)};
      Street sCO{2, 1, 10., 10., std::make_pair(3, 0)};
      Street sDO{3, 1, 10., 10., std::make_pair(4, 0)};
      Street sOA{4, 1, 10., 10., std::make_pair(0, 1)};
      Street sOB{5, 1, 10., 10., std::make_pair(0, 2)};
      Street sOC{6, 1, 10., 10., std::make_pair(0, 3)};
      Street sOD{7, 1, 10., 10., std::make_pair(0, 4)};
      Graph graph2;
      graph2.addNode(nodeO);
      graph2.addNode(nodeA);
      graph2.addNode(nodeB);
      graph2.addNode(nodeC);
      graph2.addNode(nodeD);
      graph2.addStreet(sAO);
      graph2.addStreet(sBO);
      graph2.addStreet(sCO);
      graph2.addStreet(sDO);
      graph2.addStreet(sOA);
      graph2.addStreet(sOB);
      graph2.addStreet(sOC);
      graph2.addStreet(sOD);
      graph2.buildAdj();
      Dynamics dynamics{graph2};
      dynamics.graph().nodeSet().at(0)->setCapacity(3);
      dynamics.setSeed(69);
      Itinerary itinerary{0, 2};
      Itinerary itinerary2{1, 1};
      dynamics.addItinerary(itinerary);
      dynamics.addItinerary(itinerary2);
      dynamics.updatePaths();
      WHEN("We add agents and evolve the dynamics") {
        // add an agent in C, D, A
        dynamics.addAgent(Agent(0, 0, 4));
        dynamics.addAgent(Agent(1, 0, 3));
        dynamics.addAgent(Agent(2, 0, 1));
        dynamics.evolve(false);
        dynamics.evolve(false);
        dynamics.evolve(false);
        THEN("The agent in A passes first") {
          CHECK_EQ(dynamics.agents().at(0)->streetId().value(), 20);  // second
          CHECK_EQ(dynamics.agents().at(1)->streetId().value(), 15);  // third
          CHECK_EQ(dynamics.agents().at(2)->streetId().value(), 2);   // first
        }
        dynamics.evolve(false);
        THEN("The agent in D passes second") {
          CHECK_EQ(dynamics.agents().at(0)->streetId().value(), 2);   // first
          CHECK_EQ(dynamics.agents().at(1)->streetId().value(), 15);  // second
        }
        dynamics.evolve(false);
        THEN("The agent in C passes last") {
          CHECK_EQ(dynamics.agents().at(1)->streetId().value(), 2);
        }
      }
      WHEN("We add agents of another itinerary and update the dynamics") {
        dynamics.addAgent(Agent(0, 1, 2));
        dynamics.addAgent(Agent(1, 1, 3));
        dynamics.addAgent(Agent(2, 1, 4));
        dynamics.evolve(false);
        dynamics.evolve(false);
        dynamics.evolve(false);
        THEN("The agent in D passes first") {
          CHECK_EQ(dynamics.agents().at(0)->streetId().value(), 10);
          CHECK_EQ(dynamics.agents().at(1)->streetId().value(), 15);
          CHECK_EQ(dynamics.agents().at(2)->streetId().value(), 1);
        }
        dynamics.evolve(false);
        THEN("The agent in C passes second") {
          CHECK_EQ(dynamics.agents().at(0)->streetId().value(), 10);
          CHECK_EQ(dynamics.agents().at(1)->streetId().value(), 1);
        }
        dynamics.evolve(false);
        THEN("The agent in C passes last") {
          CHECK_EQ(dynamics.agents().at(0)->streetId().value(), 1);
        }
      }
    }
  }
  SUBCASE("meanSpireFlow") {
    GIVEN("A network with a spireStreet and a normal street") {
      SpireStreet ss{0, 1, 10., 5., std::make_pair(0, 1)};
      Street s{1, 1, 10., 10., std::make_pair(1, 2)};
      Graph graph2;
      graph2.addStreet(ss);
      graph2.addStreet(s);
      graph2.buildAdj();
      graph2.makeSpireStreet(1);
      Dynamics dynamics{graph2};
      dynamics.setSeed(69);
      Itinerary itinerary{0, 2};
      dynamics.addItinerary(itinerary);
      dynamics.updatePaths();
      dynamics.addAgent(Agent(0, 0, 0));
      WHEN("We evolve the dynamics") {
        dynamics.evolve(false);
        dynamics.evolve(false);
        auto meanSpireFlow = dynamics.meanSpireInputFlow();
        THEN("The mean flow of the spire street is the same as the agent flow") {
          CHECK_EQ(meanSpireFlow.mean, 0.5);
          CHECK_EQ(meanSpireFlow.std, 0);
        }
        dynamics.evolve(false);
        dynamics.evolve(false);
        meanSpireFlow = dynamics.meanSpireOutputFlow();
        THEN("The mean flow of the spire street is the same as the agent flow") {
          CHECK_EQ(meanSpireFlow.mean, 0.5);
          CHECK_EQ(meanSpireFlow.std, 0);
        }
      }
    }
  }
  SUBCASE("meanSpireFlow") {
    GIVEN("A network with a spireStreet and a normal street") {
      SpireStreet ss{0, 1, 10., 5., std::make_pair(0, 1)};
      Street s{1, 1, 10., 10., std::make_pair(1, 2)};
      Graph graph2;
      graph2.addStreet(ss);
      graph2.addStreet(s);
      graph2.buildAdj();
      graph2.makeSpireStreet(1);
      Dynamics dynamics{graph2};
      dynamics.setSeed(69);
      Itinerary itinerary{0, 2};
      dynamics.addItinerary(itinerary);
      dynamics.updatePaths();
      dynamics.addAgent(Agent(0, 0, 0));
      WHEN("We evolve the dynamics") {
        dynamics.evolve(false);
        dynamics.evolve(false);
        auto meanSpireFlow = dynamics.meanSpireInputFlow();
        THEN("The mean flow of the spire street is the same as the agent flow") {
          CHECK_EQ(meanSpireFlow.mean, 0.5);
          CHECK_EQ(meanSpireFlow.std, 0);
        }
        dynamics.evolve(false);
        dynamics.evolve(false);
        meanSpireFlow = dynamics.meanSpireOutputFlow();
        THEN("The mean flow of the spire street is the same as the agent flow") {
          CHECK_EQ(meanSpireFlow.mean, 0.5);
          CHECK_EQ(meanSpireFlow.std, 0);
        }
      }
    }
  }
}<|MERGE_RESOLUTION|>--- conflicted
+++ resolved
@@ -8,7 +8,6 @@
 
 #include "doctest.h"
 
-<<<<<<< HEAD
 using Dynamics = dsm::FirstOrderDynamics<uint16_t>;
 using Graph = dsm::Graph;
 using SparseMatrix = dsm::SparseMatrix<bool>;
@@ -16,21 +15,9 @@
 using SpireStreet = dsm::SpireStreet;
 using Agent = dsm::Agent<uint16_t>;
 using Itinerary = dsm::Itinerary;
-using Node = dsm::Node;
+using Intersection = dsm::Intersection;
 using TrafficLight = dsm::TrafficLight<uint16_t>;
 using Roundabout = dsm::Roundabout;
-=======
-using Dynamics = dsm::FirstOrderDynamics<uint16_t, uint16_t, uint16_t>;
-using Graph = dsm::Graph<uint16_t, uint16_t>;
-using SparseMatrix = dsm::SparseMatrix<uint16_t, bool>;
-using Street = dsm::Street<uint16_t, uint16_t>;
-using SpireStreet = dsm::SpireStreet<uint16_t, uint16_t>;
-using Agent = dsm::Agent<uint16_t, uint16_t, uint16_t>;
-using Itinerary = dsm::Itinerary<uint16_t>;
-using Intersection = dsm::Intersection<uint16_t, uint16_t>;
-using TrafficLight = dsm::TrafficLight<uint16_t, uint16_t, uint16_t>;
-using Roundabout = dsm::Roundabout<uint16_t, uint16_t>;
-using Measurement = dsm::Measurement<float>;
 
 TEST_CASE("Measurement") {
   SUBCASE("STL vector") {
@@ -59,7 +46,6 @@
     CHECK_EQ(m.std, doctest::Approx(28.8661f));
   }
 }
->>>>>>> 6c87e587
 
 TEST_CASE("Dynamics") {
   SUBCASE("Constructor") {
